--- conflicted
+++ resolved
@@ -312,14 +312,11 @@
     ("aten::batch_norm_backward_elemt.out", datetime.date(2023, 12, 31)),
     ("aten::batch_norm_backward_elemt", datetime.date(2023, 12, 31)),
     ("aten::sym_constrain_range", datetime.date(2023, 12, 31)),
-<<<<<<< HEAD
-=======
     ("onednn::qconv1d_pointwise", datetime.date(2023, 12, 31)),
     ("onednn::qconv2d_pointwise", datetime.date(2023, 12, 31)),
     ("onednn::qconv3d_pointwise", datetime.date(2023, 12, 31)),
     ("onednn::qconv2d_pointwise.binary", datetime.date(2023, 12, 31)),
     ("onednn::qlinear_pointwise", datetime.date(2023, 12, 31)),
->>>>>>> 7a183761
 ]
 
 ALLOW_LIST_COMPILED = [
