# Owner(s): ["module: dataloader"]

import copy
import itertools
import os
import os.path
import pickle
import pydoc
import random
import sys
import tempfile
import warnings
from functools import partial
from typing import (
    Any,
    Awaitable,
    Dict,
    Generic,
    Iterator,
    List,
    Optional,
    Set,
    Tuple,
    Type,
    TypeVar,
    Union,
    TYPE_CHECKING
)
if not TYPE_CHECKING:
    # pyre isn't treating this the same as a typing.NamedTuple
    from typing_extensions import NamedTuple
else:
    from typing import NamedTuple

from unittest import skipIf

import numpy as np

import torch
import torch.nn as nn
import torch.utils.data.datapipes as dp
import torch.utils.data.graph
import torch.utils.data.graph_settings
from torch.testing._internal.common_utils import TestCase, run_tests, suppress_warnings, skipIfTorchDynamo
from torch.utils.data import (
    DataLoader,
    DataChunk,
    IterDataPipe,
    MapDataPipe,
    RandomSampler,
    argument_validation,
    runtime_validation,
    runtime_validation_disabled,
)
from torch.utils.data.graph import traverse_dps
from torch.utils.data.datapipes.utils.common import StreamWrapper
from torch.utils.data.datapipes.utils.decoder import (
    basichandlers as decoder_basichandlers,
)
from torch.utils.data.datapipes.utils.snapshot import (
    _simple_graph_snapshot_restoration
)
from torch.utils.data.datapipes.dataframe import CaptureDataFrame
from torch.utils.data.datapipes.dataframe import dataframe_wrapper as df_wrapper
from torch.utils.data.datapipes.iter.sharding import SHARDING_PRIORITIES

try:
    import dill

    # XXX: By default, dill writes the Pickler dispatch table to inject its
    # own logic there. This globally affects the behavior of the standard library
    # pickler for any user who transitively depends on this module!
    # Undo this extension to avoid altering the behavior of the pickler globally.
    dill.extend(use_dill=False)
    HAS_DILL = True
except ImportError:
    HAS_DILL = False
skipIfNoDill = skipIf(not HAS_DILL, "no dill")

try:
    import pandas  # type: ignore[import] # noqa: F401 F403

    HAS_PANDAS = True
except ImportError:
    HAS_PANDAS = False
skipIfNoDataFrames = skipIf(not HAS_PANDAS, "no dataframes (pandas)")

skipTyping = skipIf(True, "TODO: Fix typing bug")
T_co = TypeVar("T_co", covariant=True)


def create_temp_dir_and_files():
    # The temp dir and files within it will be released and deleted in tearDown().
    # Adding `noqa: P201` to avoid mypy's warning on not releasing the dir handle within this function.
    temp_dir = tempfile.TemporaryDirectory()  # noqa: P201
    temp_dir_path = temp_dir.name
    with tempfile.NamedTemporaryFile(dir=temp_dir_path, delete=False, suffix='.txt') as f:
        temp_file1_name = f.name
    with tempfile.NamedTemporaryFile(dir=temp_dir_path, delete=False, suffix='.byte') as f:
        temp_file2_name = f.name
    with tempfile.NamedTemporaryFile(dir=temp_dir_path, delete=False, suffix='.empty') as f:
        temp_file3_name = f.name

    with open(temp_file1_name, 'w') as f1:
        f1.write('0123456789abcdef')
    with open(temp_file2_name, 'wb') as f2:
        f2.write(b"0123456789abcdef")

    temp_sub_dir = tempfile.TemporaryDirectory(dir=temp_dir_path)  # noqa: P201
    temp_sub_dir_path = temp_sub_dir.name
    with tempfile.NamedTemporaryFile(dir=temp_sub_dir_path, delete=False, suffix='.txt') as f:
        temp_sub_file1_name = f.name
    with tempfile.NamedTemporaryFile(dir=temp_sub_dir_path, delete=False, suffix='.byte') as f:
        temp_sub_file2_name = f.name

    with open(temp_sub_file1_name, 'w') as f1:
        f1.write('0123456789abcdef')
    with open(temp_sub_file2_name, 'wb') as f2:
        f2.write(b"0123456789abcdef")

    return [(temp_dir, temp_file1_name, temp_file2_name, temp_file3_name),
            (temp_sub_dir, temp_sub_file1_name, temp_sub_file2_name)]


def reset_after_n_next_calls(datapipe: Union[IterDataPipe[T_co], MapDataPipe[T_co]],
                             n: int) -> Tuple[List[T_co], List[T_co]]:
    """
    Given a DataPipe and integer n, iterate the DataPipe for n elements and store the elements into a list
    Then, reset the DataPipe and return a tuple of two lists
        1. A list of elements yielded before the reset
        2. A list of all elements of the DataPipe after the reset
    """
    it = iter(datapipe)
    res_before_reset = []
    for _ in range(n):
        res_before_reset.append(next(it))
    return res_before_reset, list(datapipe)


def odd_or_even(x: int) -> int:
    return x % 2


class TestDataChunk(TestCase):
    def setUp(self):
        self.elements = list(range(10))
        random.shuffle(self.elements)
        self.chunk: DataChunk[int] = DataChunk(self.elements)

    def test_getitem(self):
        for i in range(10):
            self.assertEqual(self.elements[i], self.chunk[i])

    def test_iter(self):
        for ele, dc in zip(self.elements, iter(self.chunk)):
            self.assertEqual(ele, dc)

    def test_len(self):
        self.assertEqual(len(self.elements), len(self.chunk))

    def test_as_string(self):
        self.assertEqual(str(self.chunk), str(self.elements))

        batch = [self.elements] * 3
        chunks: List[DataChunk[int]] = [DataChunk(self.elements)] * 3
        self.assertEqual(str(batch), str(chunks))

    def test_sort(self):
        chunk: DataChunk[int] = DataChunk(self.elements)
        chunk.sort()
        self.assertTrue(isinstance(chunk, DataChunk))
        for i, d in enumerate(chunk):
            self.assertEqual(i, d)

    def test_reverse(self):
        chunk: DataChunk[int] = DataChunk(self.elements)
        chunk.reverse()
        self.assertTrue(isinstance(chunk, DataChunk))
        for i in range(10):
            self.assertEqual(chunk[i], self.elements[9 - i])

    def test_random_shuffle(self):
        elements = list(range(10))
        chunk: DataChunk[int] = DataChunk(elements)

        rng = random.Random(0)
        rng.shuffle(chunk)

        rng = random.Random(0)
        rng.shuffle(elements)

        self.assertEqual(chunk, elements)


class TestStreamWrapper(TestCase):
    class _FakeFD:
        def __init__(self, filepath):
            self.filepath = filepath
            self.opened = False
            self.closed = False

        def open(self):
            self.opened = True

        def read(self):
            if self.opened:
                return "".join(self)
            else:
                raise OSError("Cannot read from un-opened file descriptor")

        def __iter__(self):
            for i in range(5):
                yield str(i)

        def close(self):
            if self.opened:
                self.opened = False
                self.closed = True

        def __repr__(self):
            return "FakeFD"

    def test_dir(self):
        fd = TestStreamWrapper._FakeFD("")
        wrap_fd = StreamWrapper(fd)

        s = set(dir(wrap_fd))
        for api in ['open', 'read', 'close']:
            self.assertTrue(api in s)

    @skipIfTorchDynamo
    def test_api(self):
        fd = TestStreamWrapper._FakeFD("")
        wrap_fd = StreamWrapper(fd)

        self.assertFalse(fd.opened)
        self.assertFalse(fd.closed)
        with self.assertRaisesRegex(IOError, "Cannot read from"):
            wrap_fd.read()

        wrap_fd.open()
        self.assertTrue(fd.opened)
        self.assertEqual("01234", wrap_fd.read())

        del wrap_fd
        self.assertFalse(fd.opened)
        self.assertTrue(fd.closed)

    def test_pickle(self):
        with tempfile.TemporaryFile() as f:
            with self.assertRaises(TypeError) as ctx1:
                pickle.dumps(f)

            wrap_f = StreamWrapper(f)
            with self.assertRaises(TypeError) as ctx2:
                pickle.dumps(wrap_f)

            # Same exception when pickle
            self.assertEqual(str(ctx1.exception), str(ctx2.exception))

        fd = TestStreamWrapper._FakeFD("")
        wrap_fd = StreamWrapper(fd)
        _ = pickle.loads(pickle.dumps(wrap_fd))

    def test_repr(self):
        fd = TestStreamWrapper._FakeFD("")
        wrap_fd = StreamWrapper(fd)
        self.assertEqual(str(wrap_fd), "StreamWrapper<FakeFD>")

        with tempfile.TemporaryFile() as f:
            wrap_f = StreamWrapper(f)
            self.assertEqual(str(wrap_f), "StreamWrapper<" + str(f) + ">")


class TestIterableDataPipeBasic(TestCase):
    def setUp(self):
        ret = create_temp_dir_and_files()
        self.temp_dir = ret[0][0]
        self.temp_files = ret[0][1:]
        self.temp_sub_dir = ret[1][0]
        self.temp_sub_files = ret[1][1:]

    def tearDown(self):
        try:
            self.temp_sub_dir.cleanup()
            self.temp_dir.cleanup()
        except Exception as e:
<<<<<<< HEAD
            warnings.warn(f"TestIterableDatasetBasic was not able to cleanup temp dir due to {str(e)}", stacklevel=2)
=======
            warnings.warn(f"TestIterableDatasetBasic was not able to cleanup temp dir due to {str(e)}", stacklevel=TO_BE_DETERMINED)
>>>>>>> fff02e67

    def test_listdirfiles_iterable_datapipe(self):
        temp_dir = self.temp_dir.name
        datapipe: IterDataPipe = dp.iter.FileLister(temp_dir, '')

        count = 0
        for pathname in datapipe:
            count = count + 1
            self.assertTrue(pathname in self.temp_files)
        self.assertEqual(count, len(self.temp_files))

        count = 0
        datapipe = dp.iter.FileLister(temp_dir, '', recursive=True)
        for pathname in datapipe:
            count = count + 1
            self.assertTrue((pathname in self.temp_files) or (pathname in self.temp_sub_files))
        self.assertEqual(count, len(self.temp_files) + len(self.temp_sub_files))

        temp_files = self.temp_files
        datapipe = dp.iter.FileLister([temp_dir, *temp_files])
        count = 0
        for pathname in datapipe:
            count += 1
            self.assertTrue(pathname in self.temp_files)
        self.assertEqual(count, 2 * len(self.temp_files))

        # test functional API
        datapipe = datapipe.list_files()
        count = 0
        for pathname in datapipe:
            count += 1
            self.assertTrue(pathname in self.temp_files)
        self.assertEqual(count, 2 * len(self.temp_files))

    def test_listdirfilesdeterministic_iterable_datapipe(self):
        temp_dir = self.temp_dir.name

        datapipe = dp.iter.FileLister(temp_dir, '')
        # The output order should be always the same.
        self.assertEqual(list(datapipe), list(datapipe))

        datapipe = dp.iter.FileLister(temp_dir, '', recursive=True)
        # The output order should be always the same.
        self.assertEqual(list(datapipe), list(datapipe))

    def test_openfilesfromdisk_iterable_datapipe(self):
        # test import datapipe class directly
        from torch.utils.data.datapipes.iter import (
            FileLister,
            FileOpener,
        )

        temp_dir = self.temp_dir.name
        datapipe1 = FileLister(temp_dir, '')
        datapipe2 = FileOpener(datapipe1, mode='b')

        count = 0
        for rec in datapipe2:
            count = count + 1
            self.assertTrue(rec[0] in self.temp_files)
            with open(rec[0], 'rb') as f:
                self.assertEqual(rec[1].read(), f.read())
                rec[1].close()
        self.assertEqual(count, len(self.temp_files))

        # functional API
        datapipe3 = datapipe1.open_files(mode='b')

        count = 0
        for rec in datapipe3:
            count = count + 1
            self.assertTrue(rec[0] in self.temp_files)
            with open(rec[0], 'rb') as f:
                self.assertEqual(rec[1].read(), f.read())
                rec[1].close()
        self.assertEqual(count, len(self.temp_files))

        # __len__ Test
        with self.assertRaises(TypeError):
            len(datapipe3)

    def test_routeddecoder_iterable_datapipe(self):
        temp_dir = self.temp_dir.name
        temp_pngfile_pathname = os.path.join(temp_dir, "test_png.png")
        png_data = np.array([[[1., 0., 0.], [1., 0., 0.]], [[1., 0., 0.], [1., 0., 0.]]], dtype=np.single)
        np.save(temp_pngfile_pathname, png_data)
        datapipe1 = dp.iter.FileLister(temp_dir, ['*.png', '*.txt'])
        datapipe2 = dp.iter.FileOpener(datapipe1, mode='b')

        def _png_decoder(extension, data):
            if extension != 'png':
                return None
            return np.load(data)

        def _helper(prior_dp, dp, channel_first=False):
            # Byte stream is not closed
            for inp in prior_dp:
                self.assertFalse(inp[1].closed)
            for inp, rec in zip(prior_dp, dp):
                ext = os.path.splitext(rec[0])[1]
                if ext == '.png':
                    expected = np.array([[[1., 0., 0.], [1., 0., 0.]], [[1., 0., 0.], [1., 0., 0.]]], dtype=np.single)
                    if channel_first:
                        expected = expected.transpose(2, 0, 1)
                    self.assertEqual(rec[1], expected)
                else:
                    with open(rec[0], 'rb') as f:
                        self.assertEqual(rec[1], f.read().decode('utf-8'))
                # Corresponding byte stream is closed by Decoder
                self.assertTrue(inp[1].closed)

        cached = list(datapipe2)
        with warnings.catch_warnings(record=True) as wa:
            datapipe3 = dp.iter.RoutedDecoder(cached, _png_decoder)
        datapipe3.add_handler(decoder_basichandlers)
        _helper(cached, datapipe3)

        cached = list(datapipe2)
        with warnings.catch_warnings(record=True) as wa:
            datapipe4 = dp.iter.RoutedDecoder(cached, decoder_basichandlers)
        datapipe4.add_handler(_png_decoder)
        _helper(cached, datapipe4, channel_first=True)

    def test_groupby_iterable_datapipe(self):
        file_list = ["a.png", "b.png", "c.json", "a.json", "c.png", "b.json", "d.png",
                     "d.json", "e.png", "f.json", "g.png", "f.png", "g.json", "e.json",
                     "h.txt", "h.json"]

        import io

        datapipe1 = dp.iter.IterableWrapper([(filename, io.BytesIO(b'12345abcde')) for filename in file_list])

        def group_fn(data):
            filepath, _ = data
            return os.path.basename(filepath).split(".")[0]

        datapipe2 = dp.iter.Grouper(datapipe1, group_key_fn=group_fn, group_size=2)

        def order_fn(data):
            data.sort(key=lambda f: f[0], reverse=True)
            return data

        datapipe3 = dp.iter.Mapper(datapipe2, fn=order_fn)  # type: ignore[var-annotated]

        expected_result = [
            ("a.png", "a.json"), ("c.png", "c.json"), ("b.png", "b.json"), ("d.png", "d.json"),
            ("f.png", "f.json"), ("g.png", "g.json"), ("e.png", "e.json"), ("h.txt", "h.json")]

        count = 0
        for rec, expected in zip(datapipe3, expected_result):
            count = count + 1
            self.assertEqual(os.path.basename(rec[0][0]), expected[0])
            self.assertEqual(os.path.basename(rec[1][0]), expected[1])
            for i in [0, 1]:
                self.assertEqual(rec[i][1].read(), b'12345abcde')
                rec[i][1].close()
        self.assertEqual(count, 8)

        # testing the keep_key option
        datapipe4 = dp.iter.Grouper(datapipe1, group_key_fn=group_fn, keep_key=True, group_size=2)

        def order_fn(data):
            data[1].sort(key=lambda f: f[0], reverse=True)
            return data

        datapipe5 = dp.iter.Mapper(datapipe4, fn=order_fn)  # type: ignore[var-annotated]

        expected_result = [
            ("a", ("a.png", "a.json")), ("c", ("c.png", "c.json")), ("b", ("b.png", "b.json")),
            ("d", ("d.png", "d.json")), ("f", ("f.png", "f.json")), ("g", ("g.png", "g.json")),
            ("e", ("e.png", "e.json")), ("h", ("h.txt", "h.json"))]

        count = 0
        for rec, expected in zip(datapipe5, expected_result):
            count = count + 1
            self.assertEqual(rec[0], expected[0])
            self.assertEqual(rec[1][0][0], expected[1][0])
            self.assertEqual(rec[1][1][0], expected[1][1])
            for i in [0, 1]:
                self.assertEqual(rec[1][i][1].read(), b'12345abcde')
                rec[1][i][1].close()
        self.assertEqual(count, 8)

    def test_demux_mux_datapipe(self):
        numbers = NumbersDataset(10)
        n1, n2 = numbers.demux(2, lambda x: x % 2)
        self.assertEqual([0, 2, 4, 6, 8], list(n1))
        self.assertEqual([1, 3, 5, 7, 9], list(n2))

        # Functional Test: demux and mux works sequentially as expected
        numbers = NumbersDataset(10)
        n1, n2, n3 = numbers.demux(3, lambda x: x % 3)
        n = n1.mux(n2, n3)
        self.assertEqual(list(range(9)), list(n))

        # Functional Test: Uneven DataPipes
        source_numbers = list(range(0, 10)) + [10, 12]
        numbers_dp = dp.iter.IterableWrapper(source_numbers)
        n1, n2 = numbers_dp.demux(2, lambda x: x % 2)
        self.assertEqual([0, 2, 4, 6, 8, 10, 12], list(n1))
        self.assertEqual([1, 3, 5, 7, 9], list(n2))
        n = n1.mux(n2)
        self.assertEqual(list(range(10)), list(n))

    @suppress_warnings  # Suppress warning for lambda fn
    def test_map_with_col_file_handle_datapipe(self):
        temp_dir = self.temp_dir.name
        datapipe1 = dp.iter.FileLister(temp_dir, '')
        datapipe2 = dp.iter.FileOpener(datapipe1)

        def _helper(datapipe):
            dp1 = datapipe.map(lambda x: x.read(), input_col=1)
            dp2 = datapipe.map(lambda x: (x[0], x[1].read()))
            self.assertEqual(list(dp1), list(dp2))

        # tuple
        _helper(datapipe2)
        # list
        datapipe3 = datapipe2.map(lambda x: list(x))
        _helper(datapipe3)


@skipIfNoDataFrames
class TestCaptureDataFrame(TestCase):
    def get_new_df(self):
        return df_wrapper.create_dataframe([[1, 2]], columns=['a', 'b'])

    def compare_capture_and_eager(self, operations):
        cdf = CaptureDataFrame()
        cdf = operations(cdf)
        df = self.get_new_df()
        cdf = cdf.apply_ops(df)

        df = self.get_new_df()
        df = operations(df)

        self.assertTrue(df.equals(cdf))

    def test_basic_capture(self):
        def operations(df):
            df['c'] = df.b + df['a'] * 7
            # somehow swallows pandas UserWarning when `df.c = df.b + df['a'] * 7`
            return df

        self.compare_capture_and_eager(operations)


class TestDataFramesPipes(TestCase):
    """
        Most of test will fail if pandas instaled, but no dill available.
        Need to rework them to avoid multiple skips.
    """

    def _get_datapipe(self, range=10, dataframe_size=7):
        return NumbersDataset(range) \
            .map(lambda i: (i, i % 3))

    def _get_dataframes_pipe(self, range=10, dataframe_size=7):
        return NumbersDataset(range) \
            .map(lambda i: (i, i % 3)) \
            ._to_dataframes_pipe(
            columns=['i', 'j'],
            dataframe_size=dataframe_size)

    @skipIfNoDataFrames
    @skipIfNoDill  # TODO(VitalyFedyunin): Decouple tests from dill by avoiding lambdas in map
    def test_capture(self):
        dp_numbers = self._get_datapipe().map(lambda x: (x[0], x[1], x[1] + 3 * x[0]))
        df_numbers = self._get_dataframes_pipe()
        df_numbers['k'] = df_numbers['j'] + df_numbers.i * 3
        expected = list(dp_numbers)
        actual = list(df_numbers)
        self.assertEqual(expected, actual)

    @skipIfNoDataFrames
    @skipIfNoDill
    def test_shuffle(self):
        #  With non-zero (but extremely low) probability (when shuffle do nothing),
        #  this test fails, so feel free to restart
        df_numbers = self._get_dataframes_pipe(range=1000).shuffle()
        dp_numbers = self._get_datapipe(range=1000)
        df_result = [tuple(item) for item in df_numbers]
        self.assertNotEqual(list(dp_numbers), df_result)
        self.assertEqual(list(dp_numbers), sorted(df_result))

    @skipIfNoDataFrames
    @skipIfNoDill
    def test_batch(self):
        df_numbers = self._get_dataframes_pipe(range=100).batch(8)
        df_numbers_list = list(df_numbers)
        last_batch = df_numbers_list[-1]
        self.assertEqual(4, len(last_batch))
        unpacked_batch = [tuple(row) for row in last_batch]
        self.assertEqual([(96, 0), (97, 1), (98, 2), (99, 0)], unpacked_batch)

    @skipIfNoDataFrames
    @skipIfNoDill
    def test_unbatch(self):
        df_numbers = self._get_dataframes_pipe(range=100).batch(8).batch(3)
        dp_numbers = self._get_datapipe(range=100)
        self.assertEqual(list(dp_numbers), list(df_numbers.unbatch(2)))

    @skipIfNoDataFrames
    @skipIfNoDill
    def test_filter(self):
        df_numbers = self._get_dataframes_pipe(range=10).filter(lambda x: x.i > 5)
        actual = list(df_numbers)
        self.assertEqual([(6, 0), (7, 1), (8, 2), (9, 0)], actual)

    @skipIfNoDataFrames
    @skipIfNoDill
    def test_collate(self):
        def collate_i(column):
            return column.sum()

        def collate_j(column):
            return column.prod()
        df_numbers = self._get_dataframes_pipe(range=30).batch(3)
        df_numbers = df_numbers.collate({'j': collate_j, 'i': collate_i})

        expected_i = [3,
                      12,
                      21,
                      30,
                      39,
                      48,
                      57,
                      66,
                      75,
                      84, ]

        actual_i = []
        for i, j in df_numbers:
            actual_i.append(i)
        self.assertEqual(expected_i, actual_i)

        actual_i = []
        for item in df_numbers:
            actual_i.append(item.i)
        self.assertEqual(expected_i, actual_i)


class IDP_NoLen(IterDataPipe):
    def __init__(self, input_dp):
        super().__init__()
        self.input_dp = input_dp

    # Prevent in-place modification
    def __iter__(self):
        input_dp = self.input_dp if isinstance(self.input_dp, IterDataPipe) else copy.deepcopy(self.input_dp)
        yield from input_dp


def _fake_fn(data):
    return data


def _fake_add(constant, data):
    return constant + data


def _fake_filter_fn(data):
    return True


def _simple_filter_fn(data):
    return data >= 5

def _fake_filter_fn_constant(constant, data):
    return data >= constant


def _mul_10(x):
    return x * 10


def _mod_3_test(x):
    return x % 3 == 1


def _to_list(x):
    return [x]


lambda_fn1 = lambda x: x  # noqa: E731
lambda_fn2 = lambda x: x % 2  # noqa: E731
lambda_fn3 = lambda x: x >= 5  # noqa: E731


class Add1Module(nn.Module):
    def forward(self, x):
        return x + 1


class Add1Callable:
    def __call__(self, x):
        return x + 1


class TestFunctionalIterDataPipe(TestCase):

    def _serialization_test_helper(self, datapipe, use_dill):
        if use_dill:
            serialized_dp = dill.dumps(datapipe)
            deserialized_dp = dill.loads(serialized_dp)
        else:
            serialized_dp = pickle.dumps(datapipe)
            deserialized_dp = pickle.loads(serialized_dp)
        try:
            self.assertEqual(list(datapipe), list(deserialized_dp))
        except AssertionError as e:
            print(f"{datapipe} is failing.")
            raise e

    def _serialization_test_for_single_dp(self, dp, use_dill=False):
        # 1. Testing for serialization before any iteration starts
        self._serialization_test_helper(dp, use_dill)
        # 2. Testing for serialization after DataPipe is partially read
        it = iter(dp)
        _ = next(it)
        self._serialization_test_helper(dp, use_dill)
        # 3. Testing for serialization after DataPipe is fully read
        it = iter(dp)
        _ = list(it)
        self._serialization_test_helper(dp, use_dill)

    def _serialization_test_for_dp_with_children(self, dp1, dp2, use_dill=False):
        # 1. Testing for serialization before any iteration starts
        self._serialization_test_helper(dp1, use_dill)
        self._serialization_test_helper(dp2, use_dill)

        # 2. Testing for serialization after DataPipe is partially read
        it1, it2 = iter(dp1), iter(dp2)
        _, _ = next(it1), next(it2)
        # Catch `fork`, `demux` "some child DataPipes are not exhausted" warning
        with warnings.catch_warnings(record=True) as wa:
            self._serialization_test_helper(dp1, use_dill)
            self._serialization_test_helper(dp2, use_dill)

        # 2.5. Testing for serialization after one child DataPipe is fully read
        #      (Only for DataPipes with children DataPipes)
        it1 = iter(dp1)
        _ = list(it1)  # fully read one child
        # Catch `fork`, `demux` "some child DataPipes are not exhausted" warning
        with warnings.catch_warnings(record=True) as wa:
            self._serialization_test_helper(dp1, use_dill)
            self._serialization_test_helper(dp2, use_dill)

        # 3. Testing for serialization after DataPipe is fully read
        it2 = iter(dp2)
        _ = list(it2)  # fully read the other child
        self._serialization_test_helper(dp1, use_dill)
        self._serialization_test_helper(dp2, use_dill)

    def test_serializable(self):
        picklable_datapipes: List = [
            (dp.iter.Batcher, None, (3, True,), {}),
            (dp.iter.Collator, None, (_fake_fn,), {}),
            (dp.iter.Concater, None, (dp.iter.IterableWrapper(range(5)),), {}),
            (dp.iter.Demultiplexer, None, (2, _simple_filter_fn), {}),
            (dp.iter.FileLister, ".", (), {}),
            (dp.iter.FileOpener, None, (), {}),
            (dp.iter.Filter, None, (_fake_filter_fn,), {}),
            (dp.iter.Filter, None, (partial(_fake_filter_fn_constant, 5),), {}),
            (dp.iter.Forker, None, (2,), {}),
            (dp.iter.Forker, None, (2,), {"copy": "shallow"}),
            (dp.iter.Grouper, None, (_fake_filter_fn,), {"group_size": 2}),
            (dp.iter.IterableWrapper, range(10), (), {}),
            (dp.iter.Mapper, None, (_fake_fn,), {}),
            (dp.iter.Mapper, None, (partial(_fake_add, 1),), {}),
            (dp.iter.Multiplexer, None, (dp.iter.IterableWrapper(range(10)),), {}),
            (dp.iter.Sampler, None, (), {}),
            (dp.iter.Shuffler, dp.iter.IterableWrapper([0] * 10), (), {}),
            (dp.iter.StreamReader, None, (), {}),
            (dp.iter.UnBatcher, None, (0,), {}),
            (dp.iter.Zipper, None, (dp.iter.IterableWrapper(range(10)),), {}),
        ]
        # Skipping comparison for these DataPipes
        dp_skip_comparison = {dp.iter.FileOpener, dp.iter.StreamReader}
        # These DataPipes produce multiple DataPipes as outputs and those should be compared
        dp_compare_children = {dp.iter.Demultiplexer, dp.iter.Forker}

        for dpipe, custom_input, dp_args, dp_kwargs in picklable_datapipes:
            if custom_input is None:
                custom_input = dp.iter.IterableWrapper(range(10))
            if dpipe in dp_skip_comparison:  # Merely make sure they are picklable and loadable (no value comparison)
                datapipe = dpipe(custom_input, *dp_args, **dp_kwargs)  # type: ignore[call-arg]
                serialized_dp = pickle.dumps(datapipe)
                _ = pickle.loads(serialized_dp)
            elif dpipe in dp_compare_children:  # DataPipes that have children
                dp1, dp2 = dpipe(custom_input, *dp_args, **dp_kwargs)  # type: ignore[call-arg]
                self._serialization_test_for_dp_with_children(dp1, dp2)
            else:  # Single DataPipe that requires comparison
                datapipe = dpipe(custom_input, *dp_args, **dp_kwargs)  # type: ignore[call-arg]
                self._serialization_test_for_single_dp(datapipe)

    def test_serializable_with_dill(self):
        """Only for DataPipes that take in a function as argument"""
        input_dp = dp.iter.IterableWrapper(range(10))

        datapipes_with_lambda_fn: List[Tuple[Type[IterDataPipe], Tuple, Dict[str, Any]]] = [
            (dp.iter.Collator, (lambda_fn1,), {}),
            (dp.iter.Demultiplexer, (2, lambda_fn2,), {}),
            (dp.iter.Filter, (lambda_fn3,), {}),
            (dp.iter.Grouper, (lambda_fn3,), {}),
            (dp.iter.Mapper, (lambda_fn1,), {}),
        ]

        def _local_fns():
            def _fn1(x):
                return x

            def _fn2(x):
                return x % 2

            def _fn3(x):
                return x >= 5

            return _fn1, _fn2, _fn3

        fn1, fn2, fn3 = _local_fns()

        datapipes_with_local_fn: List[Tuple[Type[IterDataPipe], Tuple, Dict[str, Any]]] = [
            (dp.iter.Collator, (fn1,), {}),
            (dp.iter.Demultiplexer, (2, fn2,), {}),
            (dp.iter.Filter, (fn3,), {}),
            (dp.iter.Grouper, (fn3,), {}),
            (dp.iter.Mapper, (fn1,), {}),
        ]

        dp_compare_children = {dp.iter.Demultiplexer}

        if HAS_DILL:
            for dpipe, dp_args, dp_kwargs in datapipes_with_lambda_fn + datapipes_with_local_fn:
                if dpipe in dp_compare_children:
                    dp1, dp2 = dpipe(input_dp, *dp_args, **dp_kwargs)  # type: ignore[call-arg]
                    self._serialization_test_for_dp_with_children(dp1, dp2, use_dill=True)
                else:
                    datapipe = dpipe(input_dp, *dp_args, **dp_kwargs)  # type: ignore[call-arg]
                    self._serialization_test_for_single_dp(datapipe, use_dill=True)
        else:
            msgs = (
                r"^Lambda function is not supported by pickle",
                r"^Local function is not supported by pickle"
            )
            for dps, msg in zip((datapipes_with_lambda_fn, datapipes_with_local_fn), msgs):
                for dpipe, dp_args, dp_kwargs in dps:
                    with self.assertWarnsRegex(UserWarning, msg):
                        datapipe = dpipe(input_dp, *dp_args, **dp_kwargs)  # type: ignore[call-arg]
                    with self.assertRaises((pickle.PicklingError, AttributeError)):
                        pickle.dumps(datapipe)

    def test_docstring(self):
        """
        Ensure functional form of IterDataPipe has the correct docstring from
        the class form.

        Regression test for https://github.com/pytorch/data/issues/792.
        """
        input_dp = dp.iter.IterableWrapper(range(10))

        for dp_funcname in [
            "batch",
            "collate",
            "concat",
            "demux",
            "filter",
            "fork",
            "map",
            "mux",
            "read_from_stream",
            # "sampler",
            "shuffle",
            "unbatch",
            "zip",
        ]:
            if sys.version_info >= (3, 9):
                docstring = pydoc.render_doc(
                    thing=getattr(input_dp, dp_funcname), forceload=True
                )
            elif sys.version_info < (3, 9):
                # pydoc works differently on Python 3.8, see
                # https://docs.python.org/3/whatsnew/3.9.html#pydoc
                docstring = getattr(input_dp, dp_funcname).__doc__

            assert f"(functional name: ``{dp_funcname}``)" in docstring
            assert "Args:" in docstring
            assert "Example:" in docstring or "Examples:" in docstring

    def test_iterable_wrapper_datapipe(self):

        input_ls = list(range(10))
        input_dp = dp.iter.IterableWrapper(input_ls)

        # Functional Test: values are unchanged and in the same order
        self.assertEqual(input_ls, list(input_dp))

        # Functional Test: deep copy by default when an iterator is initialized (first element is read)
        it = iter(input_dp)
        self.assertEqual(0, next(it))  # The deep copy only happens when the first element is read
        input_ls.append(50)
        self.assertEqual(list(range(1, 10)), list(it))

        # Functional Test: shallow copy
        input_ls2 = [1, 2, 3]
        input_dp_shallow = dp.iter.IterableWrapper(input_ls2, deepcopy=False)
        input_ls2.append(10)
        self.assertEqual([1, 2, 3, 10], list(input_dp_shallow))

        # Reset Test: reset the DataPipe
        input_ls = list(range(10))
        input_dp = dp.iter.IterableWrapper(input_ls)
        n_elements_before_reset = 5
        res_before_reset, res_after_reset = reset_after_n_next_calls(input_dp, n_elements_before_reset)
        self.assertEqual(input_ls[:n_elements_before_reset], res_before_reset)
        self.assertEqual(input_ls, res_after_reset)

        # __len__ Test: inherits length from sequence
        self.assertEqual(len(input_ls), len(input_dp))

    def test_concat_iterdatapipe(self):
        input_dp1 = dp.iter.IterableWrapper(range(10))
        input_dp2 = dp.iter.IterableWrapper(range(5))

        # Functional Test: Raises exception for empty input
        with self.assertRaisesRegex(ValueError, r"Expected at least one DataPipe"):
            dp.iter.Concater()

        # Functional Test: Raises exception for non-IterDataPipe input
        with self.assertRaisesRegex(TypeError, r"Expected all inputs to be `IterDataPipe`"):
            dp.iter.Concater(input_dp1, ())  # type: ignore[arg-type]

        # Functional Test: Concatenate DataPipes as expected
        concat_dp = input_dp1.concat(input_dp2)
        self.assertEqual(len(concat_dp), 15)
        self.assertEqual(list(concat_dp), list(range(10)) + list(range(5)))

        # Reset Test: reset the DataPipe
        n_elements_before_reset = 5
        res_before_reset, res_after_reset = reset_after_n_next_calls(concat_dp, n_elements_before_reset)
        self.assertEqual(list(range(5)), res_before_reset)
        self.assertEqual(list(range(10)) + list(range(5)), res_after_reset)

        # __len__ Test: inherits length from source DataPipe
        input_dp_nl = IDP_NoLen(range(5))
        concat_dp = input_dp1.concat(input_dp_nl)
        with self.assertRaisesRegex(TypeError, r"instance doesn't have valid length$"):
            len(concat_dp)

        self.assertEqual(list(concat_dp), list(range(10)) + list(range(5)))

    def test_fork_iterdatapipe(self):
        input_dp = dp.iter.IterableWrapper(range(10))

        with self.assertRaises(ValueError):
            input_dp.fork(num_instances=0)

        dp0 = input_dp.fork(num_instances=1, buffer_size=0)
        self.assertEqual(dp0, input_dp)

        # Functional Test: making sure all child DataPipe shares the same reference
        dp1, dp2, dp3 = input_dp.fork(num_instances=3)
        self.assertTrue(all(n1 is n2 and n1 is n3 for n1, n2, n3 in zip(dp1, dp2, dp3)))

        # Functional Test: one child DataPipe yields all value at a time
        output1, output2, output3 = list(dp1), list(dp2), list(dp3)
        self.assertEqual(list(range(10)), output1)
        self.assertEqual(list(range(10)), output2)
        self.assertEqual(list(range(10)), output3)

        # Functional Test: two child DataPipes yield value together
        dp1, dp2 = input_dp.fork(num_instances=2)
        output = []
        for n1, n2 in zip(dp1, dp2):
            output.append((n1, n2))
        self.assertEqual([(i, i) for i in range(10)], output)

        # Functional Test: one child DataPipe yields all value first, but buffer_size = 5 being too small
        dp1, dp2 = input_dp.fork(num_instances=2, buffer_size=4)
        it1 = iter(dp1)
        for _ in range(4):
            next(it1)
        with self.assertRaises(BufferError):
            next(it1)
        with self.assertRaises(BufferError):
            list(dp2)

        dp1, dp2 = input_dp.fork(num_instances=2, buffer_size=5)
        with self.assertRaises(BufferError):
            list(dp2)

        # Functional Test: one child DataPipe yields all value first with unlimited buffer
        with warnings.catch_warnings(record=True) as wa:
            dp1, dp2 = input_dp.fork(num_instances=2, buffer_size=-1)
            self.assertEqual(len(wa), 1)
            self.assertRegex(str(wa[0].message), r"Unlimited buffer size is set")
        l1, l2 = list(dp1), list(dp2)
        for d1, d2 in zip(l1, l2):
            self.assertEqual(d1, d2)

        # Functional Test: two child DataPipes yield value together with buffer size 1
        dp1, dp2 = input_dp.fork(num_instances=2, buffer_size=1)
        output = []
        for n1, n2 in zip(dp1, dp2):
            output.append((n1, n2))
        self.assertEqual([(i, i) for i in range(10)], output)

        # Functional Test: two child DataPipes yield shallow copies with copy equals shallow
        dp1, dp2 = input_dp.map(_to_list).fork(num_instances=2, copy="shallow")
        for n1, n2 in zip(dp1, dp2):
            self.assertIsNot(n1, n2)
            self.assertEqual(n1, n2)

        # Functional Test: two child DataPipes yield deep copies with copy equals deep
        dp1, dp2 = input_dp.map(_to_list).map(_to_list).fork(num_instances=2, copy="deep")
        for n1, n2 in zip(dp1, dp2):
            self.assertIsNot(n1[0], n2[0])
            self.assertEqual(n1, n2)

        # Functional Test: fork DataPipe raises error for unknown copy method
        with self.assertRaises(ValueError):
            input_dp.fork(num_instances=2, copy="unknown")

        # Functional Test: make sure logic related to slowest_ptr is working properly
        dp1, dp2, dp3 = input_dp.fork(num_instances=3)
        output1, output2, output3 = [], [], []
        for i, (n1, n2) in enumerate(zip(dp1, dp2)):
            output1.append(n1)
            output2.append(n2)
            if i == 4:  # yield all of dp3 when halfway through dp1, dp2
                output3 = list(dp3)
                break
        self.assertEqual(list(range(5)), output1)
        self.assertEqual(list(range(5)), output2)
        self.assertEqual(list(range(10)), output3)

        # Reset Test: DataPipe resets when a new iterator is created, even if this datapipe hasn't been read
        dp1, dp2 = input_dp.fork(num_instances=2)
        _ = iter(dp1)
        output2 = []
        with self.assertRaisesRegex(RuntimeError, r"iterator has been invalidated"):
            for i, n2 in enumerate(dp2):
                output2.append(n2)
                if i == 4:
                    with warnings.catch_warnings(record=True) as wa:
                        _ = iter(dp1)  # This will reset all child DataPipes
                        self.assertEqual(len(wa), 1)
                        self.assertRegex(str(wa[0].message), r"child DataPipes are not exhausted")
        self.assertEqual(list(range(5)), output2)

        # Reset Test: DataPipe resets when some of it has been read
        dp1, dp2 = input_dp.fork(num_instances=2)
        output1, output2 = [], []
        for i, (n1, n2) in enumerate(zip(dp1, dp2)):
            output1.append(n1)
            output2.append(n2)
            if i == 4:
                with warnings.catch_warnings(record=True) as wa:
                    _ = iter(dp1)  # Reset both all child DataPipe
                    self.assertEqual(len(wa), 1)
                    self.assertRegex(str(wa[0].message), r"Some child DataPipes are not exhausted")
                break
        with warnings.catch_warnings(record=True) as wa:
            for i, (n1, n2) in enumerate(zip(dp1, dp2)):
                output1.append(n1)
                output2.append(n2)
            self.assertEqual(len(wa), 1)
            self.assertRegex(str(wa[0].message), r"child DataPipes are not exhausted")
        self.assertEqual(list(range(5)) + list(range(10)), output1)
        self.assertEqual(list(range(5)) + list(range(10)), output2)

        # Reset Test: DataPipe reset, even when some other child DataPipes are not read
        dp1, dp2, dp3 = input_dp.fork(num_instances=3)
        output1, output2 = list(dp1), list(dp2)
        self.assertEqual(list(range(10)), output1)
        self.assertEqual(list(range(10)), output2)
        with warnings.catch_warnings(record=True) as wa:
            self.assertEqual(list(range(10)), list(dp1))  # Resets even though dp3 has not been read
            self.assertEqual(len(wa), 1)
            self.assertRegex(str(wa[0].message), r"Some child DataPipes are not exhausted")
        output3 = []
        for i, n3 in enumerate(dp3):
            output3.append(n3)
            if i == 4:
                with warnings.catch_warnings(record=True) as wa:
                    output1 = list(dp1)  # Resets even though dp3 is only partially read
                    self.assertEqual(len(wa), 1)
                    self.assertRegex(str(wa[0].message), r"Some child DataPipes are not exhausted")
                self.assertEqual(list(range(5)), output3)
                self.assertEqual(list(range(10)), output1)
                break
        self.assertEqual(list(range(10)), list(dp3))  # dp3 has to read from the start again

        # __len__ Test: Each DataPipe inherits the source datapipe's length
        dp1, dp2, dp3 = input_dp.fork(num_instances=3)
        self.assertEqual(len(input_dp), len(dp1))
        self.assertEqual(len(input_dp), len(dp2))
        self.assertEqual(len(input_dp), len(dp3))

        # Pickle Test:
        dp1, dp2, dp3 = input_dp.fork(num_instances=3)
        traverse_dps(dp1)  # This should not raise any error
        for _ in zip(dp1, dp2, dp3):
            pass
        traverse_dps(dp2)  # This should not raise any error either

    def test_mux_iterdatapipe(self):

        # Functional Test: Elements are yielded one at a time from each DataPipe, until they are all exhausted
        input_dp1 = dp.iter.IterableWrapper(range(4))
        input_dp2 = dp.iter.IterableWrapper(range(4, 8))
        input_dp3 = dp.iter.IterableWrapper(range(8, 12))
        output_dp = input_dp1.mux(input_dp2, input_dp3)
        expected_output = [0, 4, 8, 1, 5, 9, 2, 6, 10, 3, 7, 11]
        self.assertEqual(len(expected_output), len(output_dp))
        self.assertEqual(expected_output, list(output_dp))

        # Functional Test: Uneven input Data Pipes
        input_dp1 = dp.iter.IterableWrapper([1, 2, 3, 4])
        input_dp2 = dp.iter.IterableWrapper([10])
        input_dp3 = dp.iter.IterableWrapper([100, 200, 300])
        output_dp = input_dp1.mux(input_dp2, input_dp3)
        expected_output = [1, 10, 100]
        self.assertEqual(len(expected_output), len(output_dp))
        self.assertEqual(expected_output, list(output_dp))

        # Functional Test: Empty Data Pipe
        input_dp1 = dp.iter.IterableWrapper([0, 1, 2, 3])
        input_dp2 = dp.iter.IterableWrapper([])
        output_dp = input_dp1.mux(input_dp2)
        self.assertEqual(len(input_dp2), len(output_dp))
        self.assertEqual(list(input_dp2), list(output_dp))

        # __len__ Test: raises TypeError when __len__ is called and an input doesn't have __len__
        input_dp1 = dp.iter.IterableWrapper(range(10))
        input_dp_no_len = IDP_NoLen(range(10))
        output_dp = input_dp1.mux(input_dp_no_len)
        with self.assertRaises(TypeError):
            len(output_dp)

    def test_demux_iterdatapipe(self):
        input_dp = dp.iter.IterableWrapper(range(10))

        with self.assertRaises(ValueError):
            input_dp.demux(num_instances=0, classifier_fn=lambda x: 0)

        # Functional Test: split into 2 DataPipes and output them one at a time
        dp1, dp2 = input_dp.demux(num_instances=2, classifier_fn=lambda x: x % 2)
        output1, output2 = list(dp1), list(dp2)
        self.assertEqual(list(range(0, 10, 2)), output1)
        self.assertEqual(list(range(1, 10, 2)), output2)

        # Functional Test: split into 2 DataPipes and output them together
        dp1, dp2 = input_dp.demux(num_instances=2, classifier_fn=lambda x: x % 2)
        output = []
        for n1, n2 in zip(dp1, dp2):
            output.append((n1, n2))
        self.assertEqual([(i, i + 1) for i in range(0, 10, 2)], output)

        # Functional Test: values of the same classification are lumped together, and buffer_size = 3 being too small
        dp1, dp2 = input_dp.demux(num_instances=2, classifier_fn=lambda x: 0 if x >= 5 else 1, buffer_size=4)
        it1 = iter(dp1)
        with self.assertRaises(BufferError):
            next(it1)  # Buffer raises because first 5 elements all belong to the a different child
        with self.assertRaises(BufferError):
            list(dp2)

        # Functional Test: values of the same classification are lumped together, and buffer_size = 5 is just enough
        dp1, dp2 = input_dp.demux(num_instances=2, classifier_fn=lambda x: 0 if x >= 5 else 1, buffer_size=5)
        output1, output2 = list(dp1), list(dp2)
        self.assertEqual(list(range(5, 10)), output1)
        self.assertEqual(list(range(0, 5)), output2)

        # Functional Test: values of the same classification are lumped together, and unlimited buffer
        with warnings.catch_warnings(record=True) as wa:
            dp1, dp2 = input_dp.demux(
                num_instances=2,
                classifier_fn=lambda x: 0 if x >= 5 else 1,
                buffer_size=-1
            )
            exp_l = 1 if HAS_DILL else 2
            self.assertEqual(len(wa), exp_l)
            self.assertRegex(str(wa[-1].message), r"Unlimited buffer size is set")
        output1, output2 = list(dp1), list(dp2)
        self.assertEqual(list(range(5, 10)), output1)
        self.assertEqual(list(range(0, 5)), output2)

        # Functional Test: classifier returns a value outside of [0, num_instance - 1]
        dp0 = input_dp.demux(num_instances=1, classifier_fn=lambda x: x % 2)
        it = iter(dp0[0])
        with self.assertRaises(ValueError):
            next(it)
            next(it)

        # Reset Test: DataPipe resets when a new iterator is created, even if this datapipe hasn't been read
        dp1, dp2 = input_dp.demux(num_instances=2, classifier_fn=lambda x: x % 2)
        _ = iter(dp1)
        output2 = []
        with self.assertRaisesRegex(RuntimeError, r"iterator has been invalidated"):
            for i, n2 in enumerate(dp2):
                output2.append(n2)
                if i == 4:
                    with warnings.catch_warnings(record=True) as wa:
                        _ = iter(dp1)  # This will reset all child DataPipes
                        self.assertEqual(len(wa), 1)
                        self.assertRegex(str(wa[0].message), r"child DataPipes are not exhausted")
        self.assertEqual(list(range(1, 10, 2)), output2)

        # Reset Test: DataPipe resets when some of it has been read
        dp1, dp2 = input_dp.demux(num_instances=2, classifier_fn=lambda x: x % 2)
        output1, output2 = [], []
        for n1, n2 in zip(dp1, dp2):
            output1.append(n1)
            output2.append(n2)
            if n1 == 4:
                break
        with warnings.catch_warnings(record=True) as wa:
            i1 = iter(dp1)  # Reset all child DataPipes
            self.assertEqual(len(wa), 1)
            self.assertRegex(str(wa[0].message), r"Some child DataPipes are not exhausted")
            for n1, n2 in zip(dp1, dp2):
                output1.append(n1)
                output2.append(n2)
            self.assertEqual([0, 2, 4] + list(range(0, 10, 2)), output1)
            self.assertEqual([1, 3, 5] + list(range(1, 10, 2)), output2)
            self.assertEqual(len(wa), 1)
            self.assertRegex(str(wa[0].message), r"child DataPipes are not exhausted")

        # Reset Test: DataPipe reset, even when not all child DataPipes are exhausted
        dp1, dp2 = input_dp.demux(num_instances=2, classifier_fn=lambda x: x % 2)
        output1 = list(dp1)
        self.assertEqual(list(range(0, 10, 2)), output1)
        with warnings.catch_warnings(record=True) as wa:
            self.assertEqual(list(range(0, 10, 2)), list(dp1))  # Reset even when dp2 is not read
            self.assertEqual(len(wa), 1)
            self.assertRegex(str(wa[0].message), r"Some child DataPipes are not exhausted")
        output2 = []
        for i, n2 in enumerate(dp2):
            output2.append(n2)
            if i == 1:
                self.assertEqual(list(range(1, 5, 2)), output2)
                with warnings.catch_warnings(record=True) as wa:
                    self.assertEqual(list(range(0, 10, 2)), list(dp1))  # Can reset even when dp2 is partially read
                    self.assertEqual(len(wa), 1)
                    self.assertRegex(str(wa[0].message), r"Some child DataPipes are not exhausted")
                break
        output2 = list(dp2)  # output2 has to read from beginning again
        self.assertEqual(list(range(1, 10, 2)), output2)

        # Functional Test: drop_none = True
        dp1, dp2 = input_dp.demux(num_instances=2, classifier_fn=lambda x: x % 2 if x % 5 != 0 else None,
                                  drop_none=True)
        self.assertEqual([2, 4, 6, 8], list(dp1))
        self.assertEqual([1, 3, 7, 9], list(dp2))

        # Functional Test: drop_none = False
        dp1, dp2 = input_dp.demux(num_instances=2, classifier_fn=lambda x: x % 2 if x % 5 != 0 else None,
                                  drop_none=False)
        it1 = iter(dp1)
        with self.assertRaises(ValueError):
            next(it1)

        # __len__ Test: __len__ not implemented
        dp1, dp2 = input_dp.demux(num_instances=2, classifier_fn=lambda x: x % 2)
        with self.assertRaises(TypeError):
            len(dp1)  # It is not implemented as we do not know length for each child in advance
        with self.assertRaises(TypeError):
            len(dp2)

        # Pickle Test:
        dp1, dp2 = input_dp.demux(num_instances=2, classifier_fn=odd_or_even)
        traverse_dps(dp1)  # This should not raise any error
        for _ in zip(dp1, dp2):
            pass
        traverse_dps(dp2)  # This should not raise any error either

    def test_map_iterdatapipe(self):
        target_length = 10
        input_dp = dp.iter.IterableWrapper(range(target_length))

        def fn(item, dtype=torch.float, *, sum=False):
            data = torch.tensor(item, dtype=dtype)
            return data if not sum else data.sum()

        # Functional Test: apply to each element correctly
        map_dp = input_dp.map(fn)
        self.assertEqual(target_length, len(map_dp))
        for x, y in zip(map_dp, range(target_length)):
            self.assertEqual(x, torch.tensor(y, dtype=torch.float))

        # Functional Test: works with partial function
        map_dp = input_dp.map(partial(fn, dtype=torch.int, sum=True))
        for x, y in zip(map_dp, range(target_length)):
            self.assertEqual(x, torch.tensor(y, dtype=torch.int).sum())

        # __len__ Test: inherits length from source DataPipe
        self.assertEqual(target_length, len(map_dp))

        input_dp_nl = IDP_NoLen(range(target_length))
        map_dp_nl = input_dp_nl.map(lambda x: x)
        for x, y in zip(map_dp_nl, range(target_length)):
            self.assertEqual(x, torch.tensor(y, dtype=torch.float))

        # __len__ Test: inherits length from source DataPipe - raises error when invalid
        with self.assertRaisesRegex(TypeError, r"instance doesn't have valid length$"):
            len(map_dp_nl)

        # Reset Test: DataPipe resets properly
        n_elements_before_reset = 5
        res_before_reset, res_after_reset = reset_after_n_next_calls(map_dp, n_elements_before_reset)
        self.assertEqual(list(range(n_elements_before_reset)), res_before_reset)
        self.assertEqual(list(range(10)), res_after_reset)

    @suppress_warnings  # Suppress warning for lambda fn
    def test_map_tuple_list_with_col_iterdatapipe(self):
        def fn_11(d):
            return -d

        def fn_1n(d):
            return -d, d

        def fn_n1(d0, d1):
            return d0 + d1

        def fn_nn(d0, d1):
            return -d0, -d1, d0 + d1

        def fn_n1_def(d0, d1=1):
            return d0 + d1

        def fn_n1_kwargs(d0, d1, **kwargs):
            return d0 + d1

        def fn_n1_pos(d0, d1, *args):
            return d0 + d1

        def fn_n1_sep_pos(d0, *args, d1):
            return d0 + d1

        def fn_cmplx(d0, d1=1, *args, d2, **kwargs):
            return d0 + d1

        p_fn_n1 = partial(fn_n1, d1=1)
        p_fn_cmplx = partial(fn_cmplx, d2=2)
        p_fn_cmplx_large_arg = partial(fn_cmplx, d2={i: list(range(i)) for i in range(10_000)})

        def _helper(ref_fn, fn, input_col=None, output_col=None, error=None):
            for constr in (list, tuple):
                datapipe = dp.iter.IterableWrapper([constr((0, 1, 2)), constr((3, 4, 5)), constr((6, 7, 8))])
                if ref_fn is None:
                    with self.assertRaises(error):
                        res_dp = datapipe.map(fn, input_col, output_col)
                        list(res_dp)
                else:
                    res_dp = datapipe.map(fn, input_col, output_col)
                    ref_dp = datapipe.map(ref_fn)
                    self.assertEqual(list(res_dp), list(ref_dp))
                    # Reset
                    self.assertEqual(list(res_dp), list(ref_dp))
        _helper(lambda data: data, fn_n1_def, 0, 1)
        _helper(lambda data: (data[0], data[1], data[0] + data[1]), fn_n1_def, [0, 1], 2)
        _helper(lambda data: data, p_fn_n1, 0, 1)
        _helper(lambda data: data, p_fn_cmplx, 0, 1)
        _helper(lambda data: data, p_fn_cmplx_large_arg, 0, 1)
        _helper(lambda data: (data[0], data[1], data[0] + data[1]), p_fn_cmplx, [0, 1], 2)
        _helper(lambda data: (data[0] + data[1], ), fn_n1_pos, [0, 1, 2])

        # Replacing with one input column and default output column
        _helper(lambda data: (data[0], -data[1], data[2]), fn_11, 1)
        _helper(lambda data: (data[0], (-data[1], data[1]), data[2]), fn_1n, 1)
        # The index of input column is out of range
        _helper(None, fn_1n, 3, error=IndexError)
        # Unmatched input columns with fn arguments
        _helper(None, fn_n1, 1, error=ValueError)
        _helper(None, fn_n1, [0, 1, 2], error=ValueError)
        _helper(None, lambda d0, d1: d0 + d1, 0, error=ValueError)
        _helper(None, lambda d0, d1: d0 + d1, [0, 1, 2], error=ValueError)
        _helper(None, fn_cmplx, 0, 1, ValueError)
        _helper(None, fn_n1_pos, 1, error=ValueError)
        _helper(None, fn_n1_def, [0, 1, 2], 1, error=ValueError)
        _helper(None, p_fn_n1, [0, 1], error=ValueError)
        _helper(None, fn_1n, [1, 2], error=ValueError)
        # _helper(None, p_fn_cmplx, [0, 1, 2], error=ValueError)
        _helper(None, fn_n1_sep_pos, [0, 1, 2], error=ValueError)
        # Fn has keyword-only arguments
        _helper(None, fn_n1_kwargs, 1, error=ValueError)
        _helper(None, fn_cmplx, [0, 1], 2, ValueError)

        # Replacing with multiple input columns and default output column (the left-most input column)
        _helper(lambda data: (data[1], data[2] + data[0]), fn_n1, [2, 0])
        _helper(lambda data: (data[0], (-data[2], -data[1], data[2] + data[1])), fn_nn, [2, 1])

        # output_col can only be specified when input_col is not None
        _helper(None, fn_n1, None, 1, error=ValueError)
        # output_col can only be single-element list or tuple
        _helper(None, fn_n1, None, [0, 1], error=ValueError)
        # Single-element list as output_col
        _helper(lambda data: (-data[1], data[1], data[2]), fn_11, 1, [0])
        # Replacing with one input column and single specified output column
        _helper(lambda data: (-data[1], data[1], data[2]), fn_11, 1, 0)
        _helper(lambda data: (data[0], data[1], (-data[1], data[1])), fn_1n, 1, 2)
        # The index of output column is out of range
        _helper(None, fn_1n, 1, 3, error=IndexError)
        _helper(lambda data: (data[0], data[0] + data[2], data[2]), fn_n1, [0, 2], 1)
        _helper(lambda data: ((-data[1], -data[2], data[1] + data[2]), data[1], data[2]), fn_nn, [1, 2], 0)

        # Appending the output at the end
        _helper(lambda data: (*data, -data[1]), fn_11, 1, -1)
        _helper(lambda data: (*data, (-data[1], data[1])), fn_1n, 1, -1)
        _helper(lambda data: (*data, data[0] + data[2]), fn_n1, [0, 2], -1)
        _helper(lambda data: (*data, (-data[1], -data[2], data[1] + data[2])), fn_nn, [1, 2], -1)

        # Handling built-in functions (e.g. `dict`, `iter`, `int`, `str`) whose signatures cannot be inspected
        _helper(lambda data: (str(data[0]), data[1], data[2]), str, 0)
        _helper(lambda data: (data[0], data[1], int(data[2])), int, 2)

        # Handle nn.Module and Callable (without __name__ implemented)
        _helper(lambda data: (data[0] + 1, data[1], data[2]), Add1Module(), 0)
        _helper(lambda data: (data[0] + 1, data[1], data[2]), Add1Callable(), 0)

    @suppress_warnings  # Suppress warning for lambda fn
    def test_map_dict_with_col_iterdatapipe(self):
        def fn_11(d):
            return -d

        def fn_1n(d):
            return -d, d

        def fn_n1(d0, d1):
            return d0 + d1

        def fn_nn(d0, d1):
            return -d0, -d1, d0 + d1

        def fn_n1_def(d0, d1=1):
            return d0 + d1

        p_fn_n1 = partial(fn_n1, d1=1)

        def fn_n1_pos(d0, d1, *args):
            return d0 + d1

        def fn_n1_kwargs(d0, d1, **kwargs):
            return d0 + d1

        def fn_kwonly(*, d0, d1):
            return d0 + d1

        def fn_has_nondefault_kwonly(d0, *, d1):
            return d0 + d1

        def fn_cmplx(d0, d1=1, *args, d2, **kwargs):
            return d0 + d1

        p_fn_cmplx = partial(fn_cmplx, d2=2)
        p_fn_cmplx_large_arg = partial(fn_cmplx, d2={i: list(range(i)) for i in range(10_000)})

        # Prevent modification in-place to support resetting
        def _dict_update(data, newdata, remove_idx=None):
            _data = dict(data)
            _data.update(newdata)
            if remove_idx:
                for idx in remove_idx:
                    del _data[idx]
            return _data

        def _helper(ref_fn, fn, input_col=None, output_col=None, error=None):
            datapipe = dp.iter.IterableWrapper(
                [{"x": 0, "y": 1, "z": 2},
                 {"x": 3, "y": 4, "z": 5},
                 {"x": 6, "y": 7, "z": 8}]
            )
            if ref_fn is None:
                with self.assertRaises(error):
                    res_dp = datapipe.map(fn, input_col, output_col)
                    list(res_dp)
            else:
                res_dp = datapipe.map(fn, input_col, output_col)
                ref_dp = datapipe.map(ref_fn)
                self.assertEqual(list(res_dp), list(ref_dp))
                # Reset
                self.assertEqual(list(res_dp), list(ref_dp))

        _helper(lambda data: data, fn_n1_def, 'x', 'y')
        _helper(lambda data: data, p_fn_n1, 'x', 'y')
        _helper(lambda data: data, p_fn_cmplx, 'x', 'y')
        _helper(lambda data: data, p_fn_cmplx_large_arg, 'x', 'y')
        _helper(lambda data: _dict_update(data, {"z": data["x"] + data["y"]}),
                p_fn_cmplx, ["x", "y", "z"], "z")

        _helper(lambda data: _dict_update(data, {"z": data["x"] + data["y"]}), fn_n1_def, ['x', 'y'], 'z')

        _helper(None, fn_n1_pos, 'x', error=ValueError)
        _helper(None, fn_n1_kwargs, 'x', error=ValueError)
        # non-default kw-only args
        _helper(None, fn_kwonly, ['x', 'y'], error=ValueError)
        _helper(None, fn_has_nondefault_kwonly, ['x', 'y'], error=ValueError)
        _helper(None, fn_cmplx, ['x', 'y'], error=ValueError)


        # Replacing with one input column and default output column
        _helper(lambda data: _dict_update(data, {"y": -data["y"]}), fn_11, "y")
        _helper(lambda data: _dict_update(data, {"y": (-data["y"], data["y"])}), fn_1n, "y")
        # The key of input column is not in dict
        _helper(None, fn_1n, "a", error=KeyError)
        # Unmatched input columns with fn arguments
        _helper(None, fn_n1, "y", error=ValueError)
        _helper(None, fn_1n, ["x", "y"], error=ValueError)
        _helper(None, fn_n1_def, ["x", "y", "z"], error=ValueError)
        _helper(None, p_fn_n1, ["x", "y"], error=ValueError)
        _helper(None, fn_n1_kwargs, ["x", "y", "z"], error=ValueError)
        # Replacing with multiple input columns and default output column (the left-most input column)
        _helper(lambda data: _dict_update(data, {"z": data["x"] + data["z"]}, ["x"]), fn_n1, ["z", "x"])
        _helper(lambda data: _dict_update(
            data, {"z": (-data["z"], -data["y"], data["y"] + data["z"])}, ["y"]), fn_nn, ["z", "y"])

        # output_col can only be specified when input_col is not None
        _helper(None, fn_n1, None, "x", error=ValueError)
        # output_col can only be single-element list or tuple
        _helper(None, fn_n1, None, ["x", "y"], error=ValueError)
        # Single-element list as output_col
        _helper(lambda data: _dict_update(data, {"x": -data["y"]}), fn_11, "y", ["x"])
        # Replacing with one input column and single specified output column
        _helper(lambda data: _dict_update(data, {"x": -data["y"]}), fn_11, "y", "x")
        _helper(lambda data: _dict_update(data, {"z": (-data["y"], data["y"])}), fn_1n, "y", "z")
        _helper(lambda data: _dict_update(data, {"y": data["x"] + data["z"]}), fn_n1, ["x", "z"], "y")
        _helper(lambda data: _dict_update(
            data, {"x": (-data["y"], -data["z"], data["y"] + data["z"])}), fn_nn, ["y", "z"], "x")

        # Adding new key to dict for the output
        _helper(lambda data: _dict_update(data, {"a": -data["y"]}), fn_11, "y", "a")
        _helper(lambda data: _dict_update(data, {"a": (-data["y"], data["y"])}), fn_1n, "y", "a")
        _helper(lambda data: _dict_update(data, {"a": data["x"] + data["z"]}), fn_n1, ["x", "z"], "a")
        _helper(lambda data: _dict_update(
            data, {"a": (-data["y"], -data["z"], data["y"] + data["z"])}), fn_nn, ["y", "z"], "a")

    def test_collate_iterdatapipe(self):
        arrs = [[1, 2, 3], [4, 5, 6], [7, 8, 9]]
        input_dp = dp.iter.IterableWrapper(arrs)

        def _collate_fn(batch, default_type=torch.float):
            return torch.tensor(sum(batch), dtype=default_type)

        # Functional Test: defaults to the default collate function when a custom one is not specified
        collate_dp = input_dp.collate()
        for x, y in zip(arrs, collate_dp):
            self.assertEqual(torch.tensor(x), y)

        # Functional Test: custom collate function
        collate_dp = input_dp.collate(collate_fn=_collate_fn)
        for x, y in zip(arrs, collate_dp):
            self.assertEqual(torch.tensor(sum(x), dtype=torch.float), y)

        # Functional Test: custom, partial collate function
        collate_dp = input_dp.collate(partial(_collate_fn, default_type=torch.int))
        for x, y in zip(arrs, collate_dp):
            self.assertEqual(torch.tensor(sum(x), dtype=torch.int), y)

        # Reset Test: reset the DataPipe and results are still correct
        n_elements_before_reset = 1
        res_before_reset, res_after_reset = reset_after_n_next_calls(collate_dp, n_elements_before_reset)
        self.assertEqual([torch.tensor(6, dtype=torch.int)], res_before_reset)
        for x, y in zip(arrs, res_after_reset):
            self.assertEqual(torch.tensor(sum(x), dtype=torch.int), y)

        # __len__ Test: __len__ is inherited
        self.assertEqual(len(input_dp), len(collate_dp))

        # __len__ Test: verify that it has no valid __len__ when the source doesn't have it
        input_dp_nl = IDP_NoLen(arrs)
        collate_dp_nl = input_dp_nl.collate()
        with self.assertRaisesRegex(TypeError, r"instance doesn't have valid length$"):
            len(collate_dp_nl)
        for x, y in zip(arrs, collate_dp_nl):
            self.assertEqual(torch.tensor(x), y)

    def test_batch_iterdatapipe(self):
        arrs = list(range(10))
        input_dp = dp.iter.IterableWrapper(arrs)

        # Functional Test: raise error when input argument `batch_size = 0`
        with self.assertRaises(AssertionError):
            input_dp.batch(batch_size=0)

        # Functional Test: by default, do not drop the last batch
        bs = 3
        batch_dp = input_dp.batch(batch_size=bs)
        self.assertEqual(len(batch_dp), 4)
        for i, batch in enumerate(batch_dp):
            self.assertEqual(len(batch), 1 if i == 3 else bs)
            self.assertEqual(batch, arrs[i * bs: i * bs + len(batch)])

        # Functional Test: Drop the last batch when specified
        bs = 4
        batch_dp = input_dp.batch(batch_size=bs, drop_last=True)
        for i, batch in enumerate(batch_dp):
            self.assertEqual(batch, arrs[i * bs: i * bs + len(batch)])

        # __len__ test: verifying that the overall length and of each batch is correct
        for i, batch in enumerate(batch_dp):
            self.assertEqual(len(batch), bs)

        # __len__ Test: the length is missing if the source DataPipe doesn't have length
        self.assertEqual(len(batch_dp), 2)
        input_dp_nl = IDP_NoLen(range(10))
        batch_dp_nl = input_dp_nl.batch(batch_size=2)
        with self.assertRaisesRegex(TypeError, r"instance doesn't have valid length$"):
            len(batch_dp_nl)

        # Reset Test: Ensures that the DataPipe can properly reset
        n_elements_before_reset = 1
        res_before_reset, res_after_reset = reset_after_n_next_calls(batch_dp, n_elements_before_reset)
        self.assertEqual([[0, 1, 2, 3]], res_before_reset)
        self.assertEqual([[0, 1, 2, 3], [4, 5, 6, 7]], res_after_reset)

    def test_unbatch_iterdatapipe(self):
        target_length = 6
        prebatch_dp = dp.iter.IterableWrapper(range(target_length))

        # Functional Test: Unbatch DataPipe should be the same as pre-batch DataPipe
        input_dp = prebatch_dp.batch(3)
        unbatch_dp = input_dp.unbatch()
        self.assertEqual(len(list(unbatch_dp)), target_length)  # __len__ is as expected
        for i, res in zip(range(target_length), unbatch_dp):
            self.assertEqual(i, res)

        # Functional Test: unbatch works for an input with nested levels
        input_dp = dp.iter.IterableWrapper([[0, 1, 2], [3, 4, 5]])
        unbatch_dp = input_dp.unbatch()
        self.assertEqual(len(list(unbatch_dp)), target_length)
        for i, res in zip(range(target_length), unbatch_dp):
            self.assertEqual(i, res)

        input_dp = dp.iter.IterableWrapper([[[0, 1], [2, 3]], [[4, 5], [6, 7]]])

        # Functional Test: unbatch works for an input with nested levels
        unbatch_dp = input_dp.unbatch()
        expected_dp = [[0, 1], [2, 3], [4, 5], [6, 7]]
        self.assertEqual(len(list(unbatch_dp)), 4)
        for j, res in zip(expected_dp, unbatch_dp):
            self.assertEqual(j, res)

        # Functional Test: unbatching multiple levels at the same time
        unbatch_dp = input_dp.unbatch(unbatch_level=2)
        expected_dp2 = [0, 1, 2, 3, 4, 5, 6, 7]
        self.assertEqual(len(list(unbatch_dp)), 8)
        for i, res in zip(expected_dp2, unbatch_dp):
            self.assertEqual(i, res)

        # Functional Test: unbatching all levels at the same time
        unbatch_dp = input_dp.unbatch(unbatch_level=-1)
        self.assertEqual(len(list(unbatch_dp)), 8)
        for i, res in zip(expected_dp2, unbatch_dp):
            self.assertEqual(i, res)

        # Functional Test: raises error when input unbatch_level is less than -1
        input_dp = dp.iter.IterableWrapper([[0, 1, 2], [3, 4, 5]])
        with self.assertRaises(ValueError):
            unbatch_dp = input_dp.unbatch(unbatch_level=-2)
            for i in unbatch_dp:
                print(i)

        # Functional Test: raises error when input unbatch_level is too high
        with self.assertRaises(IndexError):
            unbatch_dp = input_dp.unbatch(unbatch_level=5)
            for i in unbatch_dp:
                print(i)

        # Reset Test: unbatch_dp resets properly
        input_dp = dp.iter.IterableWrapper([[0, 1, 2], [3, 4, 5]])
        unbatch_dp = input_dp.unbatch(unbatch_level=-1)
        n_elements_before_reset = 3
        res_before_reset, res_after_reset = reset_after_n_next_calls(unbatch_dp, n_elements_before_reset)
        self.assertEqual([0, 1, 2], res_before_reset)
        self.assertEqual([0, 1, 2, 3, 4, 5], res_after_reset)

    def test_filter_datapipe(self):
        input_ds = dp.iter.IterableWrapper(range(10))

        def _filter_fn(data, val):
            return data >= val

        # Functional Test: filter works with partial function
        filter_dp = input_ds.filter(partial(_filter_fn, val=5))
        self.assertEqual(list(filter_dp), list(range(5, 10)))

        def _non_bool_fn(data):
            return 1

        # Functional Test: filter function must return bool
        filter_dp = input_ds.filter(filter_fn=_non_bool_fn)
        with self.assertRaises(ValueError):
            temp = list(filter_dp)

        # Funtional Test: Specify input_col
        tuple_input_ds = dp.iter.IterableWrapper([(d - 1, d, d + 1) for d in range(10)])

        # Single input_col
        input_col_1_dp = tuple_input_ds.filter(partial(_filter_fn, val=5), input_col=1)
        self.assertEqual(list(input_col_1_dp), [(d - 1, d, d + 1) for d in range(5, 10)])

        # Multiple input_col
        def _mul_filter_fn(a, b):
            return a + b < 10

        input_col_2_dp = tuple_input_ds.filter(_mul_filter_fn, input_col=[0, 2])
        self.assertEqual(list(input_col_2_dp), [(d - 1, d, d + 1) for d in range(5)])

        # invalid input col
        with self.assertRaises(ValueError):
            tuple_input_ds.filter(_mul_filter_fn, input_col=0)

        p_mul_filter_fn = partial(_mul_filter_fn, b=1)
        out = tuple_input_ds.filter(p_mul_filter_fn, input_col=0)
        self.assertEqual(list(out), [(d - 1, d, d + 1) for d in range(10)])

        def _mul_filter_fn_with_defaults(a, b=1):
            return a + b < 10

        out = tuple_input_ds.filter(_mul_filter_fn_with_defaults, input_col=0)
        self.assertEqual(list(out), [(d - 1, d, d + 1) for d in range(10)])

        def _mul_filter_fn_with_kw_only(*, a, b):
            return a + b < 10

        with self.assertRaises(ValueError):
            tuple_input_ds.filter(_mul_filter_fn_with_kw_only, input_col=0)

        def _mul_filter_fn_with_kw_only_1_default(*, a, b=1):
            return a + b < 10

        with self.assertRaises(ValueError):
            tuple_input_ds.filter(_mul_filter_fn_with_kw_only_1_default, input_col=0)

        # __len__ Test: DataPipe has no valid len
        with self.assertRaisesRegex(TypeError, r"has no len"):
            len(filter_dp)

        # Reset Test: DataPipe resets correctly
        filter_dp = input_ds.filter(partial(_filter_fn, val=5))
        n_elements_before_reset = 3
        res_before_reset, res_after_reset = reset_after_n_next_calls(filter_dp, n_elements_before_reset)
        self.assertEqual(list(range(5, 10))[:n_elements_before_reset], res_before_reset)
        self.assertEqual(list(range(5, 10)), res_after_reset)

    def test_sampler_iterdatapipe(self):
        input_dp = dp.iter.IterableWrapper(range(10))
        # Default SequentialSampler
        sampled_dp = dp.iter.Sampler(input_dp)  # type: ignore[var-annotated]
        self.assertEqual(len(sampled_dp), 10)
        for i, x in enumerate(sampled_dp):
            self.assertEqual(x, i)

        # RandomSampler
        random_sampled_dp = dp.iter.Sampler(input_dp, sampler=RandomSampler, sampler_kwargs={
            'replacement': True})  # type: ignore[var-annotated] # noqa: B950

        # Requires `__len__` to build SamplerDataPipe
        input_dp_nolen = IDP_NoLen(range(10))
        with self.assertRaises(AssertionError):
            sampled_dp = dp.iter.Sampler(input_dp_nolen)

    def test_stream_reader_iterdatapipe(self):
        from io import StringIO

        input_dp = dp.iter.IterableWrapper([("f1", StringIO("abcde")), ("f2", StringIO("bcdef"))])
        expected_res = ["abcde", "bcdef"]

        # Functional Test: Read full chunk
        dp1 = input_dp.read_from_stream()
        self.assertEqual([d[1] for d in dp1], expected_res)

        # Functional Test: Read full chunk
        dp2 = input_dp.read_from_stream(chunk=1)
        self.assertEqual([d[1] for d in dp2], [c for s in expected_res for c in s])

        # `__len__` Test
        with self.assertRaises(TypeError):
            len(dp1)

    def test_shuffler_iterdatapipe(self):
        input_dp = dp.iter.IterableWrapper(list(range(10)))

        with self.assertRaises(AssertionError):
            shuffle_dp = input_dp.shuffle(buffer_size=0)

        # Functional Test: No seed
        shuffler_dp = input_dp.shuffle()
        self.assertEqual(set(range(10)), set(shuffler_dp))

        # Functional Test: With global seed
        torch.manual_seed(123)
        shuffler_dp = input_dp.shuffle()
        res = list(shuffler_dp)
        torch.manual_seed(123)
        self.assertEqual(list(shuffler_dp), res)

        # Functional Test: Set seed
        shuffler_dp = input_dp.shuffle().set_seed(123)
        res = list(shuffler_dp)
        shuffler_dp.set_seed(123)
        self.assertEqual(list(shuffler_dp), res)

        # Functional Test: deactivate shuffling via set_shuffle
        unshuffled_dp = input_dp.shuffle().set_shuffle(False)
        self.assertEqual(list(unshuffled_dp), list(input_dp))

        # Reset Test:
        shuffler_dp = input_dp.shuffle()
        n_elements_before_reset = 5
        res_before_reset, res_after_reset = reset_after_n_next_calls(shuffler_dp, n_elements_before_reset)
        self.assertEqual(5, len(res_before_reset))
        for x in res_before_reset:
            self.assertTrue(x in set(range(10)))
        self.assertEqual(set(range(10)), set(res_after_reset))

        # __len__ Test: returns the length of the input DataPipe
        shuffler_dp = input_dp.shuffle()
        self.assertEqual(10, len(shuffler_dp))
        exp = list(range(100))

        # Serialization Test
        from torch.utils.data.datapipes._hook_iterator import _SnapshotState

        def _serialization_helper(bs):
            shuffler_dp = input_dp.shuffle(buffer_size=bs)
            it = iter(shuffler_dp)
            for _ in range(2):
                next(it)
            shuffler_dp_copy = pickle.loads(pickle.dumps(shuffler_dp))
            _simple_graph_snapshot_restoration(shuffler_dp_copy.datapipe, shuffler_dp.datapipe._number_of_samples_yielded)

            exp = list(it)
            shuffler_dp_copy._snapshot_state = _SnapshotState.Restored
            self.assertEqual(exp, list(shuffler_dp_copy))

        buffer_sizes = [2, 5, 15]
        for bs in buffer_sizes:
            _serialization_helper(bs)

    def test_zip_iterdatapipe(self):

        # Functional Test: raises TypeError when an input is not of type `IterDataPipe`
        with self.assertRaises(TypeError):
            dp.iter.Zipper(dp.iter.IterableWrapper(range(10)), list(range(10)))  # type: ignore[arg-type]

        # Functional Test: raises TypeError when an input does not have valid length
        zipped_dp = dp.iter.Zipper(dp.iter.IterableWrapper(
            range(10)), IDP_NoLen(range(5)))  # type: ignore[var-annotated]
        with self.assertRaisesRegex(TypeError, r"instance doesn't have valid length$"):
            len(zipped_dp)

        # Functional Test: zips the results properly
        exp = [(i, i) for i in range(5)]
        self.assertEqual(list(zipped_dp), exp)

        # Functional Test: zips the inputs properly even when lengths are different (zips to the shortest)
        zipped_dp = dp.iter.Zipper(dp.iter.IterableWrapper(range(10)), dp.iter.IterableWrapper(range(5)))

        # __len__ Test: length matches the length of the shortest input
        self.assertEqual(len(zipped_dp), 5)

        # Reset Test:
        n_elements_before_reset = 3
        res_before_reset, res_after_reset = reset_after_n_next_calls(zipped_dp, n_elements_before_reset)
        expected_res = [(i, i) for i in range(5)]
        self.assertEqual(expected_res[:n_elements_before_reset], res_before_reset)
        self.assertEqual(expected_res, res_after_reset)


class TestFunctionalMapDataPipe(TestCase):

    def _serialization_test_helper(self, datapipe, use_dill):
        if use_dill:
            serialized_dp = dill.dumps(datapipe)
            deserialized_dp = dill.loads(serialized_dp)
        else:
            serialized_dp = pickle.dumps(datapipe)
            deserialized_dp = pickle.loads(serialized_dp)
        try:
            self.assertEqual(list(datapipe), list(deserialized_dp))
        except AssertionError as e:
            print(f"{datapipe} is failing.")
            raise e

    def _serialization_test_for_single_dp(self, dp, use_dill=False):
        # 1. Testing for serialization before any iteration starts
        self._serialization_test_helper(dp, use_dill)
        # 2. Testing for serialization after DataPipe is partially read
        it = iter(dp)
        _ = next(it)
        self._serialization_test_helper(dp, use_dill)
        # 3. Testing for serialization after DataPipe is fully read
        _ = list(dp)
        self._serialization_test_helper(dp, use_dill)

    def test_serializable(self):
        picklable_datapipes: List = [
            (dp.map.Batcher, None, (2,), {}),
            (dp.map.Concater, None, (dp.map.SequenceWrapper(range(10)),), {}),
            (dp.map.Mapper, None, (), {}),
            (dp.map.Mapper, None, (_fake_fn,), {}),
            (dp.map.Mapper, None, (partial(_fake_add, 1),), {}),
            (dp.map.SequenceWrapper, range(10), (), {}),
            (dp.map.Shuffler, dp.map.SequenceWrapper([0] * 5), (), {}),
            (dp.map.Zipper, None, (dp.map.SequenceWrapper(range(10)),), {}),
        ]
        for dpipe, custom_input, dp_args, dp_kwargs in picklable_datapipes:
            if custom_input is None:
                custom_input = dp.map.SequenceWrapper(range(10))
            datapipe = dpipe(custom_input, *dp_args, **dp_kwargs)  # type: ignore[call-arg]
            self._serialization_test_for_single_dp(datapipe)

    def test_serializable_with_dill(self):
        """Only for DataPipes that take in a function as argument"""
        input_dp = dp.map.SequenceWrapper(range(10))

        datapipes_with_lambda_fn: List[
            Tuple[Type[MapDataPipe], Tuple, Dict[str, Any]]
        ] = [
            (dp.map.Mapper, (lambda_fn1,), {}),
        ]

        def _local_fns():
            def _fn1(x):
                return x

            return _fn1

        fn1 = _local_fns()

        datapipes_with_local_fn: List[
            Tuple[Type[MapDataPipe], Tuple, Dict[str, Any]]
        ] = [
            (dp.map.Mapper, (fn1,), {}),
        ]

        if HAS_DILL:
            for dpipe, dp_args, dp_kwargs in datapipes_with_lambda_fn + datapipes_with_local_fn:
                _ = dill.dumps(dpipe(input_dp, *dp_args, **dp_kwargs))  # type: ignore[call-arg]
        else:
            msgs = (
                r"^Lambda function is not supported by pickle",
                r"^Local function is not supported by pickle"
            )
            for dps, msg in zip((datapipes_with_lambda_fn, datapipes_with_local_fn), msgs):
                for dpipe, dp_args, dp_kwargs in dps:
                    with self.assertWarnsRegex(UserWarning, msg):
                        datapipe = dpipe(input_dp, *dp_args, **dp_kwargs)  # type: ignore[call-arg]
                    with self.assertRaises((pickle.PicklingError, AttributeError)):
                        pickle.dumps(datapipe)

    def test_docstring(self):
        """
        Ensure functional form of MapDataPipe has the correct docstring from
        the class form.

        Regression test for https://github.com/pytorch/data/issues/792.
        """
        input_dp = dp.map.SequenceWrapper(range(10))

        for dp_funcname in [
            "batch",
            "concat",
            "map",
            "shuffle",
            "zip",
        ]:
            if sys.version_info >= (3, 9):
                docstring = pydoc.render_doc(
                    thing=getattr(input_dp, dp_funcname), forceload=True
                )
            elif sys.version_info < (3, 9):
                # pydoc works differently on Python 3.8, see
                # https://docs.python.org/3/whatsnew/3.9.html#pydoc
                docstring = getattr(input_dp, dp_funcname).__doc__
            assert f"(functional name: ``{dp_funcname}``)" in docstring
            assert "Args:" in docstring
            assert "Example:" in docstring or "Examples:" in docstring

    def test_sequence_wrapper_datapipe(self):
        seq = list(range(10))
        input_dp = dp.map.SequenceWrapper(seq)

        # Functional Test: all elements are equal in the same order
        self.assertEqual(seq, list(input_dp))

        # Functional Test: confirm deepcopy works by default
        seq.append(11)
        self.assertEqual(list(range(10)), list(input_dp))  # input_dp shouldn't have 11

        # Functional Test: non-deepcopy version is working
        seq2 = [1, 2, 3]
        input_dp_non_deep = dp.map.SequenceWrapper(seq2, deepcopy=False)
        seq2.append(4)
        self.assertEqual(list(seq2), list(input_dp_non_deep))  # should have 4

        # Reset Test: reset the DataPipe
        seq = list(range(10))
        n_elements_before_reset = 5
        res_before_reset, res_after_reset = reset_after_n_next_calls(input_dp, n_elements_before_reset)
        self.assertEqual(list(range(5)), res_before_reset)
        self.assertEqual(seq, res_after_reset)

        # __len__ Test: inherits length from sequence
        self.assertEqual(len(seq), len(input_dp))

    def test_concat_mapdatapipe(self):
        input_dp1 = dp.map.SequenceWrapper(range(10))
        input_dp2 = dp.map.SequenceWrapper(range(5))

        with self.assertRaisesRegex(ValueError, r"Expected at least one DataPipe"):
            dp.map.Concater()

        with self.assertRaisesRegex(TypeError, r"Expected all inputs to be `MapDataPipe`"):
            dp.map.Concater(input_dp1, ())  # type: ignore[arg-type]

        concat_dp = input_dp1.concat(input_dp2)
        self.assertEqual(len(concat_dp), 15)
        for index in range(15):
            self.assertEqual(concat_dp[index], (list(range(10)) + list(range(5)))[index])
        self.assertEqual(list(concat_dp), list(range(10)) + list(range(5)))

    def test_zip_mapdatapipe(self):
        input_dp1 = dp.map.SequenceWrapper(range(10))
        input_dp2 = dp.map.SequenceWrapper(range(5))
        input_dp3 = dp.map.SequenceWrapper(range(15))

        # Functional Test: requires at least one input DataPipe
        with self.assertRaisesRegex(ValueError, r"Expected at least one DataPipe"):
            dp.map.Zipper()

        # Functional Test: all inputs must be MapDataPipes
        with self.assertRaisesRegex(TypeError, r"Expected all inputs to be `MapDataPipe`"):
            dp.map.Zipper(input_dp1, ())  # type: ignore[arg-type]

        # Functional Test: Zip the elements up as a tuples
        zip_dp = input_dp1.zip(input_dp2, input_dp3)
        self.assertEqual([(i, i, i) for i in range(5)], [zip_dp[i] for i in range(5)])

        # Functional Test: Raise IndexError when index equal or exceed the length of the shortest DataPipe
        with self.assertRaisesRegex(IndexError, r"out of range"):
            input_dp1.zip(input_dp2, input_dp3)[5]

        # Functional Test: Ensure `zip` can combine `Batcher` with others
        dp1 = dp.map.SequenceWrapper(range(10))
        shuffle_dp1 = dp1.batch(2)
        dp2 = dp.map.SequenceWrapper(range(10))
        shuffle_dp2 = dp2.batch(3)
        zip_dp1 = shuffle_dp1.zip(shuffle_dp2)
        self.assertEqual(4, len(list(zip_dp1)))
        zip_dp2 = shuffle_dp1.zip(dp2)
        self.assertEqual(5, len(list(zip_dp2)))

        # __len__ Test: returns the length of the shortest DataPipe
        zip_dp = input_dp1.zip(input_dp2, input_dp3)
        self.assertEqual(5, len(zip_dp))

    def test_shuffler_mapdatapipe(self):
        input_dp1 = dp.map.SequenceWrapper(range(10))
        input_dp2 = dp.map.SequenceWrapper({'a': 1, 'b': 2, 'c': 3, 'd': 4, 'e': 5})

        # Functional Test: Assumes 0-index when indices is not given
        shuffler_dp = input_dp1.shuffle()
        self.assertEqual(set(range(10)), set(shuffler_dp))

        # Functional Test: Custom indices are working
        shuffler_dp = input_dp2.shuffle(indices=['a', 'b', 'c', 'd', 'e'])
        self.assertEqual(set(range(1, 6)), set(shuffler_dp))

        # Functional Test: With global seed
        torch.manual_seed(123)
        shuffler_dp = input_dp1.shuffle()
        res = list(shuffler_dp)
        torch.manual_seed(123)
        self.assertEqual(list(shuffler_dp), res)

        # Functional Test: Set seed
        shuffler_dp = input_dp1.shuffle().set_seed(123)
        res = list(shuffler_dp)
        shuffler_dp.set_seed(123)
        self.assertEqual(list(shuffler_dp), res)

        # Functional Test: deactivate shuffling via set_shuffle
        unshuffled_dp = input_dp1.shuffle().set_shuffle(False)
        self.assertEqual(list(unshuffled_dp), list(input_dp1))

        # Reset Test:
        shuffler_dp = input_dp1.shuffle()
        n_elements_before_reset = 5
        res_before_reset, res_after_reset = reset_after_n_next_calls(shuffler_dp, n_elements_before_reset)
        self.assertEqual(5, len(res_before_reset))
        for x in res_before_reset:
            self.assertTrue(x in set(range(10)))
        self.assertEqual(set(range(10)), set(res_after_reset))

        # __len__ Test: returns the length of the input DataPipe
        shuffler_dp = input_dp1.shuffle()
        self.assertEqual(10, len(shuffler_dp))

        # Serialization Test
        from torch.utils.data.datapipes._hook_iterator import _SnapshotState

        shuffler_dp = input_dp1.shuffle()
        it = iter(shuffler_dp)
        for _ in range(2):
            next(it)
        shuffler_dp_copy = pickle.loads(pickle.dumps(shuffler_dp))

        exp = list(it)
        shuffler_dp_copy._snapshot_state = _SnapshotState.Restored
        self.assertEqual(exp, list(shuffler_dp_copy))

    def test_map_mapdatapipe(self):
        arr = range(10)
        input_dp = dp.map.SequenceWrapper(arr)

        def fn(item, dtype=torch.float, *, sum=False):
            data = torch.tensor(item, dtype=dtype)
            return data if not sum else data.sum()

        map_dp = input_dp.map(fn)
        self.assertEqual(len(input_dp), len(map_dp))
        for index in arr:
            self.assertEqual(
                map_dp[index], torch.tensor(input_dp[index], dtype=torch.float)
            )

        map_dp = input_dp.map(partial(fn, dtype=torch.int, sum=True))
        self.assertEqual(len(input_dp), len(map_dp))
        for index in arr:
            self.assertEqual(
                map_dp[index], torch.tensor(input_dp[index], dtype=torch.int).sum()
            )

    def test_batch_mapdatapipe(self):
        arr = list(range(13))
        input_dp = dp.map.SequenceWrapper(arr)

        # Functional Test: batches top level by default
        batch_dp = dp.map.Batcher(input_dp, batch_size=2)
        self.assertEqual([[0, 1], [2, 3], [4, 5], [6, 7], [8, 9], [10, 11], [12]], list(batch_dp))

        # Functional Test: drop_last on command
        batch_dp = dp.map.Batcher(input_dp, batch_size=2, drop_last=True)
        self.assertEqual([[0, 1], [2, 3], [4, 5], [6, 7], [8, 9], [10, 11]], list(batch_dp))

        # Functional Test: nested batching
        batch_dp_2 = batch_dp.batch(batch_size=3)
        self.assertEqual([[[0, 1], [2, 3], [4, 5]], [[6, 7], [8, 9], [10, 11]]], list(batch_dp_2))

        # Reset Test:
        n_elements_before_reset = 3
        res_before_reset, res_after_reset = reset_after_n_next_calls(batch_dp, n_elements_before_reset)
        self.assertEqual([[0, 1], [2, 3], [4, 5]], res_before_reset)
        self.assertEqual([[0, 1], [2, 3], [4, 5], [6, 7], [8, 9], [10, 11]], res_after_reset)

        # __len__ Test:
        self.assertEqual(6, len(batch_dp))
        self.assertEqual(2, len(batch_dp_2))


# Metaclass conflict for Python 3.6
# Multiple inheritance with NamedTuple is not supported for Python 3.9
_generic_namedtuple_allowed = sys.version_info >= (3, 7) and sys.version_info < (3, 9)
if _generic_namedtuple_allowed:
    class InvalidData(Generic[T_co], NamedTuple):
        name: str
        data: T_co


class TestTyping(TestCase):
    def test_isinstance(self):
        class A(IterDataPipe):
            pass

        class B(IterDataPipe):
            pass

        a = A()
        self.assertTrue(isinstance(a, A))
        self.assertFalse(isinstance(a, B))

    def test_protocol(self):
        try:
            from typing import Protocol  # type: ignore[attr-defined]
        except ImportError:
            from typing import _Protocol  # type: ignore[attr-defined]
            Protocol = _Protocol

        class P(Protocol):
            pass

        class A(IterDataPipe[P]):
            pass

    @skipTyping
    def test_subtype(self):
        from torch.utils.data.datapipes._typing import issubtype

        basic_type = (int, str, bool, float, complex,
                      list, tuple, dict, set, T_co)
        for t in basic_type:
            self.assertTrue(issubtype(t, t))
            self.assertTrue(issubtype(t, Any))
            if t == T_co:
                self.assertTrue(issubtype(Any, t))
            else:
                self.assertFalse(issubtype(Any, t))
        for t1, t2 in itertools.product(basic_type, basic_type):
            if t1 == t2 or t2 == T_co:
                self.assertTrue(issubtype(t1, t2))
            else:
                self.assertFalse(issubtype(t1, t2))

        T = TypeVar('T', int, str)
        S = TypeVar('S', bool, Union[str, int], Tuple[int, T])  # type: ignore[valid-type]
        types = ((int, Optional[int]),
                 (List, Union[int, list]),
                 (Tuple[int, str], S),
                 (Tuple[int, str], tuple),
                 (T, S),
                 (S, T_co),
                 (T, Union[S, Set]))
        for sub, par in types:
            self.assertTrue(issubtype(sub, par))
            self.assertFalse(issubtype(par, sub))

        subscriptable_types = {
            List: 1,
            Tuple: 2,  # use 2 parameters
            Set: 1,
            Dict: 2,
        }
        for subscript_type, n in subscriptable_types.items():
            for ts in itertools.combinations(types, n):
                subs, pars = zip(*ts)
                sub = subscript_type[subs]  # type: ignore[index]
                par = subscript_type[pars]  # type: ignore[index]
                self.assertTrue(issubtype(sub, par))
                self.assertFalse(issubtype(par, sub))
                # Non-recursive check
                self.assertTrue(issubtype(par, sub, recursive=False))

    @skipTyping
    def test_issubinstance(self):
        from torch.utils.data.datapipes._typing import issubinstance

        basic_data = (1, '1', True, 1., complex(1., 0.))
        basic_type = (int, str, bool, float, complex)
        S = TypeVar('S', bool, Union[str, int])
        for d in basic_data:
            self.assertTrue(issubinstance(d, Any))
            self.assertTrue(issubinstance(d, T_co))
            if type(d) in (bool, int, str):
                self.assertTrue(issubinstance(d, S))
            else:
                self.assertFalse(issubinstance(d, S))
            for t in basic_type:
                if type(d) == t:
                    self.assertTrue(issubinstance(d, t))
                else:
                    self.assertFalse(issubinstance(d, t))
        # list/set
        dt = (([1, '1', 2], List), (set({1, '1', 2}), Set))
        for d, t in dt:
            self.assertTrue(issubinstance(d, t))
            self.assertTrue(issubinstance(d, t[T_co]))  # type: ignore[index]
            self.assertFalse(issubinstance(d, t[int]))  # type: ignore[index]

        # dict
        d = {'1': 1, '2': 2.}
        self.assertTrue(issubinstance(d, Dict))
        self.assertTrue(issubinstance(d, Dict[str, T_co]))
        self.assertFalse(issubinstance(d, Dict[str, int]))

        # tuple
        d = (1, '1', 2)
        self.assertTrue(issubinstance(d, Tuple))
        self.assertTrue(issubinstance(d, Tuple[int, str, T_co]))
        self.assertFalse(issubinstance(d, Tuple[int, Any]))
        self.assertFalse(issubinstance(d, Tuple[int, int, int]))

    # Static checking annotation
    @skipTyping
    def test_compile_time(self):
        with self.assertRaisesRegex(TypeError, r"Expected 'Iterator' as the return"):
            class InvalidDP1(IterDataPipe[int]):
                def __iter__(self) -> str:  # type: ignore[misc, override]
                    yield 0

        with self.assertRaisesRegex(TypeError, r"Expected return type of '__iter__'"):
            class InvalidDP2(IterDataPipe[Tuple]):
                def __iter__(self) -> Iterator[int]:  # type: ignore[override]
                    yield 0

        with self.assertRaisesRegex(TypeError, r"Expected return type of '__iter__'"):
            class InvalidDP3(IterDataPipe[Tuple[int, str]]):
                def __iter__(self) -> Iterator[tuple]:  # type: ignore[override]
                    yield (0,)

        if _generic_namedtuple_allowed:
            with self.assertRaisesRegex(TypeError, r"is not supported by Python typing"):
                class InvalidDP4(IterDataPipe["InvalidData[int]"]):  # type: ignore[type-arg, misc]
                    pass

        class DP1(IterDataPipe[Tuple[int, str]]):
            def __init__(self, length):
                self.length = length

            def __iter__(self) -> Iterator[Tuple[int, str]]:
                for d in range(self.length):
                    yield d, str(d)

        self.assertTrue(issubclass(DP1, IterDataPipe))
        dp1 = DP1(10)
        self.assertTrue(DP1.type.issubtype(dp1.type) and dp1.type.issubtype(DP1.type))  # type: ignore[attr-defined]
        dp1_ = DP1(5)
        self.assertEqual(dp1.type, dp1_.type)

        with self.assertRaisesRegex(TypeError, r"is not a generic class"):
            class InvalidDP5(DP1[tuple]):  # type: ignore[type-arg]
                def __iter__(self) -> Iterator[tuple]:  # type: ignore[override]
                    yield (0,)

        class DP2(IterDataPipe[T_co]):
            def __iter__(self) -> Iterator[T_co]:
                yield from range(10)  # type: ignore[misc]

        self.assertTrue(issubclass(DP2, IterDataPipe))
        dp2 = DP2()  # type: ignore[var-annotated]
        self.assertTrue(DP2.type.issubtype(dp2.type) and dp2.type.issubtype(DP2.type))  # type: ignore[attr-defined]
        dp2_ = DP2()  # type: ignore[var-annotated]
        self.assertEqual(dp2.type, dp2_.type)

        class DP3(IterDataPipe[Tuple[T_co, str]]):
            r""" DataPipe without fixed type with __init__ function"""

            def __init__(self, datasource):
                self.datasource = datasource

            def __iter__(self) -> Iterator[Tuple[T_co, str]]:
                for d in self.datasource:
                    yield d, str(d)

        self.assertTrue(issubclass(DP3, IterDataPipe))
        dp3 = DP3(range(10))  # type: ignore[var-annotated]
        self.assertTrue(DP3.type.issubtype(dp3.type) and dp3.type.issubtype(DP3.type))  # type: ignore[attr-defined]
        dp3_ = DP3(5)  # type: ignore[var-annotated]
        self.assertEqual(dp3.type, dp3_.type)

        class DP4(IterDataPipe[tuple]):
            r""" DataPipe without __iter__ annotation"""

            def __iter__(self):
                raise NotImplementedError

        self.assertTrue(issubclass(DP4, IterDataPipe))
        dp4 = DP4()
        self.assertTrue(dp4.type.param == tuple)

        class DP5(IterDataPipe):
            r""" DataPipe without type annotation"""

            def __iter__(self) -> Iterator[str]:
                raise NotImplementedError

        self.assertTrue(issubclass(DP5, IterDataPipe))
        dp5 = DP5()
        from torch.utils.data.datapipes._typing import issubtype
        self.assertTrue(issubtype(dp5.type.param, Any) and issubtype(Any, dp5.type.param))

        class DP6(IterDataPipe[int]):
            r""" DataPipe with plain Iterator"""

            def __iter__(self) -> Iterator:
                raise NotImplementedError

        self.assertTrue(issubclass(DP6, IterDataPipe))
        dp6 = DP6()
        self.assertTrue(dp6.type.param == int)

        class DP7(IterDataPipe[Awaitable[T_co]]):
            r""" DataPipe with abstract base class"""

        self.assertTrue(issubclass(DP7, IterDataPipe))
        self.assertTrue(DP7.type.param == Awaitable[T_co])  # type: ignore[attr-defined]

        class DP8(DP7[str]):
            r""" DataPipe subclass from a DataPipe with abc type"""

        self.assertTrue(issubclass(DP8, IterDataPipe))
        self.assertTrue(DP8.type.param == Awaitable[str])  # type: ignore[attr-defined]

    @skipTyping
    def test_construct_time(self):
        class DP0(IterDataPipe[Tuple]):
            @argument_validation
            def __init__(self, dp: IterDataPipe):
                self.dp = dp

            def __iter__(self) -> Iterator[Tuple]:
                for d in self.dp:
                    yield d, str(d)

        class DP1(IterDataPipe[int]):
            @argument_validation
            def __init__(self, dp: IterDataPipe[Tuple[int, str]]):
                self.dp = dp

            def __iter__(self) -> Iterator[int]:
                for a, b in self.dp:
                    yield a

        # Non-DataPipe input with DataPipe hint
        datasource = [(1, '1'), (2, '2'), (3, '3')]
        with self.assertRaisesRegex(TypeError, r"Expected argument 'dp' as a IterDataPipe"):
            dp0 = DP0(datasource)

        dp0 = DP0(dp.iter.IterableWrapper(range(10)))
        with self.assertRaisesRegex(TypeError, r"Expected type of argument 'dp' as a subtype"):
            dp1 = DP1(dp0)

    @skipTyping
    def test_runtime(self):
        class DP(IterDataPipe[Tuple[int, T_co]]):
            def __init__(self, datasource):
                self.ds = datasource

            @runtime_validation
            def __iter__(self) -> Iterator[Tuple[int, T_co]]:
                yield from self.ds

        dss = ([(1, '1'), (2, '2')],
               [(1, 1), (2, '2')])
        for ds in dss:
            dp0 = DP(ds)  # type: ignore[var-annotated]
            self.assertEqual(list(dp0), ds)
            # Reset __iter__
            self.assertEqual(list(dp0), ds)

        dss = ([(1, 1), ('2', 2)],  # type: ignore[assignment, list-item]
               [[1, '1'], [2, '2']],  # type: ignore[list-item]
               [1, '1', 2, '2'])
        for ds in dss:
            dp0 = DP(ds)
            with self.assertRaisesRegex(RuntimeError, r"Expected an instance as subtype"):
                list(dp0)

            with runtime_validation_disabled():
                self.assertEqual(list(dp0), ds)
                with runtime_validation_disabled():
                    self.assertEqual(list(dp0), ds)

            with self.assertRaisesRegex(RuntimeError, r"Expected an instance as subtype"):
                list(dp0)

    @skipTyping
    def test_reinforce(self):
        T = TypeVar('T', int, str)

        class DP(IterDataPipe[T]):
            def __init__(self, ds):
                self.ds = ds

            @runtime_validation
            def __iter__(self) -> Iterator[T]:
                yield from self.ds

        ds = list(range(10))
        # Valid type reinforcement
        dp0 = DP(ds).reinforce_type(int)
        self.assertTrue(dp0.type, int)
        self.assertEqual(list(dp0), ds)

        # Invalid type
        with self.assertRaisesRegex(TypeError, r"'expected_type' must be a type"):
            dp1 = DP(ds).reinforce_type(1)

        # Type is not subtype
        with self.assertRaisesRegex(TypeError, r"Expected 'expected_type' as subtype of"):
            dp2 = DP(ds).reinforce_type(float)

        # Invalid data at runtime
        dp3 = DP(ds).reinforce_type(str)
        with self.assertRaisesRegex(RuntimeError, r"Expected an instance as subtype"):
            list(dp3)

        # Context Manager to disable the runtime validation
        with runtime_validation_disabled():
            self.assertEqual(list(dp3), ds)


class NumbersDataset(IterDataPipe):
    def __init__(self, size=10):
        self.size = size

    def __iter__(self):
        yield from range(self.size)

    def __len__(self):
        return self.size


class TestGraph(TestCase):
    class CustomIterDataPipe(IterDataPipe):
        def add_v(self, x):
            return x + self.v

        def __init__(self, source_dp, v=1):
            self._dp = source_dp.map(self.add_v)
            self.v = 1

        def __iter__(self):
            yield from self._dp

        def __hash__(self):
            raise NotImplementedError


    def test_simple_traverse(self):
        numbers_dp = NumbersDataset(size=50)
        shuffled_dp = numbers_dp.shuffle()
        sharded_dp = shuffled_dp.sharding_filter()
        mapped_dp = sharded_dp.map(lambda x: x * 10)
        graph = traverse_dps(mapped_dp)
        expected: Dict[Any, Any] = {
            id(mapped_dp): (mapped_dp, {
                id(sharded_dp): (sharded_dp, {
                    id(shuffled_dp): (shuffled_dp, {
                        id(numbers_dp): (numbers_dp, {})
                    })
                })
            })
        }
        self.assertEqual(expected, graph)

        dps = torch.utils.data.graph_settings.get_all_graph_pipes(graph)
        self.assertEqual(len(dps), 4)
        for datapipe in (numbers_dp, shuffled_dp, sharded_dp, mapped_dp):
            self.assertTrue(datapipe in dps)

    def test_traverse_forked(self):
        numbers_dp = NumbersDataset(size=50)
        dp0, dp1, dp2 = numbers_dp.fork(num_instances=3)
        dp0_upd = dp0.map(lambda x: x * 10)
        dp1_upd = dp1.filter(lambda x: x % 3 == 1)
        combined_dp = dp0_upd.mux(dp1_upd, dp2)
        graph = traverse_dps(combined_dp)
        expected = {
            id(combined_dp): (combined_dp, {
                id(dp0_upd): (dp0_upd, {
                    id(dp0): (dp0, {
                        id(dp0.main_datapipe): (dp0.main_datapipe, {
                            id(dp0.main_datapipe.main_datapipe): (dp0.main_datapipe.main_datapipe, {})
                        })
                    })
                }),
                id(dp1_upd): (dp1_upd, {
                    id(dp1): (dp1, {
                        id(dp1.main_datapipe): (dp1.main_datapipe, {
                            id(dp1.main_datapipe.main_datapipe): (dp1.main_datapipe.main_datapipe, {})
                        })
                    })
                }),
                id(dp2): (dp2, {
                    id(dp2.main_datapipe): (dp2.main_datapipe, {
                        id(dp2.main_datapipe.main_datapipe): (dp2.main_datapipe.main_datapipe, {})
                    })
                })
            })
        }
        self.assertEqual(expected, graph)

        dps = torch.utils.data.graph_settings.get_all_graph_pipes(graph)
        self.assertEqual(len(dps), 8)
        for _dp in [numbers_dp, dp0.main_datapipe, dp0, dp1, dp2, dp0_upd, dp1_upd, combined_dp]:
            self.assertTrue(_dp in dps)

    def test_traverse_mapdatapipe(self):
        source_dp = dp.map.SequenceWrapper(range(10))
        map_dp = source_dp.map(partial(_fake_add, 1))
        graph = traverse_dps(map_dp)
        expected: Dict[Any, Any] = {id(map_dp): (map_dp, {id(source_dp): (source_dp, {})})}
        self.assertEqual(expected, graph)

    def test_traverse_mixdatapipe(self):
        source_map_dp = dp.map.SequenceWrapper(range(10))
        iter_dp = dp.iter.IterableWrapper(source_map_dp)
        graph = traverse_dps(iter_dp)
        expected: Dict[Any, Any] = {id(iter_dp): (iter_dp, {id(source_map_dp): (source_map_dp, {})})}
        self.assertEqual(expected, graph)

    def test_traverse_circular_datapipe(self):
        source_iter_dp = dp.iter.IterableWrapper(list(range(10)))
        circular_dp = TestGraph.CustomIterDataPipe(source_iter_dp)
        graph = traverse_dps(circular_dp)
        # See issue: https://github.com/pytorch/data/issues/535
        expected: Dict[Any, Any] = {
            id(circular_dp): (circular_dp, {
                id(circular_dp._dp): (circular_dp._dp, {
                    id(source_iter_dp): (source_iter_dp, {})
                })
            })
        }
        self.assertEqual(expected, graph)

        dps = torch.utils.data.graph_settings.get_all_graph_pipes(graph)
        self.assertEqual(len(dps), 3)
        for _dp in [circular_dp, circular_dp._dp, source_iter_dp]:
            self.assertTrue(_dp in dps)

    def test_traverse_unhashable_datapipe(self):
        source_iter_dp = dp.iter.IterableWrapper(list(range(10)))
        unhashable_dp = TestGraph.CustomIterDataPipe(source_iter_dp)
        graph = traverse_dps(unhashable_dp)
        with self.assertRaises(NotImplementedError):
            hash(unhashable_dp)
        expected: Dict[Any, Any] = {
            id(unhashable_dp): (unhashable_dp, {
                id(unhashable_dp._dp): (unhashable_dp._dp, {
                    id(source_iter_dp): (source_iter_dp, {})
                })
            })
        }
        self.assertEqual(expected, graph)


def unbatch(x):
    return x[0]


class TestSerialization(TestCase):
    @skipIfNoDill
    def test_spawn_lambdas_iter(self):
        idp = dp.iter.IterableWrapper(range(3)).map(lambda x: x + 1).shuffle()
        dl = DataLoader(idp, num_workers=2, shuffle=True,
                        multiprocessing_context='spawn', collate_fn=unbatch, batch_size=1)
        result = list(dl)
        self.assertEqual([1, 1, 2, 2, 3, 3], sorted(result))

    @skipIfNoDill
    def test_spawn_lambdas_map(self):
        mdp = dp.map.SequenceWrapper(range(3)).map(lambda x: x + 1).shuffle()
        dl = DataLoader(mdp, num_workers=2, shuffle=True,
                        multiprocessing_context='spawn', collate_fn=unbatch, batch_size=1)
        result = list(dl)
        self.assertEqual([1, 1, 2, 2, 3, 3], sorted(result))


class TestCircularSerialization(TestCase):
    class CustomIterDataPipe(IterDataPipe):

        @staticmethod
        def add_one(x):
            return x + 1

        @classmethod
        def classify(cls, x):
            return 0

        def add_v(self, x):
            return x + self.v

        def __init__(self, fn, source_dp=None):
            self.fn = fn
            self.source_dp = source_dp if source_dp else dp.iter.IterableWrapper([1, 2, 4])
            self._dp = self.source_dp.map(self.add_one).map(self.add_v).demux(2, self.classify)[0]
            self.v = 1

        def __iter__(self):
            yield from self._dp

    def test_circular_serialization_with_pickle(self):
        # Test for circular reference issue with pickle
        dp1 = TestCircularSerialization.CustomIterDataPipe(fn=_fake_fn)
        self.assertTrue(list(dp1) == list(pickle.loads(pickle.dumps(dp1))))

        child_1 = dp1._dp
        dm_1 = child_1.main_datapipe
        m2_1 = dm_1.main_datapipe
        m1_1 = m2_1.datapipe
        src_1 = m1_1.datapipe

        res1 = traverse_dps(dp1)
        exp_res_1 = {id(dp1): (dp1, {
            id(src_1): (src_1, {}),
            id(child_1): (child_1, {id(dm_1): (dm_1, {
                id(m2_1): (m2_1, {id(m1_1): (m1_1, {id(src_1): (src_1, {})})})
            })})
        })}
        self.assertEqual(res1, exp_res_1)
        dp2 = TestCircularSerialization.CustomIterDataPipe(fn=_fake_fn, source_dp=dp1)
        self.assertTrue(list(dp2) == list(pickle.loads(pickle.dumps(dp2))))

        child_2 = dp2._dp
        dm_2 = child_2.main_datapipe
        m2_2 = dm_2.main_datapipe
        m1_2 = m2_2.datapipe

        res2 = traverse_dps(dp2)
        exp_res_2 = {id(dp2): (dp2, {
            id(dp1): (dp1, {
                id(src_1): (src_1, {}),
                id(child_1): (child_1, {id(dm_1): (dm_1, {
                    id(m2_1): (m2_1, {id(m1_1): (m1_1, {id(src_1): (src_1, {})})})
                })})
            }),
            id(child_2): (child_2, {id(dm_2): (dm_2, {
                id(m2_2): (m2_2, {id(m1_2): (m1_2, {
                    id(dp1): (dp1, {
                        id(src_1): (src_1, {}),
                        id(child_1): (child_1, {id(dm_1): (dm_1, {
                            id(m2_1): (m2_1, {id(m1_1): (m1_1, {id(src_1): (src_1, {})})})
                        })})
                    }),
                })})
            })})
        })}
        self.assertEqual(res2, exp_res_2)

    class LambdaIterDataPipe(CustomIterDataPipe):

        def __init__(self, fn, source_dp=None):
            super().__init__(fn, source_dp)
            self.container = [lambda x: x + 1, ]
            self.lambda_fn = lambda x: x + 1
            self._dp = self.source_dp.map(self.add_one).map(self.lambda_fn).map(self.add_v).demux(2, self.classify)[0]

    @skipIfNoDill
    @skipIf(True, "Dill Tests")
    def test_circular_serialization_with_dill(self):
        # Test for circular reference issue with dill
        dp1 = TestCircularSerialization.LambdaIterDataPipe(lambda x: x + 1)
        self.assertTrue(list(dp1) == list(dill.loads(dill.dumps(dp1))))

        child_1 = dp1._dp
        dm_1 = child_1.main_datapipe
        m2_1 = dm_1.main_datapipe
        m1_1 = m2_1.datapipe
        src_1 = m1_1.datapipe

        res1 = traverse_dps(dp1)

        exp_res_1 = {id(dp1): (dp1, {
            id(src_1): (src_1, {}),
            id(child_1): (child_1, {id(dm_1): (dm_1, {
                id(m2_1): (m2_1, {id(m1_1): (m1_1, {id(src_1): (src_1, {})})})
            })})
        })}

        self.assertEqual(res1, exp_res_1)

        dp2 = TestCircularSerialization.LambdaIterDataPipe(fn=_fake_fn, source_dp=dp1)
        self.assertTrue(list(dp2) == list(dill.loads(dill.dumps(dp2))))

        child_2 = dp2._dp
        dm_2 = child_2.main_datapipe
        m2_2 = dm_2.main_datapipe
        m1_2 = m2_2.datapipe

        res2 = traverse_dps(dp2)
        exp_res_2 = {id(dp2): (dp2, {
            id(dp1): (dp1, {
                id(src_1): (src_1, {}),
                id(child_1): (child_1, {id(dm_1): (dm_1, {
                    id(m2_1): (m2_1, {id(m1_1): (m1_1, {id(src_1): (src_1, {})})})
                })})
            }),
            id(child_2): (child_2, {id(dm_2): (dm_2, {
                id(m2_2): (m2_2, {id(m1_2): (m1_2, {
                    id(dp1): (dp1, {
                        id(src_1): (src_1, {}),
                        id(child_1): (child_1, {id(dm_1): (dm_1, {
                            id(m2_1): (m2_1, {id(m1_1): (m1_1, {id(src_1): (src_1, {})})})
                        })})
                    }),
                })})
            })})
        })}
        self.assertEqual(res2, exp_res_2)


class CustomShardingIterDataPipe(IterDataPipe):
    def __init__(self, dp):
        self.dp = dp
        self.num_of_instances = 1
        self.instance_id = 0

    def apply_sharding(self, num_of_instances, instance_id):
        self.num_of_instances = num_of_instances
        self.instance_id = instance_id

    def __iter__(self):
        for i, d in enumerate(self.dp):
            if i % self.num_of_instances == self.instance_id:
                yield d


class TestSharding(TestCase):

    def _get_pipeline(self):
        numbers_dp = NumbersDataset(size=10)
        dp0, dp1 = numbers_dp.fork(num_instances=2)
        dp0_upd = dp0.map(_mul_10)
        dp1_upd = dp1.filter(_mod_3_test)
        combined_dp = dp0_upd.mux(dp1_upd)
        return combined_dp

    def _get_dill_pipeline(self):
        numbers_dp = NumbersDataset(size=10)
        dp0, dp1 = numbers_dp.fork(num_instances=2)
        dp0_upd = dp0.map(lambda x: x * 10)
        dp1_upd = dp1.filter(lambda x: x % 3 == 1)
        combined_dp = dp0_upd.mux(dp1_upd)
        return combined_dp

    def test_simple_sharding(self):
        sharded_dp = self._get_pipeline().sharding_filter()
        torch.utils.data.graph_settings.apply_sharding(sharded_dp, 3, 1)
        items = list(sharded_dp)
        self.assertEqual([1, 20], items)

        all_items = [0, 1, 10, 4, 20, 7]
        items = []
        for i in range(3):
            sharded_dp = self._get_pipeline().sharding_filter()
            torch.utils.data.graph_settings.apply_sharding(sharded_dp, 3, i)
            items += list(sharded_dp)
        self.assertEqual(sorted(all_items), sorted(items))

    def test_sharding_groups(self):
        def construct_sharded_pipe():
            sharding_pipes = []
            dp = NumbersDataset(size=90)
            dp = dp.sharding_filter(sharding_group_filter=SHARDING_PRIORITIES.DISTRIBUTED)
            sharding_pipes.append(dp)
            dp = dp.sharding_filter(sharding_group_filter=SHARDING_PRIORITIES.MULTIPROCESSING)
            sharding_pipes.append(dp)
            dp = dp.sharding_filter(sharding_group_filter=300)
            sharding_pipes.append(dp)
            return dp, sharding_pipes

        dp, sharding_pipes = construct_sharded_pipe()

        for pipe in sharding_pipes:
            pipe.apply_sharding(2, 1, sharding_group=SHARDING_PRIORITIES.DISTRIBUTED)
            pipe.apply_sharding(5, 3, sharding_group=SHARDING_PRIORITIES.MULTIPROCESSING)
            pipe.apply_sharding(3, 1, sharding_group=300)

        actual = list(dp)
        expected = [17, 47, 77]
        self.assertEqual(expected, actual)
        self.assertEqual(3, len(dp))

        dp, _ = construct_sharded_pipe()
        dp.apply_sharding(2, 1, sharding_group=SHARDING_PRIORITIES.DEFAULT)
        with self.assertRaises(Exception):
            dp.apply_sharding(5, 3, sharding_group=SHARDING_PRIORITIES.MULTIPROCESSING)

        dp, _ = construct_sharded_pipe()
        dp.apply_sharding(5, 3, sharding_group=SHARDING_PRIORITIES.MULTIPROCESSING)
        with self.assertRaises(Exception):
            dp.apply_sharding(2, 1, sharding_group=SHARDING_PRIORITIES.DEFAULT)

    # Test tud.datapipes.iter.grouping.SHARDING_PRIORITIES for backward compatbility
    # TODO: Remove this test once tud.datapipes.iter.grouping.SHARDING_PRIORITIES is deprecated
    def test_sharding_groups_in_legacy_grouping_package(self):
        with self.assertWarnsRegex(FutureWarning, r'Please use `SHARDING_PRIORITIES` '
                                                  'from the `torch.utils.data.datapipes.iter.sharding`'):
            from torch.utils.data.datapipes.iter.grouping import SHARDING_PRIORITIES as LEGACY_SHARDING_PRIORITIES

        def construct_sharded_pipe():
            sharding_pipes = []
            dp = NumbersDataset(size=90)
            dp = dp.sharding_filter(sharding_group_filter=LEGACY_SHARDING_PRIORITIES.DISTRIBUTED)
            sharding_pipes.append(dp)
            dp = dp.sharding_filter(sharding_group_filter=LEGACY_SHARDING_PRIORITIES.MULTIPROCESSING)
            sharding_pipes.append(dp)
            dp = dp.sharding_filter(sharding_group_filter=300)
            sharding_pipes.append(dp)
            return dp, sharding_pipes

        dp, sharding_pipes = construct_sharded_pipe()

        for pipe in sharding_pipes:
            pipe.apply_sharding(2, 1, sharding_group=LEGACY_SHARDING_PRIORITIES.DISTRIBUTED)
            pipe.apply_sharding(5, 3, sharding_group=LEGACY_SHARDING_PRIORITIES.MULTIPROCESSING)
            pipe.apply_sharding(3, 1, sharding_group=300)

        actual = list(dp)
        expected = [17, 47, 77]
        self.assertEqual(expected, actual)
        self.assertEqual(3, len(dp))

        dp, _ = construct_sharded_pipe()
        dp.apply_sharding(2, 1, sharding_group=LEGACY_SHARDING_PRIORITIES.DEFAULT)
        with self.assertRaises(Exception):
            dp.apply_sharding(5, 3, sharding_group=LEGACY_SHARDING_PRIORITIES.MULTIPROCESSING)

        dp, _ = construct_sharded_pipe()
        dp.apply_sharding(5, 3, sharding_group=LEGACY_SHARDING_PRIORITIES.MULTIPROCESSING)
        with self.assertRaises(Exception):
            dp.apply_sharding(2, 1, sharding_group=LEGACY_SHARDING_PRIORITIES.DEFAULT)

    def test_legacy_custom_sharding(self):
        dp = self._get_pipeline()
        sharded_dp = CustomShardingIterDataPipe(dp)
        torch.utils.data.graph_settings.apply_sharding(sharded_dp, 3, 1)
        items = list(sharded_dp)
        self.assertEqual([1, 20], items)

    def test_sharding_length(self):
        numbers_dp = dp.iter.IterableWrapper(range(13))
        sharded_dp0 = numbers_dp.sharding_filter()
        torch.utils.data.graph_settings.apply_sharding(sharded_dp0, 3, 0)
        sharded_dp1 = numbers_dp.sharding_filter()
        torch.utils.data.graph_settings.apply_sharding(sharded_dp1, 3, 1)
        sharded_dp2 = numbers_dp.sharding_filter()
        torch.utils.data.graph_settings.apply_sharding(sharded_dp2, 3, 2)
        self.assertEqual(13, len(numbers_dp))
        self.assertEqual(5, len(sharded_dp0))
        self.assertEqual(4, len(sharded_dp1))
        self.assertEqual(4, len(sharded_dp2))

        numbers_dp = dp.iter.IterableWrapper(range(1))
        sharded_dp0 = numbers_dp.sharding_filter()
        torch.utils.data.graph_settings.apply_sharding(sharded_dp0, 2, 0)
        sharded_dp1 = numbers_dp.sharding_filter()
        torch.utils.data.graph_settings.apply_sharding(sharded_dp1, 2, 1)
        self.assertEqual(1, len(sharded_dp0))
        self.assertEqual(0, len(sharded_dp1))

    def test_old_dataloader(self):
        dp0 = self._get_pipeline()
        expected = list(dp0)

        dp0 = self._get_pipeline().sharding_filter()
        dl = DataLoader(dp0, batch_size=1, shuffle=False, num_workers=2)
        items = []
        for i in dl:
            items.append(i)

        self.assertEqual(sorted(expected), sorted(items))

    def test_legacy_custom_sharding_with_old_dataloader(self):
        dp0 = self._get_pipeline()
        expected = list(dp0)

        dp0 = self._get_pipeline()
        dp0 = CustomShardingIterDataPipe(dp0)
        dl = DataLoader(dp0, batch_size=1, shuffle=False, num_workers=2)
        items = []
        for i in dl:
            items.append(i)

        self.assertEqual(sorted(expected), sorted(items))

    def test_multi_sharding(self):
        # Raises Error when multiple sharding on the single branch
        numbers_dp = dp.iter.IterableWrapper(range(13))
        sharded_dp = numbers_dp.sharding_filter()
        sharded_dp = sharded_dp.sharding_filter()
        with self.assertRaisesRegex(RuntimeError, "Sharding twice on a single pipeline"):
            torch.utils.data.graph_settings.apply_sharding(sharded_dp, 3, 0)

        # Raises Error when sharding on both data source and branch
        numbers_dp = dp.iter.IterableWrapper(range(13)).sharding_filter()
        dp1, dp2 = numbers_dp.fork(2)
        sharded_dp = dp1.sharding_filter()
        zip_dp = dp2.zip(sharded_dp)
        with self.assertRaisesRegex(RuntimeError, "Sharding twice on a single pipeline"):
            torch.utils.data.graph_settings.apply_sharding(zip_dp, 3, 0)

        # Raises Error when multiple sharding on the branch and end
        numbers_dp = dp.iter.IterableWrapper(range(13))
        dp1, dp2 = numbers_dp.fork(2)
        sharded_dp = dp1.sharding_filter()
        zip_dp = dp2.zip(sharded_dp).sharding_filter()
        with self.assertRaisesRegex(RuntimeError, "Sharding twice on a single pipeline"):
            torch.utils.data.graph_settings.apply_sharding(zip_dp, 3, 0)

        # Single sharding_filter on data source
        numbers_dp = dp.iter.IterableWrapper(range(13)).sharding_filter()
        dp1, dp2 = numbers_dp.fork(2)
        zip_dp = dp1.zip(dp2)
        torch.utils.data.graph_settings.apply_sharding(zip_dp, 3, 0)
        self.assertEqual(list(zip_dp), [(i * 3, i * 3) for i in range(13 // 3 + 1)])

        # Single sharding_filter per branch
        numbers_dp = dp.iter.IterableWrapper(range(13))
        dp1, dp2 = numbers_dp.fork(2)
        sharded_dp1 = dp1.sharding_filter()
        sharded_dp2 = dp2.sharding_filter()
        zip_dp = sharded_dp1.zip(sharded_dp2)
        torch.utils.data.graph_settings.apply_sharding(zip_dp, 3, 0)
        self.assertEqual(list(zip_dp), [(i * 3, i * 3) for i in range(13 // 3 + 1)])


class TestIterDataPipeSingletonConstraint(TestCase):

    r"""
    Each `IterDataPipe` can only have one active iterator. Whenever a new iterator is created, older
    iterators are invalidated. These tests aim to ensure `IterDataPipe` follows this behavior.
    """

    def _check_single_iterator_invalidation_logic(self, source_dp: IterDataPipe):
        r"""
        Given a IterDataPipe, verifies that the iterator can be read, reset, and the creation of
        a second iterator invalidates the first one.
        """
        it1 = iter(source_dp)
        self.assertEqual(list(range(10)), list(it1))
        it1 = iter(source_dp)
        self.assertEqual(list(range(10)), list(it1))  # A fresh iterator can be read in full again
        it1 = iter(source_dp)
        self.assertEqual(0, next(it1))
        it2 = iter(source_dp)  # This should invalidate `it1`
        self.assertEqual(0, next(it2))  # Should read from the beginning again
        with self.assertRaisesRegex(RuntimeError, "This iterator has been invalidated"):
            next(it1)


    def test_iterdatapipe_singleton_generator(self):
        r"""
        Testing for the case where IterDataPipe's `__iter__` is a generator function.
        """

        # Functional Test: Check if invalidation logic is correct
        source_dp: IterDataPipe = dp.iter.IterableWrapper(range(10))
        self._check_single_iterator_invalidation_logic(source_dp)

        # Functional Test: extend the test to a pipeline
        dps = source_dp.map(_fake_fn).filter(_fake_filter_fn)
        self._check_single_iterator_invalidation_logic(dps)

        # Functional Test: multiple simultaneous references to the same DataPipe fails
        with self.assertRaisesRegex(RuntimeError, "This iterator has been invalidated"):
            for _ in zip(source_dp, source_dp):
                pass

        # Function Test: sequential references work
        for _ in zip(list(source_dp), list(source_dp)):
            pass

    def test_iterdatapipe_singleton_self_next(self):
        r"""
        Testing for the case where IterDataPipe's `__iter__` returns `self` and there is a `__next__` method
        Note that the following DataPipe by is singleton by default (because `__iter__` returns `self`).
        """
        class _CustomIterDP_Self(IterDataPipe):
            def __init__(self, iterable):
                self.source = iterable
                self.iterable = iter(iterable)

            def __iter__(self):
                self.reset()
                return self

            def __next__(self):
                return next(self.iterable)

            def reset(self):
                self.iterable = iter(self.source)

        # Functional Test: Check that every `__iter__` call returns the same object
        source_dp = _CustomIterDP_Self(range(10))
        res = list(source_dp)
        it = iter(source_dp)
        self.assertEqual(res, list(it))

        # Functional Test: Check if invalidation logic is correct
        source_dp = _CustomIterDP_Self(range(10))
        self._check_single_iterator_invalidation_logic(source_dp)
        self.assertEqual(1, next(source_dp))  # `source_dp` is still valid and can be read

        # Functional Test: extend the test to a pipeline
        source_dp = _CustomIterDP_Self(dp.iter.IterableWrapper(range(10)).map(_fake_fn).filter(_fake_filter_fn))
        self._check_single_iterator_invalidation_logic(source_dp)
        self.assertEqual(1, next(source_dp))  # `source_dp` is still valid and can be read

        # Functional Test: multiple simultaneous references to the same DataPipe fails
        with self.assertRaisesRegex(RuntimeError, "This iterator has been invalidated"):
            for _ in zip(source_dp, source_dp):
                pass

    def test_iterdatapipe_singleton_new_object(self):
        r"""
        Testing for the case where IterDataPipe's `__iter__` isn't a generator nor returns `self`,
        and there isn't a `__next__` method.
        """
        class _CustomIterDP(IterDataPipe):
            def __init__(self, iterable):
                self.iterable = iter(iterable)

            def __iter__(self):  # Note that this doesn't reset
                return self.iterable  # Intentionally not returning `self`

        # Functional Test: Check if invalidation logic is correct
        source_dp = _CustomIterDP(range(10))
        it1 = iter(source_dp)
        self.assertEqual(0, next(it1))
        it2 = iter(source_dp)
        self.assertEqual(1, next(it2))
        with self.assertRaisesRegex(RuntimeError, "This iterator has been invalidated"):
            next(it1)

        # Functional Test: extend the test to a pipeline
        source_dp = _CustomIterDP(dp.iter.IterableWrapper(range(10)).map(_fake_fn).filter(_fake_filter_fn))
        it1 = iter(source_dp)
        self.assertEqual(0, next(it1))
        it2 = iter(source_dp)
        self.assertEqual(1, next(it2))
        with self.assertRaisesRegex(RuntimeError, "This iterator has been invalidated"):
            next(it1)

        # Functional Test: multiple simultaneous references to the same DataPipe fails
        with self.assertRaisesRegex(RuntimeError, "This iterator has been invalidated"):
            for _ in zip(source_dp, source_dp):
                pass

    def test_iterdatapipe_singleton_buggy(self):
        r"""
        Buggy test case case where IterDataPipe's `__iter__` returns a new object, but also has
        a `__next__` method.
        """
        class _CustomIterDP(IterDataPipe):
            def __init__(self, iterable):
                self.source = iterable
                self.iterable = iter(iterable)

            def __iter__(self):
                return iter(self.source)  # Intentionally not returning `self`

            def __next__(self):
                return next(self.iterable)

        # Functional Test: Check if invalidation logic is correct
        source_dp = _CustomIterDP(range(10))
        self._check_single_iterator_invalidation_logic(source_dp)
        self.assertEqual(0, next(source_dp))  # `__next__` is unrelated with `__iter__`

        # Functional Test: Special case to show `__next__` is unrelated with `__iter__`
        source_dp = _CustomIterDP(range(10))
        self.assertEqual(0, next(source_dp))
        it1 = iter(source_dp)
        self.assertEqual(0, next(it1))
        self.assertEqual(1, next(source_dp))
        it2 = iter(source_dp)  # invalidates both `it1`
        with self.assertRaisesRegex(RuntimeError, "This iterator has been invalidated"):
            next(it1)
        self.assertEqual(2, next(source_dp))  # not impacted by the creation of `it2`
        self.assertEqual(list(range(10)), list(it2))  # `it2` still works because it is a new object

    def test_iterdatapipe_singleton_constraint_multiple_outputs(self):
        r"""
        Testing for the case where IterDataPipe has multiple child DataPipes as outputs.
        """
        # Functional Test: all previous related iterators should be invalidated when a new iterator
        #                  is created from a ChildDataPipe
        source_dp: IterDataPipe = dp.iter.IterableWrapper(range(10))
        cdp1, cdp2 = source_dp.fork(num_instances=2)
        it1, it2 = iter(cdp1), iter(cdp2)
        self.assertEqual(list(range(10)), list(it1))
        self.assertEqual(list(range(10)), list(it2))
        it1, it2 = iter(cdp1), iter(cdp2)
        with warnings.catch_warnings(record=True) as wa:
            it3 = iter(cdp1)  # This should invalidate `it1` and `it2`
            self.assertEqual(len(wa), 1)
            self.assertRegex(str(wa[0].message), r"child DataPipes are not exhausted")
        with self.assertRaisesRegex(RuntimeError, "This iterator has been invalidated"):
            next(it1)
        with self.assertRaisesRegex(RuntimeError, "This iterator has been invalidated"):
            next(it2)
        self.assertEqual(0, next(it3))
        # The next line should not invalidate anything, as there was no new iterator created
        # for `cdp2` after `it2` was invalidated
        it4 = iter(cdp2)
        self.assertEqual(1, next(it3))  # An error shouldn't be raised here
        self.assertEqual(list(range(10)), list(it4))

        # Functional Test: invalidation when a new iterator is created from `source_dp`
        source_dp = dp.iter.IterableWrapper(range(10))
        cdp1, cdp2 = source_dp.fork(num_instances=2)
        it1, it2 = iter(cdp1), iter(cdp2)
        self.assertEqual(list(range(10)), list(it1))
        self.assertEqual(list(range(10)), list(it2))
        it1, it2 = iter(cdp1), iter(cdp2)
        self.assertEqual(0, next(it1))
        self.assertEqual(0, next(it2))
        it3 = iter(source_dp)  # note that a new iterator is created from `source_dp`
        self.assertEqual(0, next(it3))  # `it3` should invalidate `it1` and `it2` since they both use `source_dp`
        with self.assertRaisesRegex(RuntimeError, "This iterator has been invalidated"):
            next(it1)
        self.assertEqual(1, next(it3))

        # Function Test: Extending test to pipeline
        source_dp = dp.iter.IterableWrapper(range(10)).map(_fake_fn).filter(_fake_filter_fn)
        cdp1, cdp2 = source_dp.fork(num_instances=2)
        it1, it2 = iter(cdp1), iter(cdp2)
        self.assertEqual(list(range(10)), list(it1))
        self.assertEqual(list(range(10)), list(it2))
        it1, it2 = iter(cdp1), iter(cdp2)
        with warnings.catch_warnings(record=True) as wa:
            it3 = iter(cdp1)  # This should invalidate `it1` and `it2`
            self.assertEqual(len(wa), 1)
            self.assertRegex(str(wa[0].message), r"child DataPipes are not exhausted")
        with self.assertRaisesRegex(RuntimeError, "This iterator has been invalidated"):
            next(it1)
        with self.assertRaisesRegex(RuntimeError, "This iterator has been invalidated"):
            next(it2)
        with warnings.catch_warnings(record=True) as wa:
            it1, it2 = iter(cdp1), iter(cdp2)
            self.assertEqual(len(wa), 1)
            self.assertRegex(str(wa[0].message), r"child DataPipes are not exhausted")
        self.assertEqual(0, next(it1))
        self.assertEqual(0, next(it2))
        it3 = iter(source_dp)  # note that a new iterator is created from `source_dp`
        self.assertEqual(0, next(it3))  # `it3` should invalidate `it1` and `it2` since they both use `source_dp`
        with self.assertRaisesRegex(RuntimeError, "This iterator has been invalidated"):
            next(it1)
        self.assertEqual(1, next(it3))

class TestIterDataPipeCountSampleYielded(TestCase):

    def _yield_count_test_helper(self, datapipe, n_expected_samples):

        # Functional Test: Check if number of samples yielded is as expected
        res = list(datapipe)
        self.assertEqual(len(res), datapipe._number_of_samples_yielded)

        # Functional Test: Check if the count is correct when DataPipe is partially read
        it = iter(datapipe)
        res = []
        for i, value in enumerate(it):
            res.append(value)
            if i == n_expected_samples - 1:
                break
        self.assertEqual(n_expected_samples, datapipe._number_of_samples_yielded)

        # Functional Test: Check for reset behavior and if iterator also works
        it = iter(datapipe)  # reset the DataPipe
        res = list(it)
        self.assertEqual(len(res), datapipe._number_of_samples_yielded)

    def test_iterdatapipe_sample_yielded_generator_function(self):
        # Functional Test: `__iter__` is a generator function
        datapipe: IterDataPipe = dp.iter.IterableWrapper(range(10))
        self._yield_count_test_helper(datapipe, n_expected_samples=5)

    def test_iterdatapipe_sample_yielded_generator_function_exception(self):
        # Functional Test: `__iter__` is a custom generator function with exception
        class _CustomGeneratorFnDataPipe(IterDataPipe):
            # This class's `__iter__` has a Runtime Error
            def __iter__(self):
                yield 0
                yield 1
                yield 2
                raise RuntimeError("Custom test error after yielding 3 elements")
                yield 3

        # Functional Test: Ensure the count is correct even when exception is raised
        datapipe: IterDataPipe = _CustomGeneratorFnDataPipe()
        with self.assertRaisesRegex(RuntimeError, "Custom test error after yielding 3 elements"):
            list(datapipe)
        self.assertEqual(3, datapipe._number_of_samples_yielded)

        # Functional Test: Check for reset behavior and if iterator also works
        it = iter(datapipe)  # reset the DataPipe
        with self.assertRaisesRegex(RuntimeError, "Custom test error after yielding 3 elements"):
            list(it)
        self.assertEqual(3, datapipe._number_of_samples_yielded)

    def test_iterdatapipe_sample_yielded_return_self(self):
        class _CustomGeneratorDataPipe(IterDataPipe):
            # This class's `__iter__` is not a generator function
            def __init__(self):
                self.source = iter(range(10))

            def __iter__(self):
                return self.source

            def reset(self):
                self.source = iter(range(10))

        datapipe: IterDataPipe = _CustomGeneratorDataPipe()
        self._yield_count_test_helper(datapipe, n_expected_samples=5)

    def test_iterdatapipe_sample_yielded_next(self):
        class _CustomNextDataPipe(IterDataPipe):
            # This class's `__iter__` returns `self` and has a `__next__`
            def __init__(self):
                self.source = iter(range(10))

            def __iter__(self):
                return self

            def __next__(self):
                return next(self.source)

            def reset(self):
                self.source = iter(range(10))

        datapipe: IterDataPipe = _CustomNextDataPipe()
        self._yield_count_test_helper(datapipe, n_expected_samples=5)

    def test_iterdatapipe_sample_yielded_next_exception(self):
        class _CustomNextDataPipe(IterDataPipe):
            # This class's `__iter__` returns `self` and has a `__next__`
            def __init__(self):
                self.source = iter(range(10))
                self.count = 0

            def __iter__(self):
                return self

            def __next__(self):
                if self.count == 3:
                    raise RuntimeError("Custom test error after yielding 3 elements")
                self.count += 1
                return next(self.source)

            def reset(self):
                self.count = 0
                self.source = iter(range(10))

        # Functional Test: Ensure the count is correct even when exception is raised
        datapipe: IterDataPipe = _CustomNextDataPipe()
        with self.assertRaisesRegex(RuntimeError, "Custom test error after yielding 3 elements"):
            list(datapipe)
        self.assertEqual(3, datapipe._number_of_samples_yielded)

        # Functional Test: Check for reset behavior and if iterator also works
        it = iter(datapipe)  # reset the DataPipe
        with self.assertRaisesRegex(RuntimeError, "Custom test error after yielding 3 elements"):
            list(it)
        self.assertEqual(3, datapipe._number_of_samples_yielded)


class _CustomNonGeneratorTestDataPipe(IterDataPipe):
    def __init__(self):
        self.n = 10
        self.source = list(range(self.n))

    # This class's `__iter__` is not a generator function
    def __iter__(self):
        return iter(self.source)

    def __len__(self):
        return self.n


class _CustomSelfNextTestDataPipe(IterDataPipe):
    def __init__(self):
        self.n = 10
        self.iter = iter(range(self.n))

    def __iter__(self):
        return self

    def __next__(self):
        return next(self.iter)

    def reset(self):
        self.iter = iter(range(self.n))

    def __len__(self):
        return self.n


class TestIterDataPipeGraphFastForward(TestCase):

    def _fast_forward_graph_test_helper(self, datapipe, fast_forward_fn, expected_res, n_iterations=3, rng=None):
        if rng is None:
            rng = torch.Generator()
        rng = rng.manual_seed(0)
        torch.utils.data.graph_settings.apply_random_seed(datapipe, rng)

        # Test Case: fast forward works with list
        rng.manual_seed(0)
        fast_forward_fn(datapipe, n_iterations, rng)
        actual_res = list(datapipe)
        self.assertEqual(len(datapipe) - n_iterations, len(actual_res))
        self.assertEqual(expected_res[n_iterations:], actual_res)

        # Test Case: fast forward works with iterator
        rng.manual_seed(0)
        fast_forward_fn(datapipe, n_iterations, rng)
        it = iter(datapipe)
        actual_res = list(it)
        self.assertEqual(len(datapipe) - n_iterations, len(actual_res))
        self.assertEqual(expected_res[n_iterations:], actual_res)
        with self.assertRaises(StopIteration):
            next(it)

    def test_simple_snapshot_graph(self):
        graph1 = dp.iter.IterableWrapper(range(10))
        res1 = list(range(10))
        self._fast_forward_graph_test_helper(graph1, _simple_graph_snapshot_restoration,
                                             expected_res=res1)

        graph2 = graph1.map(_mul_10)
        res2 = [10 * x for x in res1]
        self._fast_forward_graph_test_helper(graph2, _simple_graph_snapshot_restoration,
                                             expected_res=res2)

        rng = torch.Generator()
        graph3 = graph2.shuffle()
        rng.manual_seed(0)
        torch.utils.data.graph_settings.apply_random_seed(graph3, rng)
        res3 = list(graph3)
        self._fast_forward_graph_test_helper(graph3, _simple_graph_snapshot_restoration,
                                             expected_res=res3)

        graph4 = graph3.map(_mul_10)
        res4 = [10 * x for x in res3]
        self._fast_forward_graph_test_helper(graph4, _simple_graph_snapshot_restoration,
                                             expected_res=res4)

        batch_size = 2
        graph5 = graph4.batch(batch_size)
        res5 = [res4[i:i + batch_size] for i in range(0, len(res4), batch_size)]  # .batch(2)
        self._fast_forward_graph_test_helper(graph5, _simple_graph_snapshot_restoration,
                                             expected_res=res5)

        # With `fork` and `zip`
        cdp1, cdp2 = graph5.fork(2)
        graph6 = cdp1.zip(cdp2)
        rng = rng.manual_seed(100)
        torch.utils.data.graph_settings.apply_random_seed(graph6, rng)
        res6 = [(x, x) for x in res5]
        self._fast_forward_graph_test_helper(graph6, _simple_graph_snapshot_restoration,
                                             expected_res=res6)

        # With `fork` and `concat`
        graph7 = cdp1.concat(cdp2)
        res7 = res5 * 2
        self._fast_forward_graph_test_helper(graph7, _simple_graph_snapshot_restoration,
                                             expected_res=res7)

        # Raises an exception if the graph has already been restored
        with self.assertRaisesRegex(RuntimeError, "Snapshot restoration cannot be applied."):
            _simple_graph_snapshot_restoration(graph7, 1)
            _simple_graph_snapshot_restoration(graph7, 1)

    def test_simple_snapshot_custom_non_generator(self):
        graph = _CustomNonGeneratorTestDataPipe()
        self._fast_forward_graph_test_helper(graph, _simple_graph_snapshot_restoration, expected_res=range(10))

    def test_simple_snapshot_custom_self_next(self):
        graph = _CustomSelfNextTestDataPipe()
        self._fast_forward_graph_test_helper(graph, _simple_graph_snapshot_restoration, expected_res=range(10))

    def _snapshot_test_helper(self, datapipe, expected_res, n_iter=3, rng=None):
        """
        Extend the previous test with serialization and deserialization test.
        """
        if rng is None:
            rng = torch.Generator()
        rng.manual_seed(0)
        torch.utils.data.graph_settings.apply_random_seed(datapipe, rng)
        it = iter(datapipe)
        for _ in range(n_iter):
            next(it)
        serialized_graph = pickle.dumps(datapipe)
        deserialized_graph = pickle.loads(serialized_graph)
        self.assertEqual(n_iter, datapipe._number_of_samples_yielded)
        self.assertEqual(n_iter, deserialized_graph._number_of_samples_yielded)

        rng_for_deserialized = torch.Generator()
        rng_for_deserialized.manual_seed(0)
        _simple_graph_snapshot_restoration(deserialized_graph, n_iter, rng=rng_for_deserialized)
        self.assertEqual(expected_res[n_iter:], list(it))
        self.assertEqual(expected_res[n_iter:], list(deserialized_graph))

    def test_simple_snapshot_graph_with_serialization(self):
        graph1 = dp.iter.IterableWrapper(range(10))
        res1 = list(range(10))
        self._snapshot_test_helper(graph1, expected_res=res1)

        graph2 = graph1.map(_mul_10)
        res2 = [10 * x for x in res1]
        self._snapshot_test_helper(graph2, expected_res=res2)

        rng = torch.Generator()
        graph3 = graph2.shuffle()
        rng.manual_seed(0)
        torch.utils.data.graph_settings.apply_random_seed(graph3, rng)
        res3 = list(graph3)
        self._snapshot_test_helper(graph3, expected_res=res3)

        graph4 = graph3.map(_mul_10)
        res4 = [10 * x for x in res3]
        self._snapshot_test_helper(graph4, expected_res=res4)

        batch_size = 2
        graph5 = graph4.batch(batch_size)
        res5 = [res4[i:i + batch_size] for i in range(0, len(res4), batch_size)]  # .batch(2)
        self._snapshot_test_helper(graph5, expected_res=res5)

        # With `fork` and `zip`
        cdp1, cdp2 = graph5.fork(2)
        graph6 = cdp1.zip(cdp2)
        res6 = [(x, x) for x in res5]
        self._snapshot_test_helper(graph6, expected_res=res6)

        # With `fork` and `concat`
        graph7 = cdp1.concat(cdp2)
        res7 = res5 * 2
        self._snapshot_test_helper(graph7, expected_res=res7)

    def test_simple_snapshot_graph_repeated(self):
        cdp1, cdp2 = dp.iter.IterableWrapper(range(10)).map(_mul_10).shuffle().map(_mul_10).map(_mul_10).fork(2)
        graph = cdp1.zip(cdp2)

        rng = torch.Generator()
        rng.manual_seed(0)
        torch.utils.data.graph_settings.apply_random_seed(graph, rng)

        # Get expected result
        expected_res = list(graph)

        rng.manual_seed(0)
        torch.utils.data.graph_settings.apply_random_seed(graph, rng)
        it = iter(graph)
        n_iter = 3
        for _ in range(n_iter):
            next(it)

        # First serialization/deserialization
        serialized_graph = pickle.dumps(graph)
        deserialized_graph = pickle.loads(serialized_graph)

        rng_for_deserialized = torch.Generator()
        rng_for_deserialized.manual_seed(0)
        _simple_graph_snapshot_restoration(deserialized_graph, deserialized_graph._number_of_samples_yielded,
                                           rng=rng_for_deserialized)

        it = iter(deserialized_graph)
        # Get the next element and ensure it is as expected
        self.assertEqual(expected_res[3], next(it))

        # Serializalize/Deserialize and fast-forward again after to ensure it works
        serialized_graph2 = pickle.dumps(deserialized_graph)
        deserialized_graph2 = pickle.loads(serialized_graph2)

        rng_for_deserialized = torch.Generator()
        rng_for_deserialized.manual_seed(0)
        _simple_graph_snapshot_restoration(deserialized_graph2, deserialized_graph._number_of_samples_yielded,
                                           rng=rng_for_deserialized)

        # Get the next element and ensure it is as expected
        self.assertEqual(expected_res[4:], list(deserialized_graph2))


if __name__ == '__main__':
    run_tests()<|MERGE_RESOLUTION|>--- conflicted
+++ resolved
@@ -285,11 +285,7 @@
             self.temp_sub_dir.cleanup()
             self.temp_dir.cleanup()
         except Exception as e:
-<<<<<<< HEAD
-            warnings.warn(f"TestIterableDatasetBasic was not able to cleanup temp dir due to {str(e)}", stacklevel=2)
-=======
-            warnings.warn(f"TestIterableDatasetBasic was not able to cleanup temp dir due to {str(e)}", stacklevel=TO_BE_DETERMINED)
->>>>>>> fff02e67
+            warnings.warn(f"TestIterableDatasetBasic was not able to cleanup temp dir due to {str(e)}", stacklevel=1)
 
     def test_listdirfiles_iterable_datapipe(self):
         temp_dir = self.temp_dir.name
