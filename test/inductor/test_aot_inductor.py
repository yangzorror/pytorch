# Owner(s): ["module: inductor"]
import copy
import os
import sys
import tempfile
import unittest
from typing import Dict

import torch
import torch._export
import torch._inductor
import torch.fx._pytree as fx_pytree
from torch._dynamo.testing import same
from torch._dynamo.utils import counters
from torch._inductor import config
from torch._inductor.exc import CppWrapperCodeGenError
from torch._inductor.utils import aot_inductor_launcher

from torch.testing import FileCheck

from torch.testing._internal.common_utils import (
    IS_CI,
    IS_FBCODE,
    IS_WINDOWS,
    TEST_WITH_ROCM,
    TestCase,
)
from torch.testing._internal.inductor_utils import HAS_CUDA
from torch.utils import _pytree as pytree

if IS_WINDOWS and IS_CI:
    sys.stderr.write(
        "Windows CI does not have necessary dependencies for test_torchinductor yet\n"
    )
    if __name__ == "__main__":
        sys.exit(0)
    raise unittest.SkipTest("requires sympy/functorch/filelock")

try:
    try:
        from .test_torchinductor import (
            copy_tests,
            requires_cuda,
            requires_multigpu,
            TestFailure,
        )
    except ImportError:
        from test_torchinductor import (
            copy_tests,
            requires_cuda,
            requires_multigpu,
            TestFailure,
        )
except (unittest.SkipTest, ImportError) as e:
    if __name__ == "__main__":
        sys.exit(0)
    raise


class AOTInductorModelRunner:
    @classmethod
    def compile(cls, model, example_inputs, options=None, constraints=None):
        # The exact API is subject to change
        so_path = torch._export.aot_compile(
            model,
            example_inputs,
            options=options,
            constraints=constraints,
            remove_runtime_assertions=True,
        )
        return so_path

    @classmethod
    def load(cls, device, so_path, example_inputs):
        if IS_FBCODE:
            from .fb import test_aot_inductor_model_runner_pybind

            module = test_aot_inductor_model_runner_pybind.Runner(
                so_path, device == "cpu"
            )

            call_spec = module.get_call_spec()
            in_spec = pytree.treespec_loads(call_spec[0])
            out_spec = pytree.treespec_loads(call_spec[1])

            def optimized(*args):
                flat_inputs = fx_pytree.tree_flatten_spec((*args, {}), in_spec)
                flat_outputs = module.run(flat_inputs)
                return pytree.tree_unflatten(flat_outputs, out_spec)

        else:
            module = torch.utils.cpp_extension.load_inline(
                name="aot_inductor",
                cpp_sources=[aot_inductor_launcher(so_path, device)],
                # use a unique build directory to avoid test interference
                build_directory=tempfile.mkdtemp(),
                functions=["run", "get_call_spec"],
                with_cuda=(device == "cuda"),
            )

            call_spec = module.get_call_spec()
            in_spec = pytree.treespec_loads(call_spec[0])
            out_spec = pytree.treespec_loads(call_spec[1])

            def optimized(*args):
                flat_inputs = fx_pytree.tree_flatten_spec((*args, {}), in_spec)
                flat_outputs = module.run(flat_inputs)
                return pytree.tree_unflatten(flat_outputs, out_spec)

        return optimized

    @classmethod
    def run(cls, device, model, example_inputs, options=None, constraints=None):
        so_path = AOTInductorModelRunner.compile(
            model, example_inputs, options=options, constraints=constraints
        )
        optimized = AOTInductorModelRunner.load(device, so_path, example_inputs)
        return optimized(example_inputs)

    @classmethod
    def run_multiple(
        cls,
        device,
        model,
        list_example_inputs,
        options=None,
        constraints=None,
    ):
        so_path = AOTInductorModelRunner.compile(
            model,
            list_example_inputs[0],
            options=options,
            constraints=constraints,
        )
        optimized = AOTInductorModelRunner.load(device, so_path, list_example_inputs[0])
        list_output_tensors = []
        for example_inputs in list_example_inputs:
            list_output_tensors.append(optimized(example_inputs))
        return list_output_tensors


def check_model(
    self: TestCase,
    model,
    example_inputs,
    options=None,
    constraints=None,
):
    with torch.no_grad(), config.patch(
        "aot_inductor.abi_compatible", self.abi_compatible
    ):
        torch.manual_seed(0)
        model = model.to(self.device)
        ref_model = copy.deepcopy(model)
        ref_inputs = copy.deepcopy(example_inputs)
        expected = ref_model(*ref_inputs)

        torch.manual_seed(0)
        actual = AOTInductorModelRunner.run(
            self.device, model, example_inputs, options, constraints
        )

    self.assertTrue(same(actual, expected))


def check_model_with_multiple_inputs(
    self: TestCase,
    model,
    list_example_inputs,
    options=None,
    constraints=None,
):
    with torch.no_grad(), config.patch(
        "aot_inductor.abi_compatible", self.abi_compatible
    ):
        torch.manual_seed(0)
        model = model.to(self.device)
        ref_model = copy.deepcopy(model)
        ref_inputs = copy.deepcopy(list_example_inputs)
        list_expected = [ref_model(*inputs) for inputs in ref_inputs]

        torch.manual_seed(0)
        list_actual = AOTInductorModelRunner.run_multiple(
            self.device, model, list_example_inputs, options, constraints
        )

    self.assertTrue(same(list_actual, list_expected))


class AOTInductorTestsTemplate:
    def test_simple(self):
        class Model(torch.nn.Module):
            def __init__(self):
                super().__init__()
                self.linear = torch.nn.Linear(10, 10)

            def forward(self, x, y):
                return x + self.linear(y)

        example_inputs = (
            torch.randn(10, 10, device=self.device),
            torch.randn(10, 10, device=self.device),
        )
        self.check_model(Model(), example_inputs)

    def test_simple_split(self):
        class Model(torch.nn.Module):
            def __init__(self):
                super().__init__()

            def forward(self, x):
                return torch.cat(tensors=torch.split(x, 4, dim=1), dim=-2)

        example_inputs = (torch.randn(2, 8, device=self.device),)
        counters.clear()
        self.check_model(Model(), example_inputs)
        self.assertEqual(counters["inductor"]["scmerge_split_removed"], 1)
        self.assertEqual(counters["inductor"]["scmerge_cat_removed"], 1)
        self.assertEqual(counters["inductor"]["scmerge_split_sections_removed"], 1)

    def test_small_constant(self):
        class Model(torch.nn.Module):
            def __init__(self):
                super().__init__()
                self.linear = torch.nn.Linear(4, 4)

            def forward(self, x):
                return self.linear(x)

        example_inputs = (torch.randn(4, 4, device=self.device),)
        with config.patch({"always_keep_tensor_constants": True}):
            self.check_model(Model().to(self.device), example_inputs)

    def test_output_path(self):
        class Model(torch.nn.Module):
            def __init__(self):
                super().__init__()
                self.linear = torch.nn.Linear(10, 10)

            def forward(self, x, y):
                return x + self.linear(y)

        example_inputs = (
            torch.randn(10, 10, device=self.device),
            torch.randn(10, 10, device=self.device),
        )
        with config.patch("aot_inductor.output_path", "tmp_output_"):
            self.check_model(Model(), example_inputs)

    @requires_cuda()
    def test_multi_device(self):
        class Model(torch.nn.Module):
            def forward(self, x):
                x = x + 1
                x = x.cpu()
                x = x + 2
                x = x.cuda()
                return x

        example_inputs = (torch.randn(32, 64, device=self.device),)
        self.check_model(Model(), example_inputs)

    def test_large(self):
        class Model(torch.nn.Module):
            def __init__(self):
                super().__init__()
                self.linear = torch.nn.Linear(512, 250112)

            def forward(self, x, y):
                return x + self.linear(y)

        example_inputs = (
            torch.randn(1, 250112, device=self.device),
            torch.randn(1, 512, device=self.device),
        )
        self.check_model(Model(), example_inputs)

    def test_with_offset(self):
        class Model(torch.nn.Module):
            def __init__(self, device):
                super().__init__()
                self.orig_tensor = torch.randn(2, 15, 10, device=device)[0]
                self.tensor = self.orig_tensor[5:, :]

            def forward(self, x, y):
                return (
                    x
                    + torch.nn.functional.linear(y, self.orig_tensor[:10, :])
                    + self.tensor
                )

        example_inputs = (
            torch.randn(10, 10, device=self.device),
            torch.randn(10, 10, device=self.device),
        )
        self.check_model(Model(self.device), example_inputs)

    def test_freezing(self):
        class Model(torch.nn.Module):
            def __init__(self, device):
                super().__init__()
                self.weight = torch.randn(9, 10, device=device)
                self.padding = torch.randn(1, 10, device=device)

            def forward(self, x, y):
                padded_weight = torch.cat((self.weight, self.padding), dim=0)
                return x + torch.nn.functional.linear(y, padded_weight)

        example_inputs = (
            torch.randn(10, 10, device=self.device),
            torch.randn(10, 10, device=self.device),
        )

        with config.patch({"freezing": True}):
            self.check_model(Model(self.device), example_inputs)

    def test_missing_output(self):
        class Model(torch.nn.Module):
            def __init__(self):
                super().__init__()

            def forward(self, x, y):
                a = torch.sin(x)
                b = torch.mm(a, y)
                c = torch.cos(b)
                return c

        example_inputs = (
            torch.randn(10, 10, device=self.device),
            torch.randn(10, 10, device=self.device),
        )
        self.check_model(Model(), example_inputs)

    def test_output_misaligned(self):
        class Model(torch.nn.Module):
            def __init__(self):
                super().__init__()

            def forward(self, x, y):
                x_unsqueeze = torch.unsqueeze(x, dim=0)
                y_unsqueeze = torch.unsqueeze(y, dim=0)
                cat = torch.cat([x_unsqueeze, y_unsqueeze], dim=0)
                x_getitem = cat[0]
                y_getitem = cat[1]
                x_sigmoid = torch.sigmoid(x_getitem)
                return x_sigmoid, y_getitem

        example_inputs = (
            torch.randn(10, 10, device=self.device),
            torch.randn(10, 10, device=self.device),
        )
        self.check_model(Model(), example_inputs)

    def test_dynamic_smem_above_default_limit(self):
        class Model(torch.nn.Module):
            def forward(self, x, y):
                return x @ y

        model = Model().to(self.device)
        # on A100, the generated Triton kernel for this MM
        # requires 55296 bytes of dynamic SMEM which is above
        # the A100's default dynamic SMEM limit of 49152 bytes.
        example_inputs = (
            torch.randn(10285, 96, device=self.device),
            torch.randn(96, 1, device=self.device),
        )
        self.check_model(
            model,
            example_inputs,
            options={
                "max_autotune": True,
                "max_autotune_gemm_backends": "TRITON",
            },
        )

    @unittest.skipIf(IS_FBCODE, "Not yet runnable in fbcode")
    def test_seq(self):
        layernorm = torch.nn.LayerNorm(10)
        net = torch.nn.Sequential(
            layernorm,
            torch.nn.ReLU(),
            layernorm,
            torch.nn.ReLU(),
        )

        example_inputs = (torch.randn(10, device=self.device),)
        self.check_model(net.eval(), example_inputs)

    def test_addmm(self):
        class Model(torch.nn.Module):
            def __init__(self, n, k, device):
                super().__init__()
                self.weight = torch.randn(n, k, device=device)
                self.bias = torch.randn(n, device=device)

            def forward(self, a):
                return torch.nn.functional.linear(a, self.weight, self.bias)

        M = 8
        N = 6
        K = 16
        model = Model(N, K, self.device)
        batch = 2
        a = torch.randn(batch, M, K, device=self.device)
        example_inputs = (a,)
        self.check_model(model, example_inputs)

    def test_aliased_buffer_reuse(self):
        class Model(torch.nn.Module):
            def __init__(self):
                super().__init__()

            def forward(self, x, y):
                x = 2 * x
                y = 2 * y
                c = torch.cat([x, y], dim=-1)
                d = 1 + c
                m = torch.mm(d, d)
                return m[:, :2] + x

        example_inputs = (
            torch.randn(4, 2, device=self.device),
            torch.randn(4, 2, device=self.device),
        )
        self.check_model(Model(), example_inputs)

    def test_buffer_reuse(self):
        class Model(torch.nn.Module):
            def __init__(self):
                super().__init__()

            def forward(self, x, y):
                a = torch.sin(x)
                b = torch.cos(y)
                c = torch.mm(a, b)
                d = torch.relu(c)
                e = torch.sigmoid(d)
                f = torch.mm(x, y)
                g = e + f
                return g

        example_inputs = (
            torch.randn(4, 4, device=self.device),
            torch.randn(4, 4, device=self.device),
        )
        self.check_model(Model(), example_inputs)

    def test_duplicated_params(self):
        class Model(torch.nn.Module):
            def __init__(self):
                super().__init__()
                self.p = torch.nn.Parameter(torch.rand(6))
                self.q = self.p

            def forward(self, x):
                return self.p * x + self.q

        example_inputs = (torch.rand(6, device=self.device),)
        self.check_model(Model(), example_inputs)

    @unittest.skip("Skip this test, only for local test. SIGABRT is produced.")
    def test_inf(self):
        class Model(torch.nn.Module):
            def __init__(self):
                super().__init__()
                self.linear = torch.nn.Linear(10, 10)

            def forward(self, x, y):
                return x + self.linear(y)

        x = torch.randn(10, 10, device=self.device)
        x[0][0] = float("Inf")
        example_inputs = (
            x,
            torch.randn(10, 10, device=self.device),
        )
        self.check_model(
            Model().to(self.device),
            example_inputs,
            options={"debug_check_inf_and_nan": True},
        )

    @unittest.skip("Skip this test, only for local test. SIGABRT is produced.")
    def test_nan(self):
        class Model(torch.nn.Module):
            def __init__(self):
                super().__init__()
                self.linear = torch.nn.Linear(10, 10)

            def forward(self, x, y):
                return x + self.linear(y)

        x = torch.randn(10, 10, device=self.device)
        x[0][0] = float("nan")
        example_inputs = (
            x,
            torch.randn(10, 10, device=self.device),
        )
        self.check_model(
            Model().to(self.device),
            example_inputs,
            options={"debug_check_inf_and_nan": True},
        )

    def test_simple_dynamic(self):
        class Model(torch.nn.Module):
            def __init__(self):
                super().__init__()

            def forward(self, x, y):
                add_0 = x + y
                return torch.nn.functional.relu(input=add_0, inplace=False)

        a = torch.randn(128, 2048, device=self.device)
        b = torch.randn(128, 2048, device=self.device)
        constraints = [
            torch._export.dynamic_dim(a, 0) >= 1,
            torch._export.dynamic_dim(a, 0) <= 2048,
            torch._export.dynamic_dim(a, 0) == torch._export.dynamic_dim(b, 0),
        ]
        example_inputs = (a, b)
        self.check_model(Model(), example_inputs, constraints=constraints)

    def test_poi_multiple_dynamic(self):
        class Model(torch.nn.Module):
            def __init__(self):
                super().__init__()

            def forward(self, x, y):
                add_0 = x + y
                return torch.nn.functional.relu(input=add_0, inplace=False)

        a = torch.randn(128, 2048, device=self.device)
        b = torch.randn(128, 2048, device=self.device)
        constraints = [
            torch._export.dynamic_dim(a, 0) >= 1,
            torch._export.dynamic_dim(a, 0) <= 2048,
            torch._export.dynamic_dim(a, 0) == torch._export.dynamic_dim(b, 0),
        ]
        list_example_inputs = [(a, b)]
        list_example_inputs.append(
            (
                torch.randn(64, 2048, device=self.device),
                torch.randn(64, 2048, device=self.device),
            ),
        )
        list_example_inputs.append(
            (
                torch.randn(211, 2048, device=self.device),
                torch.randn(211, 2048, device=self.device),
            ),
        )
        self.check_model_with_multiple_inputs(
            Model(), list_example_inputs, constraints=constraints
        )

    def test_addmm_multiple_dynamic(self):
        class Model(torch.nn.Module):
            def __init__(self, n, k, device):
                super().__init__()
                self.weight = torch.randn(n, k, device=device)
                self.bias = torch.randn(n, device=device)

            def forward(self, a):
                return torch.nn.functional.linear(a, self.weight, self.bias)

        M = 8
        N = 6
        K = 16
        model = Model(N, K, self.device)
        batch = 2
        a = torch.randn(batch, M, K, device=self.device)
        constraints = [
            torch._export.dynamic_dim(a, 0) >= 1,
            torch._export.dynamic_dim(a, 0) <= 2048,
        ]
        list_example_inputs = [(a,)]
        batch = 2048
        list_example_inputs.append(
            (torch.randn(batch, M, K, device=self.device),),
        )
        batch = 128
        list_example_inputs.append(
            (torch.randn(batch, M, K, device=self.device),),
        )
        self.check_model_with_multiple_inputs(
            model,
            list_example_inputs,
            constraints=constraints,
            options={
                "max_autotune": True,
                "max_autotune_gemm_backends": "TRITON",
            },
        )

    def test_bmm_multiple_dynamic(self):
        class Model(torch.nn.Module):
            def __init__(self):
                super().__init__()

            def forward(self, a, b):
                return torch.bmm(a, b)

        M = 8
        N = 6
        K = 16
        model = Model()
        batch = 1024
        a = torch.randn(batch, M, K, device=self.device)
        b = torch.randn(batch, K, N, device=self.device)
        constraints = [
            torch._export.dynamic_dim(a, 0) >= 1,
            torch._export.dynamic_dim(a, 0) <= 2048,
            torch._export.dynamic_dim(a, 0) == torch._export.dynamic_dim(b, 0),
        ]
        list_example_inputs = [(a, b)]
        batch = 2048
        list_example_inputs.append(
            (
                torch.randn(batch, M, K, device=self.device),
                torch.randn(batch, K, N, device=self.device),
            ),
        )
        batch = 128
        list_example_inputs.append(
            (
                torch.randn(batch, M, K, device=self.device),
                torch.randn(batch, K, N, device=self.device),
            ),
        )
        self.check_model_with_multiple_inputs(
            model,
            list_example_inputs,
            options={
                "max_autotune": True,
                "max_autotune_gemm_backends": "TRITON",
            },
            constraints=constraints,
        )

    def test_foreach_multiple_dynamic(self):
        class Model(torch.nn.Module):
            def __init__(self):
                super().__init__()

            def forward(self, x, y):
                x_unsqueeze = torch.unsqueeze(x, dim=0)
                y_unsqueeze = torch.unsqueeze(y, dim=0)
                cat = torch.cat([x_unsqueeze, y_unsqueeze], dim=0)
                return cat

        model = Model()
        a = torch.randn(128, 2048, device=self.device)
        b = torch.randn(128, 2048, device=self.device)
        constraints = [
            torch._export.dynamic_dim(a, 0) >= 1,
            torch._export.dynamic_dim(a, 0) <= 2048,
            torch._export.dynamic_dim(a, 0) == torch._export.dynamic_dim(b, 0),
        ]
        list_example_inputs = [(a, b)]
        list_example_inputs.append(
            (
                torch.randn(64, 2048, device=self.device),
                torch.randn(64, 2048, device=self.device),
            ),
        )
        list_example_inputs.append(
            (
                torch.randn(211, 2048, device=self.device),
                torch.randn(211, 2048, device=self.device),
            ),
        )
        self.check_model_with_multiple_inputs(
            model,
            list_example_inputs,
            constraints=constraints,
        )

    # scaled_dot_product_flash_attention
    @unittest.skipIf(IS_FBCODE, "Not yet runnable in fbcode")
    def test_sdpa(self):
        class Model(torch.nn.Module):
            def __init__(self):
                super().__init__()

            def forward(self, q, k, v):
                return torch.nn.functional.scaled_dot_product_attention(q, k, v)[0]

        example_inputs = (
            torch.randn(1, 48, 64, 64, dtype=torch.bfloat16, device=self.device),
            torch.randn(1, 48, 64, 64, dtype=torch.bfloat16, device=self.device),
            torch.randn(1, 48, 64, 64, dtype=torch.bfloat16, device=self.device),
        )
        self.check_model(Model(), example_inputs)

    @unittest.skipIf(IS_FBCODE, "Not yet runnable in fbcode")
    def test_sdpa_2(self):
        class Model(torch.nn.Module):
            def __init__(self):
                super().__init__()

            def forward(self, q, k, v, x):
                t = torch.nn.functional.scaled_dot_product_attention(
                    q, k, v, is_causal=True
                )[0]
                return x + t

        example_inputs = (
            torch.randn(1, 48, 64, 64, dtype=torch.bfloat16, device=self.device),
            torch.randn(1, 48, 64, 64, dtype=torch.bfloat16, device=self.device),
            torch.randn(1, 48, 64, 64, dtype=torch.bfloat16, device=self.device),
            torch.randn(1, 48, 64, 64, dtype=torch.bfloat16, device=self.device),
        )
        self.check_model(Model(), example_inputs)

    def test_zero_grid_with_unbacked_symbols(self):
        class Repro(torch.nn.Module):
            def __init__(self):
                super().__init__()

            def forward(self, x, y):
                nz = torch.nonzero(x)
                b = torch.ones_like(nz, dtype=torch.float16)
                c = torch.zeros_like(nz, dtype=torch.float16)
                d = (b + c) @ y
                return d.sum()

        example_inputs = (
            torch.tensor([1, 1, 1], device="cuda"),
            torch.randn((1, 32), dtype=torch.float16, device="cuda"),
        )
        self.check_model(Repro(), example_inputs)

    def test_repeat_interleave(self):
        class Repro(torch.nn.Module):
            def __init__(self):
                super().__init__()

            def forward(self, x):
                return torch.ops.aten.repeat_interleave.Tensor(x, output_size=12)

        example_inputs = (torch.ones((1,), dtype=torch.int32, device="cuda") * 12,)
        self.check_model(Repro(), example_inputs)

    def test_dynamic_cat(self):
        class Model(torch.nn.Module):
            def __init__(self):
                super().__init__()

            def forward(self, x1, x2):
                return torch.cat([x1, x2], dim=0)

        a = torch.randn(2, 4, device=self.device)
        b = torch.randn(3, 4, device=self.device)
        constraints = [
            torch._export.dynamic_dim(a, 0) >= 1,
            torch._export.dynamic_dim(a, 0) <= 10,
            torch._export.dynamic_dim(b, 0) >= 1,
            torch._export.dynamic_dim(b, 0) <= 20,
        ]
        example_inputs = (a, b)
        self.check_model(Model(), example_inputs, constraints=constraints)

    @requires_multigpu()
    def test_replicate_on_devices(self):
        if self.device != "cuda":
            raise unittest.SkipTest("requires CUDA")

        class Model(torch.nn.Module):
            def __init__(self, w1, w2):
                super().__init__()
                self.w1 = w1
                self.w2 = w2

            def forward(self, x, y):
                a = x * self.w1
                b = y * self.w2
                return a + b

        w1 = torch.randn(10, 10)
        w2 = torch.randn(10, 10)
        inputs = (torch.randn(10, 10), torch.randn(10, 10))
        result_cpu = Model(w1, w2)(*inputs)

        # Compile model with AOTInductor
        with torch.cuda.device(0), config.patch(
            "aot_inductor.abi_compatible", self.abi_compatible
        ):
            so_path = AOTInductorModelRunner.compile(
                model=Model(w1.cuda(0), w2.cuda(0)),
                example_inputs=tuple(t.cuda(0) for t in inputs),
            )

        # Run model on cuda:N
        for i in range(torch.cuda.device_count()):
            with torch.cuda.device(i):
                example_inputs = tuple(t.cuda(i) for t in inputs)
                optimized = AOTInductorModelRunner.load("cuda", so_path, example_inputs)
                result_cuda = optimized(example_inputs)
            self.assertTrue(same(result_cpu, result_cuda.cpu()))

    def test_pytree_inputs(self):
        class M(torch.nn.Module):
            def __init__(self):
                super().__init__()

            def forward(self, x: Dict[str, torch.Tensor]):
                add_ = torch.zeros(5)
                mul_ = torch.ones(5)
                for v in x.values():
                    add_ += v
                    mul_ *= v

                return [add_, mul_]

        self.check_model(M(), ({"x": torch.ones(5), "y": torch.ones(5)},))

    @requires_multigpu()
    def test_non_default_cuda_device(self):
        if self.device != "cuda":
            raise unittest.SkipTest("requires CUDA")

        class Model(torch.nn.Module):
            def __init__(self, weight):
                super().__init__()
                self.weight = weight

            def forward(self, x, y):
                return x + torch.nn.functional.linear(y, self.weight)

        weight = torch.randn(10, 10)
        inputs = (torch.randn(10, 10), torch.randn(10, 10))
        result_cpu = Model(weight)(*inputs)

        with torch.cuda.device(0), torch.no_grad(), config.patch(
            "aot_inductor.abi_compatible", self.abi_compatible
        ):
            result_cuda_0 = AOTInductorModelRunner.run(
                "cuda", Model(weight.cuda(0)), tuple(t.cuda(0) for t in inputs)
            )

        with torch.cuda.device(1), torch.no_grad(), config.patch(
            "aot_inductor.abi_compatible", self.abi_compatible
        ):
            result_cuda_1 = AOTInductorModelRunner.run(
                "cuda", Model(weight.cuda(1)), tuple(t.cuda(1) for t in inputs)
            )

        self.assertTrue(same(result_cpu, result_cuda_0.cpu()))
        self.assertTrue(same(result_cpu, result_cuda_1.cpu()))

    def test_reuse_kernel(self):
        class Model(torch.nn.Module):
            def __init__(self):
                super().__init__()

            def forward(self, x, y):
                a = torch.sin(x)
                b = torch.mm(a, y)
                c = torch.sin(b)
                d = torch.mm(b, c)
                return d

        example_inputs = (
            torch.randn(87, 87, device=self.device),
            torch.randn(87, 87, device=self.device),
        )
        self.check_model(Model(), example_inputs)

        if self.device == "cuda":
            so_path = torch._export.aot_compile(Model(), example_inputs)
            with open(os.path.splitext(so_path)[0] + ".cpp") as cpp:
                src_code = cpp.read()
                FileCheck().check_count(
                    "triton_poi_fused_sin_0 = loadKernel(",
                    1,
                    exactly=True,
                ).run(src_code)

    def test_fake_tensor_device_validation(self):
        if self.device != "cuda":
            raise unittest.SkipTest("requires CUDA")

        class Model(torch.nn.Module):
            def __init__(self):
                super().__init__()

            def forward(self, x, y):
                return x + y

        example_inputs = (torch.randn(10, 10), torch.randn(10, 10))

        # Export on CPU
        exported_program = torch._export.export(
            Model(),
            example_inputs,
            constraints=[],
        )

        # Compile exported model on CUDA
        gm = exported_program.graph_module.to(self.device)
        with self.assertRaisesRegex(ValueError, "Device mismatch between fake input"):
            torch._inductor.aot_compile(
                gm, tuple(i.to(self.device) for i in example_inputs)
            )

    @unittest.mock.patch("torch._inductor.graph.supported_dtype_of_cpp_wrapper")
    def test_unsupported_input_dtype(self, supported_dtype_of_cpp_wrapper_mock):
        supported_dtype_of_cpp_wrapper_mock.return_value = False

        class Model(torch.nn.Module):
            def __init__(self):
                super().__init__()

            def forward(self, x, y):
                return x + y

        example_inputs = (
            torch.randn(10, 10).to(self.device),
            torch.randn(10, 10).to(self.device),
        )
        with self.assertRaisesRegex(
            CppWrapperCodeGenError, "Unsupported input dtype torch.float32"
        ):
            torch._export.aot_compile(Model(), example_inputs)

        supported_dtype_of_cpp_wrapper_mock.assert_called_once_with(
            torch.float32, self.device == "cuda"
        )

    def test_normal_functional(self):
        class Model(torch.nn.Module):
            def __init__(self):
                super().__init__()

            def forward(self, x):
                return torch.ops.aten.normal_functional.default(x)

        self.check_model(Model(), (torch.empty(4, 1, 4, 4),))

    def test_empty_graph(self):
        class Model(torch.nn.Module):
            def __init__(self):
                super().__init__()

            def forward(self, x):
                return x

        example_inputs = (torch.randn(8, 4, 4, device=self.device),)
        self.check_model(Model(), example_inputs)

    def test_dup_unbacked_sym_decl(self):
        class Model(torch.nn.Module):
            def __init__(self):
                super().__init__()

            def forward(self, x):
                abs_1 = torch.ops.aten.abs.default(x)
                lt = torch.ops.aten.lt.Scalar(abs_1, 0.001)
                eq = torch.ops.aten.eq.Scalar(lt, 0)
                index_1 = torch.ops.aten.index.Tensor(x, [eq])
                sin = torch.ops.aten.sin.default(index_1)
                index_2 = torch.ops.aten.index.Tensor(x, [eq])
                div_3 = torch.ops.aten.div.Tensor(sin, index_2)
                return div_3

        example_inputs = (torch.randn(4, 4, 4, 4).to(self.device),)
        self.check_model(Model(), example_inputs)

    def test_run_with_grad_enabled(self):
        class Model(torch.nn.Module):
            def forward(self, x, weight, bias):
                return torch.ops.aten.addmm(bias, weight, x)

        m = Model().to(device=self.device)
        x = torch.rand(8, 8, device=self.device, requires_grad=True)
        weight = torch.rand(8, 8, device=self.device, requires_grad=True)
        bias = torch.rand(8, device=self.device, requires_grad=True)
        example_inputs = (x, weight, bias)

        expected = m(*example_inputs)
        expected = pytree.tree_leaves(expected)

        # compiler under no_grad
        with torch.no_grad():
            so_path = AOTInductorModelRunner.compile(m, example_inputs)

        # run under grad enabled
        self.assertTrue(torch.is_grad_enabled())

        optimized = AOTInductorModelRunner.load(self.device, so_path, example_inputs)
        actual = optimized(example_inputs)
        actual = pytree.tree_leaves(actual)

        self.assertTrue(same(actual, expected))

<<<<<<< HEAD
    def test_repeat_output(self):
        class Model(torch.nn.Module):
            def __init__(self):
                super().__init__()

            def forward(self, x):
                y = torch.sin(x)
                return y, y

        example_inputs = (torch.randn(3, 10, device=self.device),)
        self.check_model(Model(), example_inputs)
=======
    def test_return_constant(self):
        class Model(torch.nn.Module):
            def __init__(self, device):
                super().__init__()
                self.cst = torch.randn(5, 5, device=device)

            def forward(self, x):
                a = self.cst.clone()
                return (x, a)

        x = torch.randn(5, device=self.device)
        self.check_model(Model(self.device), (x,))

>>>>>>> 73bf3f36

class AOTInductorTestABICompatibleCpu(TestCase):
    device = "cpu"
    abi_compatible = True
    check_model = check_model
    check_model_with_multiple_inputs = check_model_with_multiple_inputs


copy_tests(
    AOTInductorTestsTemplate,
    AOTInductorTestABICompatibleCpu,
    "abi_compatible_cpu",
    # test_failures, xfail by default, set is_skip=True to skip
    {
        "test_addmm_multiple_dynamic": TestFailure(("abi_compatible_cpu",)),
        "test_bmm_multiple_dynamic": TestFailure(("abi_compatible_cpu",)),
        "test_dynamic_cat": TestFailure(("abi_compatible_cpu",)),
        "test_dynamic_smem_above_default_limit": TestFailure(("abi_compatible_cpu",)),
        "test_dup_unbacked_sym_decl": TestFailure(("abi_compatible_cpu",)),
        "test_foreach_multiple_dynamic": TestFailure(("abi_compatible_cpu",)),
        # TODO: test_freezing_abi_compatible_cpu somehow fails on CI but not locally,
        #   NotImplementedError: Cannot access storage of OpaqueTensorImpl
        "test_freezing": TestFailure(("abi_compatible_cpu",), is_skip=True),
        "test_normal_functional": TestFailure(("abi_compatible_cpu",)),
        "test_poi_multiple_dynamic": TestFailure(("abi_compatible_cpu",)),
        # There is a double-free issue which will be fixed in another PR
        "test_repeat_output": TestFailure(("abi_compatible_cpu",), is_skip=True),
        "test_sdpa": TestFailure(("abi_compatible_cpu",)),
        "test_sdpa_2": TestFailure(("abi_compatible_cpu",)),
        "test_simple_dynamic": TestFailure(("abi_compatible_cpu",)),
    },
)


class AOTInductorTestABICompatibleCuda(TestCase):
    device = "cuda"
    abi_compatible = True
    check_model = check_model
    check_model_with_multiple_inputs = check_model_with_multiple_inputs


copy_tests(
    AOTInductorTestsTemplate,
    AOTInductorTestABICompatibleCuda,
    "abi_compatible_cuda",
    # test_failures, xfail by default, set is_skip=True to skip
    {
        "test_dup_unbacked_sym_decl": TestFailure(("abi_compatible_cuda",)),
        "test_normal_functional": TestFailure(("abi_compatible_cuda",)),
        # There is a double-free issue which will be fixed in another PR
        "test_repeat_output": TestFailure(("abi_compatible_cuda",), is_skip=True),
    },
)


@unittest.skipIf(IS_FBCODE, "NonABI mode should not be used in fbcode")
class AOTInductorTestNonABICompatibleCpu(TestCase):
    device = "cpu"
    abi_compatible = False
    check_model = check_model
    check_model_with_multiple_inputs = check_model_with_multiple_inputs


copy_tests(
    AOTInductorTestsTemplate,
    AOTInductorTestNonABICompatibleCpu,
    "non_abi_compatible_cpu",
    # test_failures, xfail by default, set is_skip=True to skip
    {
        "test_addmm_multiple_dynamic": TestFailure(("non_abi_compatible_cpu",)),
        "test_bmm_multiple_dynamic": TestFailure(("non_abi_compatible_cpu",)),
        "test_dynamic_smem_above_default_limit": TestFailure(
            ("non_abi_compatible_cpu",)
        ),
        # TODO: test_freezing_non_abi_compatible_cpu somehow fails on CI but not locally,
        #   NotImplementedError: Cannot access storage of OpaqueTensorImpl
        "test_freezing": TestFailure(("non_abi_compatible_cpu",), is_skip=True),
    },
)


@unittest.skipIf(IS_FBCODE, "NonABI mode should not be used in fbcode")
class AOTInductorTestNonABICompatibleCuda(TestCase):
    device = "cuda"
    abi_compatible = False
    check_model = check_model
    check_model_with_multiple_inputs = check_model_with_multiple_inputs


copy_tests(
    AOTInductorTestsTemplate,
    AOTInductorTestNonABICompatibleCuda,
    "non_abi_compatible_cuda",
)

if __name__ == "__main__":
    from torch._dynamo.test_case import run_tests

    # cpp_extension N/A in fbcode
    if HAS_CUDA and not TEST_WITH_ROCM:
        run_tests(needs="filelock")<|MERGE_RESOLUTION|>--- conflicted
+++ resolved
@@ -994,7 +994,19 @@
 
         self.assertTrue(same(actual, expected))
 
-<<<<<<< HEAD
+    def test_return_constant(self):
+        class Model(torch.nn.Module):
+            def __init__(self, device):
+                super().__init__()
+                self.cst = torch.randn(5, 5, device=device)
+
+            def forward(self, x):
+                a = self.cst.clone()
+                return (x, a)
+
+        x = torch.randn(5, device=self.device)
+        self.check_model(Model(self.device), (x,))
+
     def test_repeat_output(self):
         class Model(torch.nn.Module):
             def __init__(self):
@@ -1006,21 +1018,7 @@
 
         example_inputs = (torch.randn(3, 10, device=self.device),)
         self.check_model(Model(), example_inputs)
-=======
-    def test_return_constant(self):
-        class Model(torch.nn.Module):
-            def __init__(self, device):
-                super().__init__()
-                self.cst = torch.randn(5, 5, device=device)
-
-            def forward(self, x):
-                a = self.cst.clone()
-                return (x, a)
-
-        x = torch.randn(5, device=self.device)
-        self.check_model(Model(self.device), (x,))
-
->>>>>>> 73bf3f36
+
 
 class AOTInductorTestABICompatibleCpu(TestCase):
     device = "cpu"
