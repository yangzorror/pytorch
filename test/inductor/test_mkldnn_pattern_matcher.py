--- conflicted
+++ resolved
@@ -531,10 +531,7 @@
                 matcher_check_fn=matcher_check_fn,
             )
 
-    @skipIfNoDynamoSupport
-    @skipIfNoONEDNN
-    @skipIfRocm
-    def test_qconv2d_add_cpu(self):
+    def _qconv2d_add_cpu_test_helper(self, use_relu=False, int8_mixed_bf16=False):
         r"""
         This testcase will quantize a Conv2d->Add pattern as:
                  X
@@ -543,81 +540,7 @@
                \   /
                 Add
                  |
-                 Y
-        """
-
-        class M(torch.nn.Module):
-            def __init__(
-                self,
-                add_fn,
-                **kwargs,
-            ):
-                super().__init__()
-                self.conv1 = torch.nn.Conv2d(3, 6, kernel_size=3, stride=1)
-                self.conv2 = torch.nn.Conv2d(3, 6, kernel_size=3, stride=1)
-                self.add_fn = add_fn
-                self.conv3 = torch.nn.Conv2d(6, 6, kernel_size=3, stride=1)
-                self.conv4 = torch.nn.Conv2d(6, 6, kernel_size=3, stride=1)
-                self.add_fn2 = add_fn
-
-            def forward(self, x):
-                x1 = self.conv1(x)
-                x2 = self.conv2(x)
-                tmp = self.add_fn(x1, x2)
-                tmp1 = self.conv3(tmp)
-                tmp2 = self.conv4(tmp)
-                return self.add_fn2(tmp1, tmp2)
-
-        for add_fn in quantization_add_fn_list + quantization_inplace_add_fn_list:
-            mod = M(add_fn).eval()
-            v = torch.randn((1, 3, 8, 8), dtype=torch.float32, requires_grad=False).add(
-                1
-            )
-<<<<<<< HEAD
-            # Totally 12 pattern_matcher_count, 61 pattern_matcher_nodes
-            # 1. 2 * Pair of to_int8 and to_fp32
-            #    matched in pointless_convert pass at
-            #    torch/_inductor/fx_passes/joint_graph.py: [convert_element_type, convert_element_type_1]
-            #    NB: since quant workflow now duplicates DQ node, for each user, we wont necessarily see
-            #        pointless_convert. A pointless convert appears in [q -> dq] decomposed, in inductor
-            #        decomp, as [mul(fp32) -> add(fp32) -> to_int8 -> to_float -> sub -> mul]
-            #        However when dq has multiple users we will have
-            #        [mul(fp32) -> add(fp32) -> to_int8 -> to_float -> sub -> mul]
-            #                                          \-> to_float -> sub -> mul]
-            #        So for now we will discount one pattern here
-            # 2. 2 * Dequant pattern matcher for dequant promotion
-            #    [convert_element_type_3, sub_1, mul_3, convert_element_type_17]
-            # 3. 4 * Dequant-conv pattern matched in quantization weight prepack
-            #    [convert_element_type_1, sub, mul_1, convert_element_type_default, dequantize_per_channel,
-            #     convert_element_type_19, clone, convolution]
-            # 4. 2 * Quantization fusion in post-grad fusion pass
-            #    [qconv2d_pointwise_default, convert_element_type_21, mul_8, round_4, add_4, clamp_min_3,
-            #     clamp_max_3, convert_element_type_8]
-            # 5. Qconv2d_add int8 output in post-grad fusion pass
-            #    [qconv2d_pointwise_default_3, convert_element_type_4, sub_2, mul_4, add_2, mul_5, round_3,
-            #     add_3, clamp_min_2, clamp_max_2, convert_element_type_5]
-            # 6. Qconv2d_add float output in post-grad fusion pass
-            #    [qconv2d_pointwise_default_1, add_2]
-            self._test_common(
-                mod,
-                (v,),
-                12,
-                61,
-                check_quantization=True,
-            )
-
-    @skipIfNoDynamoSupport
-    @skipIfNoONEDNNBF16
-    @skipIfNoONEDNN
-    @skipIfRocm
-    def test_qconv2d_add_int8_mixed_bf16(self):
-        r"""
-        This testcase will quantize a Conv2d->Add pattern as:
-                 X
-               /   \
-        Conv1(X)   Conv2(X)
-               \   /
-                Add
+           Optional(relu)
                  |
                  Y
         """
@@ -626,112 +549,7 @@
             def __init__(
                 self,
                 add_fn,
-                **kwargs,
-            ):
-                super().__init__()
-                self.conv1 = torch.nn.Conv2d(3, 6, kernel_size=3, stride=1)
-                self.conv2 = torch.nn.Conv2d(3, 6, kernel_size=3, stride=1)
-                self.add_fn = add_fn
-                self.conv3 = torch.nn.Conv2d(6, 6, kernel_size=3, stride=1)
-                self.conv4 = torch.nn.Conv2d(6, 6, kernel_size=3, stride=1)
-                self.add_fn2 = add_fn
-
-            def forward(self, x):
-                x1 = self.conv1(x)
-                x2 = self.conv2(x)
-                tmp = self.add_fn(x1, x2)
-                tmp1 = self.conv3(tmp)
-                tmp2 = self.conv4(tmp)
-                return self.add_fn2(tmp1, tmp2)
-
-        for add_fn in quantization_add_fn_list + quantization_inplace_add_fn_list:
-            inplace_add = add_fn in quantization_inplace_add_fn_list
-            mod = M(add_fn).eval()
-            v = torch.randn((1, 3, 8, 8), dtype=torch.float32, requires_grad=False).add(
-                1
-            )
-            # Totally 12 (15 if inplace_add) pattern_matcher_count, 73 (78 if inplace_add) pattern_matcher_nodes
-            # 1. 2 * Pair of to_int8 and to_fp32
-            #    matched in pointless_convert pass at
-            #    torch/_inductor/fx_passes/joint_graph.py: [convert_element_type, convert_element_type_1]
-            #    NB: since quant workflow now duplicates DQ node, for each user, we wont necessarily see
-            #        pointless_convert. A pointless convert appears in [q -> dq] decomposed, in inductor
-            #        decomp, as [mul(fp32) -> add(fp32) -> to_int8 -> to_float -> sub -> mul]
-            #        However when dq has multiple users we will have
-            #        [mul(fp32) -> add(fp32) -> to_int8 -> to_float -> sub -> mul]
-            #                                          \-> to_float -> sub -> mul]
-            #        So for now we will discount one pattern here
-            # 2. 2 * Dequant pattern matcher for dequant promotion
-            #    [convert_element_type_3, sub_1, mul_3, convert_element_type_17]
-            # 3. 4 * Dequant-conv pattern matched in quantization weight prepack
-            #    [convert_element_type_1, sub, mul_1, convert_element_type_default), dequantize_per_channel,
-            #     convert_element_type_19, clone, convolution]
-            # 4. 2 * Quantization fusion in post-grad fusion pass
-            #    [qconv2d_pointwise_default, convert_element_type_21, mul_8, round_4, add_4, clamp_min_3,
-            #     clamp_max_3, convert_element_type_8]
-            # 5. Qconv2d_add int8 output in post-grad fusion pass
-            #    [qconv2d_pointwise_default_3, convert_element_type_4, sub_2, mul_4, add_2, mul_5, round_3,
-            #     add_3, clamp_min_2, clamp_max_2, convert_element_type_5]
-            # 6. Qconv2d_add float output in post-grad fusion pass
-            #    [qconv2d_pointwise_default_1, add_2, optional(convert_element_type_26)]
-            # 7. extra to_bf16 and to_fp32 at first conv_add for inplace add case
-            # 8. 2 extra to_bf16 node matched in
-            #    torch/_inductor/fx_passes/freezing_patterns.py::unnecessary_dtype_convert for inplace add case
-            self._test_common(
-                mod,
-                (v,),
-                15 if inplace_add else 12,
-                78 if inplace_add else 73,
-                check_autocast=True,
-=======
-
-            def matcher_check_fn():
-                # 1. Dequant-Conv2D pattern matched in quantization weight prepack * 2
-                #    [convert_element_type_1, sub, mul_1, dequantize_per_channel, clone, convolution]
-                self.assertEqual(
-                    counters["inductor"]["qconv2d_weight_prepack_matcher_count"], 2
-                )
-                self.assertEqual(
-                    counters["inductor"]["qconv2d_weight_prepack_matcher_nodes"], 12
-                )
-                # 2. Qconv2d Binary fusion in post-grad fusion pass * 1
-                #    [qconv2d_pointwise_default_1, add_4]
-                self.assertEqual(
-                    counters["inductor"]["qconv2d_binary_matcher_count"], 1
-                )
-                self.assertEqual(
-                    counters["inductor"]["qconv2d_binary_matcher_nodes"], 2
-                )
-
-            self._test_common(
-                mod,
-                (v,),
->>>>>>> 2c20a2d2
-                check_quantization=True,
-                matcher_check_fn=matcher_check_fn,
-            )
-
-    @skipIfNoDynamoSupport
-    @skipIfNoONEDNN
-    @skipIfRocm
-    def test_qconv2d_add_relu_cpu(self):
-        r"""
-        This testcase will quantize a Conv2d->Add->ReLU pattern as:
-                 X
-               /   \
-        Conv1(X)   Conv2(X)
-               \   /
-                Add
-                 |
-                ReLU
-                 |
-                 Y
-        """
-
-        class M(torch.nn.Module):
-            def __init__(
-                self,
-                add_fn,
+                use_relu,
                 **kwargs,
             ):
                 super().__init__()
@@ -743,161 +561,70 @@
                 self.conv4 = torch.nn.Conv2d(6, 6, kernel_size=3, stride=1)
                 self.add_fn2 = add_fn
                 self.relu2 = torch.nn.ReLU()
+                self.use_relu = use_relu
 
             def forward(self, x):
                 x1 = self.conv1(x)
                 x2 = self.conv2(x)
-                tmp = self.relu(self.add_fn(x1, x2))
+                tmp = self.add_fn(x1, x2)
+                if self.use_relu:
+                    tmp = self.relu(tmp)
                 tmp1 = self.conv3(tmp)
                 tmp2 = self.conv4(tmp)
-                return self.relu2(self.add_fn2(tmp1, tmp2))
+                res = self.add_fn2(tmp1, tmp2)
+                if self.use_relu:
+                    res = self.relu2(res)
+                return res
 
         for add_fn in quantization_add_fn_list + quantization_inplace_add_fn_list:
-            mod = M(add_fn).eval()
+            mod = M(add_fn, use_relu).eval()
             v = torch.randn((1, 3, 8, 8), dtype=torch.float32, requires_grad=False).add(
                 1
             )
-<<<<<<< HEAD
-            # Totally 12 pattern_matcher_count, 63 pattern_matcher_nodes
-            # 1. 2 * Pair of to_int8 and to_fp32
-            #    matched in pointless_convert pass at
-            #    torch/_inductor/fx_passes/joint_graph.py: [convert_element_type, convert_element_type_1]
-            #    NB: since quant workflow now duplicates DQ node, for each user, we wont necessarily see
-            #        pointless_convert. A pointless convert appears in [q -> dq] decomposed, in inductor
-            #        decomp, as [mul(fp32) -> add(fp32) -> to_int8 -> to_float -> sub -> mul]
-            #        However when dq has multiple users we will have
-            #        [mul(fp32) -> add(fp32) -> to_int8 -> to_float -> sub -> mul]
-            #                                          \-> to_float -> sub -> mul]
-            #        So for now we will discount one pattern here
-            # 2. 2 * Dequant pattern matcher for dequant promotion
-            #    [convert_element_type_3, sub_1, mul_3]
-            # 3. 4 * Dequant-conv pattern matched in quantization weight prepack
-            #    [convert_element_type_1, sub, mul_1, dequantize_per_channel, optinal(convert_element_type_19), clone, convolution]
-            # 4. 2 * Quantization fusion in post-grad fusion pass * 1
-            #    [qconv2d_pointwise_default, optinal(convert_element_type_21), div_1, round_2, add_1, clamp_min_1,
-            #     clamp_max_1, convert_element_type_2]
-            # 5. QConv2d_add int8 output
-            #    [qconv2d_pointwise_default_3, convert_element_type_4, sub_2, mul_4, add_2, relu, mul_5, round_3,
-            #     add_3, clamp_min_2, clamp_max_2, convert_element_type_5]
-            # 6. Qconv2d_add float output
-            #    [qconv2d_pointwise_default_1, add_3, relu]
+
+            def matcher_check_fn():
+                # 1. Dequant-Conv2D pattern matched in quantization weight prepack * 4
+                self.assertEqual(
+                    counters["inductor"]["qconv2d_weight_prepack_matcher_count"], 4
+                )
+                # 2. Qconv2d Binary Unary fusion in post-grad fusion pass * 2
+                self.assertEqual(
+                    counters["inductor"]["qconv2d_binary_matcher_count"], 2
+                )
+
             self._test_common(
                 mod,
                 (v,),
-                12,
-                63,
                 check_quantization=True,
-            )
+                check_autocast=int8_mixed_bf16,
+                matcher_check_fn=matcher_check_fn,
+            )
+
+    @skipIfNoDynamoSupport
+    @skipIfNoONEDNN
+    @skipIfRocm
+    def test_qconv2d_add_cpu(self):
+        self._qconv2d_add_cpu_test_helper()
 
     @skipIfNoDynamoSupport
     @skipIfNoONEDNNBF16
     @skipIfNoONEDNN
     @skipIfRocm
+    def test_qconv2d_add_int8_mixed_bf16(self):
+        self._qconv2d_add_cpu_test_helper(int8_mixed_bf16=True)
+
+    @skipIfNoDynamoSupport
+    @skipIfNoONEDNN
+    @skipIfRocm
+    def test_qconv2d_add_relu_cpu(self):
+        self._qconv2d_add_cpu_test_helper(use_relu=True)
+
+    @skipIfNoDynamoSupport
+    @skipIfNoONEDNNBF16
+    @skipIfNoONEDNN
+    @skipIfRocm
     def test_qconv2d_add_relu_int8_mixed_bf16(self):
-        r"""
-        This testcase will quantize a Conv2d->Add->ReLU pattern as:
-                 X
-               /   \
-        Conv1(X)   Conv2(X)
-               \   /
-                Add
-                 |
-                ReLU
-                 |
-                 Y
-        """
-
-        class M(torch.nn.Module):
-            def __init__(
-                self,
-                add_fn,
-                **kwargs,
-            ):
-                super().__init__()
-                self.conv1 = torch.nn.Conv2d(3, 6, kernel_size=3, stride=1)
-                self.conv2 = torch.nn.Conv2d(3, 6, kernel_size=3, stride=1)
-                self.add_fn = add_fn
-                self.relu = torch.nn.ReLU()
-                self.conv3 = torch.nn.Conv2d(6, 6, kernel_size=3, stride=1)
-                self.conv4 = torch.nn.Conv2d(6, 6, kernel_size=3, stride=1)
-                self.add_fn2 = add_fn
-                self.relu2 = torch.nn.ReLU()
-
-            def forward(self, x):
-                x1 = self.conv1(x)
-                x2 = self.conv2(x)
-                tmp = self.relu(self.add_fn(x1, x2))
-                tmp1 = self.conv3(tmp)
-                tmp2 = self.conv4(tmp)
-                return self.relu2(self.add_fn2(tmp1, tmp2))
-
-        for add_fn in quantization_add_fn_list + quantization_inplace_add_fn_list:
-            inplace_add = add_fn in quantization_inplace_add_fn_list
-            mod = M(add_fn).eval()
-            v = torch.randn((1, 3, 8, 8), dtype=torch.float32, requires_grad=False).add(
-                1
-            )
-            # Totally 12 (14 if inplace_add) pattern_matcher_count, 75 (80 if inplace_add) pattern_matcher_nodes
-            # 1. 2 * Pair of to_int8 and to_fp32
-            #    matched in pointless_convert pass at
-            #    torch/_inductor/fx_passes/joint_graph.py: [convert_element_type, convert_element_type_1]
-            #    NB: since quant workflow now duplicates DQ node, for each user, we wont necessarily see
-            #        pointless_convert. A pointless convert appears in [q -> dq] decomposed, in inductor
-            #        decomp, as [mul(fp32) -> add(fp32) -> to_int8 -> to_float -> sub -> mul]
-            #        However when dq has multiple users we will have
-            #        [mul(fp32) -> add(fp32) -> to_int8 -> to_float -> sub -> mul]
-            #                                          \-> to_float -> sub -> mul]
-            #        So for now we will discount one pattern here
-            # 2. 2 * Dequant pattern matcher for dequant promotion
-            #    [convert_element_type_3, sub_1, mul_3, convert_element_type_17]
-            # 3. 4 * Dequant-conv pattern matched in quantization weight prepack
-            #    [convert_element_type_1, sub, mul_1, convert_element_type_2, dequantize_per_channel,
-            #     convert_element_type_19, clone, convolution]
-            # 4. 2 * Quantization fusion in post-grad fusion pass * 1
-            #    [qconv2d_pointwise_default, convert_element_type_21, div_1, round_2, add_1, clamp_min_1,
-            #     clamp_max_1, convert_element_type_2]
-            # 5. QConv2d_add int8 output
-            #    [qconv2d_pointwise_default_3, convert_element_type_4, sub_2, mul_4, add_2,
-            #     optional(convert_element_type_12), relu, mul_5,
-            #     round_3, add_3, clamp_min_2, clamp_max_2, convert_element_type_5]
-            # 6. Qconv2d_add float output
-            #    [qconv2d_pointwise_default_1, add_3, optional(convert_element_type_12), relu]
-            # 7. extra to_bf16 and to_fp32 at first conv_add for inplace add case
-            # 8. extra to_bf16 node matched in
-            #    torch/_inductor/fx_passes/freezing_patterns.py::unnecessary_dtype_convert for inplace add case
-            self._test_common(
-                mod,
-                (v,),
-                14 if inplace_add else 12,
-                80 if inplace_add else 75,
-                check_autocast=True,
-=======
-
-            def matcher_check_fn():
-                # 1. Dequant-conv pattern matched in quantization weight prepack * 2
-                #    [convert_element_type_1, sub, mul_1, dequantize_per_channel, clone, convolution]
-                self.assertEqual(
-                    counters["inductor"]["qconv2d_weight_prepack_matcher_count"], 2
-                )
-                self.assertEqual(
-                    counters["inductor"]["qconv2d_weight_prepack_matcher_nodes"], 12
-                )
-                # 2. Qconv2d Binary fusion in post-grad fusion pass * 1
-                #    [qconv2d_pointwise_default_1, add_3, relu]
-                self.assertEqual(
-                    counters["inductor"]["qconv2d_binary_matcher_count"], 1
-                )
-                self.assertEqual(
-                    counters["inductor"]["qconv2d_binary_matcher_nodes"], 3
-                )
-
-            self._test_common(
-                mod,
-                (v,),
->>>>>>> 2c20a2d2
-                check_quantization=True,
-                matcher_check_fn=matcher_check_fn,
-            )
+        self._qconv2d_add_cpu_test_helper(use_relu=True, int8_mixed_bf16=True)
 
     @skipIfNoDynamoSupport
     @skipIfNoONEDNN
