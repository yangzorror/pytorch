--- conflicted
+++ resolved
@@ -8478,12 +8478,8 @@
 
 Keyword args:
     correction (int): difference between the sample size and sample degrees of freedom.
-<<<<<<< HEAD
-                      Defaults to Bessel's correction, ``correction = 1``.
+                      Defaults to `Bessel's correction`_, ``correction=1``.
       .. warning:: The default correction value is deprecated. Pass ``correction=1`` explicitly instead.
-=======
-                      Defaults to `Bessel's correction`_, ``correction=1``.
->>>>>>> 346e77b5
     {keepdim}
     {out}
 
@@ -8537,12 +8533,8 @@
 
 Keyword args:
     correction (int): difference between the sample size and sample degrees of freedom.
-<<<<<<< HEAD
-                      Defaults to Bessel's correction, ``correction = 1``.
+                      Defaults to `Bessel's correction`_, ``correction=1``.
       .. warning:: The default correction value is deprecated. Pass ``correction=1`` explicitly instead.
-=======
-                      Defaults to `Bessel's correction`_, ``correction=1``.
->>>>>>> 346e77b5
     {keepdim}
     {out}
 
@@ -9780,12 +9772,8 @@
 
 Keyword args:
     correction (int): difference between the sample size and sample degrees of freedom.
-<<<<<<< HEAD
-                      Defaults to Bessel's correction, ``correction = 1``.
+                      Defaults to `Bessel's correction`_, ``correction=1``.
       .. warning:: The default correction value is deprecated. Pass ``correction=1`` explicitly instead.
-=======
-                      Defaults to `Bessel's correction`_, ``correction=1``.
->>>>>>> 346e77b5
     {keepdim}
     {out}
 
@@ -9838,12 +9826,8 @@
 
 Keyword args:
     correction (int): difference between the sample size and sample degrees of freedom.
-<<<<<<< HEAD
-                      Defaults to Bessel's correction, ``correction = 1``.
+                      Defaults to `Bessel's correction`_, ``correction=1``.
       .. warning:: The default correction value is deprecated. Pass ``correction=1`` explicitly instead.
-=======
-                      Defaults to `Bessel's correction`_, ``correction=1``.
->>>>>>> 346e77b5
     {keepdim}
     {out}
 
