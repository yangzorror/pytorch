"""
Contains utility functions for working with nested python data structures.

A *pytree* is Python nested data structure. It is a tree in the sense that
nodes are Python collections (e.g., list, tuple, dict) and the leaves are
Python values. Furthermore, a pytree should not contain reference cycles.

pytrees are useful for working with nested collections of Tensors. For example,
one can use `tree_map` to map a function over all Tensors inside some nested
collection of Tensors and `tree_leaves` to get a flat list of all Tensors
inside some nested collection. pytrees are helpful for implementing nested
collection support for PyTorch APIs.

This pytree implementation is not very performant due to Python overhead
To improve the performance we can move parts of the implementation to C++.
"""

import dataclasses
import inspect
import json
import warnings
from collections import deque, namedtuple, OrderedDict
from typing import (
    Any,
    Callable,
    cast,
    Dict,
    Iterable,
    List,
    NamedTuple,
    Optional,
    OrderedDict as GenericOrderedDict,
    overload,
    Tuple,
    Type,
    TypeVar,
    Union,
)


__all__ = [
    "PyTree",
    "Context",
    "FlattenFunc",
    "UnflattenFunc",
    "DumpableContext",
    "ToDumpableContextFn",
    "FromDumpableContextFn",
    "TreeSpec",
    "LeafSpec",
    "register_pytree_node",
    "tree_flatten",
    "tree_unflatten",
    "tree_leaves",
    "tree_structure",
    "tree_map",
    "tree_map_",
    "tree_map_only",
    "tree_map_only_",
    "tree_all",
    "tree_any",
    "tree_all_only",
    "tree_any_only",
    "treespec_dumps",
    "treespec_loads",
    "treespec_pprint",
]


T = TypeVar("T")
S = TypeVar("S")
U = TypeVar("U")
R = TypeVar("R")


DEFAULT_TREESPEC_SERIALIZATION_PROTOCOL = 1
NO_SERIALIZED_TYPE_NAME_FOUND = "NO_SERIALIZED_TYPE_NAME_FOUND"

Context = Any
PyTree = Any
FlattenFunc = Callable[[PyTree], Tuple[List, Context]]
UnflattenFunc = Callable[[Iterable, Context], PyTree]
DumpableContext = Any  # Any json dumpable text
ToDumpableContextFn = Callable[[Context], DumpableContext]
FromDumpableContextFn = Callable[[DumpableContext], Context]
ToStrFunc = Callable[["TreeSpec", List[str]], str]
MaybeFromStrFunc = Callable[[str], Optional[Tuple[Any, Context, str]]]


# A NodeDef holds two callables:
# - flatten_fn should take the collection and return a flat list of values.
#   It can also return some context that is used in reconstructing the
#   collection.
# - unflatten_fn should take a flat list of values and some context
#   (returned by flatten_fn). It returns the collection by reconstructing
#   it from the list and the context.
class NodeDef(NamedTuple):
    type: Type[Any]
    flatten_fn: FlattenFunc
    unflatten_fn: UnflattenFunc


# _SerializeNodeDef holds the following:
# - typ: the type of the node (e.g., "Dict", "List", etc)
# - serialized_type_name: the fully qualified name of the type, e.g. "collections.OrderedDict"
# - to_dumpable_context takes a TreeSpec, and returns a serialized string format of the
#   context, and the version number
# - from_dumpable_context takes in a string representation of the context, and the
#   version, and returns the deserialized context
class _SerializeNodeDef(NamedTuple):
    typ: Type[Any]
    serialized_type_name: str
    to_dumpable_context: Optional[ToDumpableContextFn]
    from_dumpable_context: Optional[FromDumpableContextFn]


def _register_pytree_node(
    cls: Any,
    flatten_fn: FlattenFunc,
    unflatten_fn: UnflattenFunc,
    to_str_fn: Optional[ToStrFunc] = None,  # deprecated
    maybe_from_str_fn: Optional[MaybeFromStrFunc] = None,  # deprecated
    *,
    serialized_type_name: Optional[str] = None,
    to_dumpable_context: Optional[ToDumpableContextFn] = None,
    from_dumpable_context: Optional[FromDumpableContextFn] = None,
) -> None:
    """
    Args:
        cls: the type to register
        flatten_fn: A callable that takes a pytree and returns a flattened
            representation of the pytree and additional context to represent the
            flattened pytree.
        unflatten_fn: A callable that takes a flattened version of the pytree,
            additional context, and returns an unflattened pytree.
        serialized_type_name: A keyword argument used to specify the fully qualified
            name used when serializing the tree spec.
        to_dumpable_context: An optional keyword argument to custom specify how
            to convert the context of the pytree to a custom json dumpable
            representation. This is used for json serialization, which is being
            used in torch.export right now.
        from_dumpable_context: An optional keyword argument to custom specify how
            to convert the custom json dumpable representation of the context
            back to the original context. This is used for json deserialization,
            which is being used in torch.export right now.
    """
    if to_str_fn is not None or maybe_from_str_fn is not None:
        warnings.warn(
            "to_str_fn and maybe_from_str_fn is deprecated. "
            "Please use to_dumpable_context and from_dumpable_context instead."
        )

    if cls in SUPPORTED_NODES:
        raise ValueError(f"{cls} is already registered as pytree node.")

    node_def = NodeDef(
        cls,
        flatten_fn,
        unflatten_fn,
    )
    SUPPORTED_NODES[cls] = node_def

    if (to_dumpable_context is None) ^ (from_dumpable_context is None):
        raise ValueError(
            f"Both to_dumpable_context and from_dumpable_context for {cls} must "
            "be None or registered."
        )

<<<<<<< HEAD
    type_fqn = f"{cls.__module__}.{cls.__qualname__}"
=======
    if serialized_type_name is None:
        serialized_type_name = NO_SERIALIZED_TYPE_NAME_FOUND

>>>>>>> fb2ecd2a
    serialize_node_def = _SerializeNodeDef(
        cls,
        serialized_type_name,
        to_dumpable_context,
        from_dumpable_context,
    )
    SUPPORTED_SERIALIZED_TYPES[cls] = serialize_node_def
    SERIALIZED_TYPE_TO_PYTHON_TYPE[serialized_type_name] = cls

    import torch

    if torch._running_with_deploy():
        warnings.warn("C++ pytree utilities do not work with torch::deploy.")
        return

    try:
        from . import _cxx_pytree as cxx
    except ImportError:
        pass
    else:
        current_frame = inspect.currentframe()
        previous_frame = current_frame.f_back if current_frame is not None else None
        if previous_frame is not None and inspect.getmodule(previous_frame) is not cxx:
            cxx.register_pytree_node(
                cls,
                flatten_func,
                unflatten_func,
                to_dumpable_context=to_dumpable_context,
                from_dumpable_context=from_dumpable_context,
            )


register_pytree_node = _register_pytree_node


def _dict_flatten(d: Dict[Any, Any]) -> Tuple[List[Any], Context]:
    return list(d.values()), list(d.keys())


def _dict_unflatten(values: Iterable[Any], context: Context) -> Dict[Any, Any]:
    return dict(zip(context, values))


def _list_flatten(d: List[Any]) -> Tuple[List[Any], Context]:
    return d, None


def _list_unflatten(values: Iterable[Any], context: Context) -> List[Any]:
    return list(values)


def _tuple_flatten(d: Tuple[Any, ...]) -> Tuple[List[Any], Context]:
    return list(d), None


def _tuple_unflatten(values: Iterable[Any], context: Context) -> Tuple[Any, ...]:
    return tuple(values)


def _namedtuple_flatten(d: NamedTuple) -> Tuple[List[Any], Context]:
    return list(d), type(d)


def _namedtuple_unflatten(values: Iterable[Any], context: Context) -> NamedTuple:
    return cast(NamedTuple, context(*values))


def _namedtuple_serialize(context: Context) -> DumpableContext:
    json_namedtuple = {
        "class_name": context.__name__,
        "fields": context._fields,
    }
    return json_namedtuple


def _namedtuple_deserialize(dumpable_context: DumpableContext) -> Context:
    class_name = dumpable_context["class_name"]
    assert isinstance(class_name, str)
    context = namedtuple(class_name, dumpable_context["fields"])  # type: ignore[misc]
    return context


def _odict_flatten(d: GenericOrderedDict[Any, Any]) -> Tuple[List[Any], Context]:
    return list(d.values()), list(d.keys())


def _odict_unflatten(
    values: Iterable[Any],
    context: Context,
) -> GenericOrderedDict[Any, Any]:
    return OrderedDict((key, value) for key, value in zip(context, values))


<<<<<<< HEAD
SUPPORTED_NODES: Dict[Type[Any], NodeDef] = {
    dict: NodeDef(dict, _dict_flatten, _dict_unflatten),
    list: NodeDef(list, _list_flatten, _list_unflatten),
    tuple: NodeDef(tuple, _tuple_flatten, _tuple_unflatten),
    namedtuple: NodeDef(namedtuple, _namedtuple_flatten, _namedtuple_unflatten),  # type: ignore[dict-item,arg-type]
    OrderedDict: NodeDef(OrderedDict, _odict_flatten, _odict_unflatten),
}
SUPPORTED_SERIALIZED_TYPES: Dict[Type[Any], _SerializeNodeDef] = {
    dict: _SerializeNodeDef(
        dict,
        f"{dict.__module__}.{dict.__qualname__}",
        None,
        None,
    ),
    list: _SerializeNodeDef(
        list,
        f"{list.__module__}.{list.__qualname__}",
        None,
        None,
    ),
    tuple: _SerializeNodeDef(
        tuple,
        f"{tuple.__module__}.{tuple.__qualname__}",
        None,
        None,
    ),
    namedtuple: _SerializeNodeDef(  # type: ignore[dict-item]
        namedtuple,  # type: ignore[arg-type]
        f"{namedtuple.__module__}.{namedtuple.__qualname__}",
        _namedtuple_serialize,
        _namedtuple_deserialize,
    ),
    OrderedDict: _SerializeNodeDef(
        OrderedDict,
        f"{OrderedDict.__module__}.{OrderedDict.__qualname__}",
        None,
        None,
    ),
}
SERIALIZED_TYPE_TO_PYTHON_TYPE: Dict[str, Type[Any]] = {
    f"{cls.__module__}.{cls.__qualname__}": cls for cls in SUPPORTED_SERIALIZED_TYPES
}
=======
_register_pytree_node(
    dict,
    _dict_flatten,
    _dict_unflatten,
    serialized_type_name="builtins.dict",
)
_register_pytree_node(
    list,
    _list_flatten,
    _list_unflatten,
    serialized_type_name="builtins.list",
)
_register_pytree_node(
    tuple,
    _tuple_flatten,
    _tuple_unflatten,
    serialized_type_name="builtins.tuple",
)
_register_pytree_node(
    namedtuple,
    _namedtuple_flatten,
    _namedtuple_unflatten,
    to_dumpable_context=_namedtuple_serialize,
    from_dumpable_context=_namedtuple_deserialize,
    serialized_type_name="collections.namedtuple",
)
_register_pytree_node(
    OrderedDict,
    _odict_flatten,
    _odict_unflatten,
    serialized_type_name="collections.OrderedDict",
)
>>>>>>> fb2ecd2a


# h/t https://stackoverflow.com/questions/2166818/how-to-check-if-an-object-is-an-instance-of-a-namedtuple
def _is_namedtuple_instance(tree: Any) -> bool:
    typ = type(tree)
    bases = typ.__bases__
    if len(bases) != 1 or bases[0] != tuple:
        return False
    fields = getattr(typ, "_fields", None)
    if not isinstance(fields, tuple):
        return False
    return all(type(entry) == str for entry in fields)


def _get_node_type(tree: Any) -> Any:
    if _is_namedtuple_instance(tree):
        return namedtuple
    return type(tree)


# A leaf is defined as anything that is not a Node.
def _is_leaf(tree: PyTree) -> bool:
    return _get_node_type(tree) not in SUPPORTED_NODES


# A TreeSpec represents the structure of a pytree. It holds:
# "type": the type of root Node of the pytree
# context: some context that is useful in unflattening the pytree
# children_specs: specs for each child of the root Node
# num_leaves: the number of leaves
@dataclasses.dataclass
class TreeSpec:
    type: Any
    context: Context
    children_specs: List["TreeSpec"]

    def __post_init__(self) -> None:
        self.num_leaves: int = sum([spec.num_leaves for spec in self.children_specs])

    def __repr__(self, indent: int = 0) -> str:
        repr_prefix: str = f"TreeSpec({self.type.__name__}, {self.context}, ["
        children_specs_str: str = ""
        if len(self.children_specs):
            indent += 2
            children_specs_str += self.children_specs[0].__repr__(indent)
            children_specs_str += "," if len(self.children_specs) > 1 else ""
            children_specs_str += ",".join(
                [
                    "\n" + " " * indent + child.__repr__(indent)
                    for child in self.children_specs[1:]
                ]
            )
        repr_suffix: str = f"{children_specs_str}])"
        return repr_prefix + repr_suffix

    def is_leaf(self) -> bool:
        return isinstance(self, LeafSpec)


class LeafSpec(TreeSpec):
    def __init__(self) -> None:
        super().__init__(None, None, [])
        self.num_leaves = 1

    def __repr__(self, indent: int = 0) -> str:
        return "*"


# All leaves are equivalent, so represent with a single object to save on
# object construction time
_LEAF_SPEC = LeafSpec()


def _tree_flatten_helper(tree: PyTree, leaves: List[Any]) -> TreeSpec:
    if _is_leaf(tree):
        leaves.append(tree)
        return _LEAF_SPEC

    node_type = _get_node_type(tree)
    flatten_fn = SUPPORTED_NODES[node_type].flatten_fn
    child_pytrees, context = flatten_fn(tree)

    # Recursively flatten the children
    children_specs = [_tree_flatten_helper(child, leaves) for child in child_pytrees]

    return TreeSpec(node_type, context, children_specs)


def tree_flatten(tree: PyTree) -> Tuple[List[Any], TreeSpec]:
    """Flattens a pytree into a list of values and a TreeSpec that can be used
    to reconstruct the pytree.
    """
    leaves: List[Any] = []
    spec = _tree_flatten_helper(tree, leaves)
    return leaves, spec


def tree_unflatten(leaves: Iterable[Any], treespec: TreeSpec) -> PyTree:
    """Given a list of values and a TreeSpec, builds a pytree.
    This is the inverse operation of `tree_flatten`.
    """
    if not isinstance(treespec, TreeSpec):
        raise TypeError(
            f"tree_unflatten(leaves, treespec): Expected `treespec` to be "
            f"instance of TreeSpec but got item of type {type(treespec)}.",
        )
    if not isinstance(leaves, (list, tuple)):
        leaves = list(leaves)
    if len(leaves) != treespec.num_leaves:
        raise ValueError(
            f"tree_unflatten(leaves, treespec): `leaves` has length {len(leaves)} "
            f"but the spec refers to a pytree that holds {treespec.num_leaves} "
            f"items ({treespec}).",
        )
    if isinstance(treespec, LeafSpec):
        return leaves[0]

    unflatten_fn = SUPPORTED_NODES[treespec.type].unflatten_fn

    # Recursively unflatten the children
    start = 0
    end = 0
    child_pytrees = []
    for child_spec in treespec.children_specs:
        end += child_spec.num_leaves
        child_pytrees.append(tree_unflatten(leaves[start:end], child_spec))
        start = end

    return unflatten_fn(child_pytrees, treespec.context)


def _tree_leaves_helper(tree: PyTree, leaves: List[Any]) -> None:
    if _is_leaf(tree):
        leaves.append(tree)
        return

    node_type = _get_node_type(tree)
    flatten_fn = SUPPORTED_NODES[node_type].flatten_fn
    child_pytrees, _ = flatten_fn(tree)

    # Recursively flatten the children
    for child in child_pytrees:
        _tree_leaves_helper(child, leaves)


def tree_leaves(tree: PyTree) -> List[Any]:
    """Get a list of leaves of a pytree."""
    leaves: List[Any] = []
    _tree_leaves_helper(tree, leaves)
    return leaves


def tree_structure(tree: PyTree) -> TreeSpec:
    """Get the TreeSpec for a pytree."""
    return tree_flatten(tree)[1]


def tree_map(func: Any, tree: PyTree) -> PyTree:
    flat_args, spec = tree_flatten(tree)
    return tree_unflatten([func(i) for i in flat_args], spec)


def tree_map_(func: Any, tree: PyTree) -> PyTree:
    flat_args = tree_leaves(tree)
    deque(map(func, flat_args), maxlen=0)  # consume and exhaust the iterable
    return tree


Type2 = Tuple[Type[T], Type[S]]
Type3 = Tuple[Type[T], Type[S], Type[U]]
TypeAny = Union[Type[Any], Tuple[Type[Any], ...]]

Fn2 = Callable[[Union[T, S]], R]
Fn3 = Callable[[Union[T, S, U]], R]
Fn = Callable[[T], R]
FnAny = Callable[[Any], R]

MapOnlyFn = Callable[[T], Callable[[Any], Any]]


# These specializations help with type inference on the lambda passed to this
# function
@overload
def map_only(__type_or_types: Type2[T, S]) -> MapOnlyFn[Fn2[T, S, Any]]:
    ...


@overload
def map_only(__type_or_types: Type3[T, S, U]) -> MapOnlyFn[Fn3[T, S, U, Any]]:
    ...


@overload
def map_only(__type_or_types: Type[T]) -> MapOnlyFn[Fn[T, Any]]:
    ...


# This specialization is needed for the implementations below that call
@overload
def map_only(__type_or_types: TypeAny) -> MapOnlyFn[FnAny[Any]]:
    ...


def map_only(__type_or_types: TypeAny) -> MapOnlyFn[FnAny[Any]]:
    """
    Suppose you are writing a tree_map over tensors, leaving everything
    else unchanged.  Ordinarily you would have to write:

        def go(t):
            if isinstance(t, Tensor):
                return ...
            else:
                return t

    With this function, you only need to write:

        @map_only(Tensor)
        def go(t):
            return ...

    You can also directly use 'tree_map_only'
    """

    def wrapper(func: Callable[[T], Any]) -> Callable[[Any], Any]:
        # @functools.wraps(func)  # torch dynamo doesn't support this yet
        def wrapped(x: T) -> Any:
            if isinstance(x, __type_or_types):
                return func(x)
            return x

        return wrapped

    return wrapper


@overload
def tree_map_only(
    __type_or_types: Type[T],
    func: Fn[T, Any],
    tree: PyTree,
) -> PyTree:
    ...


@overload
def tree_map_only(
    __type_or_types: Type2[T, S],
    func: Fn2[T, S, Any],
    tree: PyTree,
) -> PyTree:
    ...


@overload
def tree_map_only(
    __type_or_types: Type3[T, S, U],
    func: Fn3[T, S, U, Any],
    tree: PyTree,
) -> PyTree:
    ...


def tree_map_only(
    __type_or_types: TypeAny,
    func: FnAny[Any],
    tree: PyTree,
) -> PyTree:
    return tree_map(map_only(__type_or_types)(func), tree)


@overload
def tree_map_only_(
    __type_or_types: Type[T],
    func: Fn[T, Any],
    tree: PyTree,
) -> PyTree:
    ...


@overload
def tree_map_only_(
    __type_or_types: Type2[T, S],
    func: Fn2[T, S, Any],
    tree: PyTree,
) -> PyTree:
    ...


@overload
def tree_map_only_(
    __type_or_types: Type3[T, S, U],
    func: Fn3[T, S, U, Any],
    tree: PyTree,
) -> PyTree:
    ...


def tree_map_only_(
    __type_or_types: TypeAny,
    func: FnAny[Any],
    tree: PyTree,
) -> PyTree:
    return tree_map_(map_only(__type_or_types)(func), tree)


def tree_all(pred: Callable[[Any], bool], tree: PyTree) -> bool:
    flat_args = tree_leaves(tree)
    return all(map(pred, flat_args))


def tree_any(pred: Callable[[Any], bool], tree: PyTree) -> bool:
    flat_args = tree_leaves(tree)
    return any(map(pred, flat_args))


@overload
def tree_all_only(
    __type_or_types: Type[T],
    pred: Fn[T, bool],
    tree: PyTree,
) -> bool:
    ...


@overload
def tree_all_only(
    __type_or_types: Type2[T, S],
    pred: Fn2[T, S, bool],
    tree: PyTree,
) -> bool:
    ...


@overload
def tree_all_only(
    __type_or_types: Type3[T, S, U],
    pred: Fn3[T, S, U, bool],
    tree: PyTree,
) -> bool:
    ...


def tree_all_only(
    __type_or_types: TypeAny,
    pred: FnAny[bool],
    tree: PyTree,
) -> bool:
    flat_args = tree_leaves(tree)
    return all(pred(x) for x in flat_args if isinstance(x, __type_or_types))


@overload
def tree_any_only(
    __type_or_types: Type[T],
    pred: Fn[T, bool],
    tree: PyTree,
) -> bool:
    ...


@overload
def tree_any_only(
    __type_or_types: Type2[T, S],
    pred: Fn2[T, S, bool],
    tree: PyTree,
) -> bool:
    ...


@overload
def tree_any_only(
    __type_or_types: Type3[T, S, U],
    pred: Fn3[T, S, U, bool],
    tree: PyTree,
) -> bool:
    ...


def tree_any_only(
    __type_or_types: TypeAny,
    pred: FnAny[bool],
    tree: PyTree,
) -> bool:
    flat_args = tree_leaves(tree)
    return any(pred(x) for x in flat_args if isinstance(x, __type_or_types))


# Broadcasts a pytree to the provided TreeSpec and returns the flattened
# values. If this is not possible, then this function returns None.
#
# For example, given pytree=0 and spec=TreeSpec(list, None, [LeafSpec(), LeafSpec()]),
# would return [0, 0]. This is useful for part of the vmap implementation:
# a user can pass in vmap(fn, in_dims)(*inputs). `in_dims` should be
# broadcastable to the tree structure of `inputs` and we use
# _broadcast_to_and_flatten to check this.
def _broadcast_to_and_flatten(tree: PyTree, treespec: TreeSpec) -> Optional[List[Any]]:
    assert isinstance(treespec, TreeSpec)

    if _is_leaf(tree):
        return [tree] * treespec.num_leaves
    if isinstance(treespec, LeafSpec):
        return None
    node_type = _get_node_type(tree)
    if node_type != treespec.type:
        return None

    flatten_fn = SUPPORTED_NODES[node_type].flatten_fn
    child_pytrees, ctx = flatten_fn(tree)

    # Check if the Node is different from the spec
    if len(child_pytrees) != len(treespec.children_specs) or ctx != treespec.context:
        return None

    # Recursively flatten the children
    result: List[Any] = []
    for child, child_spec in zip(child_pytrees, treespec.children_specs):
        flat = _broadcast_to_and_flatten(child, child_spec)
        if flat is not None:
            result += flat
        else:
            return None

    return result


@dataclasses.dataclass
class _TreeSpecSchema:
    """
    _TreeSpecSchema is the schema used to serialize the TreeSpec
    It contains the following fields:
    - type: A string name of the type. null for the case of a LeafSpec.
    - context: Any format which is json dumpable
    - children_spec: A list of children serialized specs.
    """

    type: Optional[str]
    context: DumpableContext
    children_spec: List["_TreeSpecSchema"]


class _ProtocolFn(NamedTuple):
    treespec_to_json: Callable[[TreeSpec], DumpableContext]
    json_to_treespec: Callable[[DumpableContext], TreeSpec]


_SUPPORTED_PROTOCOLS: Dict[int, _ProtocolFn] = {}


def _treespec_to_json(treespec: TreeSpec) -> _TreeSpecSchema:
    if isinstance(treespec, LeafSpec):
        return _TreeSpecSchema(None, None, [])

    if treespec.type not in SUPPORTED_SERIALIZED_TYPES:
        raise NotImplementedError(
            f"Serializing {treespec.type} in pytree is not registered."
        )

    serialize_node_def = SUPPORTED_SERIALIZED_TYPES[treespec.type]

    serialized_type_name = serialize_node_def.serialized_type_name

    if serialized_type_name == NO_SERIALIZED_TYPE_NAME_FOUND:
        raise NotImplementedError(
            f"No registered serialization name for {treespec.type} found. "
            "Please update your _register_pytree_node call with a `serialized_type_name` kwarg."
        )

    if serialize_node_def.to_dumpable_context is None:
        try:
            serialized_context = json.dumps(treespec.context)
        except TypeError as e:
            raise TypeError(
                "Unable to serialize context. "
                "Please make the context json dump-able, or register a "
                "custom serializer using _register_pytree_node."
            ) from e
    else:
        serialized_context = serialize_node_def.to_dumpable_context(treespec.context)

    child_schemas = [_treespec_to_json(child) for child in treespec.children_specs]

    return _TreeSpecSchema(serialized_type_name, serialized_context, child_schemas)


def _json_to_treespec(json_schema: DumpableContext) -> TreeSpec:
    if (
        json_schema["type"] is None
        and json_schema["context"] is None
        and len(json_schema["children_spec"]) == 0
    ):
        return LeafSpec()

    if json_schema["type"] not in SERIALIZED_TYPE_TO_PYTHON_TYPE:
        raise NotImplementedError(
            f'Deserializing {json_schema["type"]} in pytree is not registered.',
        )

    typ = SERIALIZED_TYPE_TO_PYTHON_TYPE[json_schema["type"]]
    serialize_node_def = SUPPORTED_SERIALIZED_TYPES[typ]

    if serialize_node_def.from_dumpable_context is None:
        try:
            context = json.loads(json_schema["context"])
        except TypeError as ex:
            raise TypeError(
                "Unable to deserialize context. "
                "Please make the context json load-able, or register a "
                "custom serializer using _register_pytree_node.",
            ) from ex
    else:
        context = serialize_node_def.from_dumpable_context(json_schema["context"])

    children_spec = []
    for child_string in json_schema["children_spec"]:
        children_spec.append(_json_to_treespec(child_string))

    return TreeSpec(typ, context, children_spec)


_SUPPORTED_PROTOCOLS[1] = _ProtocolFn(_treespec_to_json, _json_to_treespec)


def treespec_dumps(treespec: TreeSpec, protocol: Optional[int] = None) -> str:
    if not isinstance(treespec, TreeSpec):
        raise TypeError(
            f"treespec_dumps(treespec, protocol): Expected `treespec` to be instance of "
            f"TreeSpec but got item of type {type(treespec)}.",
        )

    if protocol is None:
        protocol = DEFAULT_TREESPEC_SERIALIZATION_PROTOCOL

    if protocol in _SUPPORTED_PROTOCOLS:
        json_spec = _SUPPORTED_PROTOCOLS[protocol].treespec_to_json(treespec)
    else:
        raise ValueError(
            f"Unknown protocol {protocol}. "
            f"Available protocols: {list(_SUPPORTED_PROTOCOLS.keys())}",
        )

    str_spec = json.dumps((protocol, dataclasses.asdict(json_spec)))
    return str_spec


def treespec_loads(data: str) -> TreeSpec:
    protocol, json_schema = json.loads(data)

    if protocol in _SUPPORTED_PROTOCOLS:
        return _SUPPORTED_PROTOCOLS[protocol].json_to_treespec(json_schema)
    raise ValueError(
        f"Unknown protocol {protocol}. "
        f"Available protocols: {list(_SUPPORTED_PROTOCOLS.keys())}",
    )


class _DummyLeaf:
    def __repr__(self) -> str:
        return "*"


def treespec_pprint(treespec: TreeSpec) -> str:
    dummy_tree = tree_unflatten(
        [_DummyLeaf() for _ in range(treespec.num_leaves)],
        treespec,
    )
    return repr(dummy_tree)


# TODO(angelayi): remove this function after OSS/internal stabilize
def pytree_to_str(treespec: TreeSpec) -> str:
    warnings.warn("pytree_to_str is deprecated. Please use treespec_dumps")
    return treespec_dumps(treespec)


# TODO(angelayi): remove this function after OSS/internal stabilize
def str_to_pytree(json: str) -> TreeSpec:
    warnings.warn("str_to_pytree is deprecated. Please use treespec_loads")
    return treespec_loads(json)


def arg_tree_leaves(*args: PyTree, **kwargs: PyTree) -> List[Any]:
    """Get a flat list of arguments to this function

    A slightly faster version of tree_leaves((args, kwargs))
    """
    leaves: List[Any] = []
    for a in args:
        _tree_leaves_helper(a, leaves)
    for a in kwargs.values():
        _tree_leaves_helper(a, leaves)
    return leaves<|MERGE_RESOLUTION|>--- conflicted
+++ resolved
@@ -166,13 +166,9 @@
             "be None or registered."
         )
 
-<<<<<<< HEAD
-    type_fqn = f"{cls.__module__}.{cls.__qualname__}"
-=======
     if serialized_type_name is None:
         serialized_type_name = NO_SERIALIZED_TYPE_NAME_FOUND
 
->>>>>>> fb2ecd2a
     serialize_node_def = _SerializeNodeDef(
         cls,
         serialized_type_name,
@@ -266,7 +262,6 @@
     return OrderedDict((key, value) for key, value in zip(context, values))
 
 
-<<<<<<< HEAD
 SUPPORTED_NODES: Dict[Type[Any], NodeDef] = {
     dict: NodeDef(dict, _dict_flatten, _dict_unflatten),
     list: NodeDef(list, _list_flatten, _list_unflatten),
@@ -309,40 +304,6 @@
 SERIALIZED_TYPE_TO_PYTHON_TYPE: Dict[str, Type[Any]] = {
     f"{cls.__module__}.{cls.__qualname__}": cls for cls in SUPPORTED_SERIALIZED_TYPES
 }
-=======
-_register_pytree_node(
-    dict,
-    _dict_flatten,
-    _dict_unflatten,
-    serialized_type_name="builtins.dict",
-)
-_register_pytree_node(
-    list,
-    _list_flatten,
-    _list_unflatten,
-    serialized_type_name="builtins.list",
-)
-_register_pytree_node(
-    tuple,
-    _tuple_flatten,
-    _tuple_unflatten,
-    serialized_type_name="builtins.tuple",
-)
-_register_pytree_node(
-    namedtuple,
-    _namedtuple_flatten,
-    _namedtuple_unflatten,
-    to_dumpable_context=_namedtuple_serialize,
-    from_dumpable_context=_namedtuple_deserialize,
-    serialized_type_name="collections.namedtuple",
-)
-_register_pytree_node(
-    OrderedDict,
-    _odict_flatten,
-    _odict_unflatten,
-    serialized_type_name="collections.OrderedDict",
-)
->>>>>>> fb2ecd2a
 
 
 # h/t https://stackoverflow.com/questions/2166818/how-to-check-if-an-object-is-an-instance-of-a-namedtuple
