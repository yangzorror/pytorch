--- conflicted
+++ resolved
@@ -140,11 +140,7 @@
     if _is_local_fn(fn) and not DILL_AVAILABLE:
         warnings.warn(
             "Local function is not supported by pickle, please use "
-<<<<<<< HEAD
-            "regular python function or functools.partial instead.", stacklevel=2
-=======
             "regular python function or functools.partial instead.", stacklevel=TO_BE_DETERMINED
->>>>>>> fff02e67
         )
         return
 
@@ -152,11 +148,7 @@
     if hasattr(fn, "__name__") and fn.__name__ == "<lambda>" and not DILL_AVAILABLE:
         warnings.warn(
             "Lambda function is not supported by pickle, please use "
-<<<<<<< HEAD
-            "regular python function or functools.partial instead.", stacklevel=2
-=======
             "regular python function or functools.partial instead.", stacklevel=TO_BE_DETERMINED
->>>>>>> fff02e67
         )
         return
 
@@ -184,11 +176,7 @@
 
     # print out an error message and raise the error out
     def onerror(err : OSError):
-<<<<<<< HEAD
-        warnings.warn(err.filename + " : " + err.strerror, stacklevel=2)
-=======
         warnings.warn(err.filename + " : " + err.strerror, stacklevel=TO_BE_DETERMINED)
->>>>>>> fff02e67
         raise err
 
     if os.path.isfile(root):
@@ -295,11 +283,7 @@
     if new_argument_name:
         msg = f"{msg}\nPlease use `{old_class_name}({new_argument_name}=)` instead."
 
-<<<<<<< HEAD
-    warnings.warn(msg, FutureWarning, stacklevel=2)
-=======
     warnings.warn(msg, FutureWarning, stacklevel=TO_BE_DETERMINED)
->>>>>>> fff02e67
 
 
 class StreamWrapper:
