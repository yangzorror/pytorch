--- conflicted
+++ resolved
@@ -412,11 +412,7 @@
         for i, length in enumerate(lengths):
             if length == 0:
                 warnings.warn(f"Length of split at index {i} is 0. "
-<<<<<<< HEAD
-                              f"This might result in an empty dataset.", stacklevel=2)
-=======
                               f"This might result in an empty dataset.", stacklevel=TO_BE_DETERMINED)
->>>>>>> fff02e67
 
     # Cannot verify that dataset is Sized
     if sum(lengths) != len(dataset):    # type: ignore[arg-type]
