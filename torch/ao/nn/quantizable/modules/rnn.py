import numbers
from typing import Optional, Tuple
import warnings

import torch
from torch import Tensor

"""
We will recreate all the RNN modules as we require the modules to be decomposed
into its building blocks to be able to observe.
"""

__all__ = [
    "LSTMCell",
    "LSTM"
]

class LSTMCell(torch.nn.Module):
    r"""A quantizable long short-term memory (LSTM) cell.

    For the description and the argument types, please, refer to :class:`~torch.nn.LSTMCell`

    Examples::

        >>> import torch.ao.nn.quantizable as nnqa
        >>> rnn = nnqa.LSTMCell(10, 20)
        >>> input = torch.randn(6, 10)
        >>> hx = torch.randn(3, 20)
        >>> cx = torch.randn(3, 20)
        >>> output = []
        >>> for i in range(6):
        ...     hx, cx = rnn(input[i], (hx, cx))
        ...     output.append(hx)
    """
    _FLOAT_MODULE = torch.nn.LSTMCell

    def __init__(self, input_dim: int, hidden_dim: int, bias: bool = True,
                 device=None, dtype=None) -> None:
        factory_kwargs = {'device': device, 'dtype': dtype}
        super().__init__()
        self.input_size = input_dim
        self.hidden_size = hidden_dim
        self.bias = bias

        self.igates = torch.nn.Linear(input_dim, 4 * hidden_dim, bias=bias, **factory_kwargs)
        self.hgates = torch.nn.Linear(hidden_dim, 4 * hidden_dim, bias=bias, **factory_kwargs)
        self.gates = torch.ao.nn.quantized.FloatFunctional()

        self.input_gate = torch.nn.Sigmoid()
        self.forget_gate = torch.nn.Sigmoid()
        self.cell_gate = torch.nn.Tanh()
        self.output_gate = torch.nn.Sigmoid()

        self.fgate_cx = torch.ao.nn.quantized.FloatFunctional()
        self.igate_cgate = torch.ao.nn.quantized.FloatFunctional()
        self.fgate_cx_igate_cgate = torch.ao.nn.quantized.FloatFunctional()

        self.ogate_cy = torch.ao.nn.quantized.FloatFunctional()

        self.initial_hidden_state_qparams: Tuple[float, int] = (1.0, 0)
        self.initial_cell_state_qparams: Tuple[float, int] = (1.0, 0)
        self.hidden_state_dtype: torch.dtype = torch.quint8
        self.cell_state_dtype: torch.dtype = torch.quint8

    def forward(self, x: Tensor, hidden: Optional[Tuple[Tensor, Tensor]] = None) -> Tuple[Tensor, Tensor]:
        if hidden is None or hidden[0] is None or hidden[1] is None:
            hidden = self.initialize_hidden(x.shape[0], x.is_quantized)
        hx, cx = hidden

        igates = self.igates(x)
        hgates = self.hgates(hx)
        gates = self.gates.add(igates, hgates)

        input_gate, forget_gate, cell_gate, out_gate = gates.chunk(4, 1)

        input_gate = self.input_gate(input_gate)
        forget_gate = self.forget_gate(forget_gate)
        cell_gate = self.cell_gate(cell_gate)
        out_gate = self.output_gate(out_gate)

        fgate_cx = self.fgate_cx.mul(forget_gate, cx)
        igate_cgate = self.igate_cgate.mul(input_gate, cell_gate)
        fgate_cx_igate_cgate = self.fgate_cx_igate_cgate.add(fgate_cx, igate_cgate)
        cy = fgate_cx_igate_cgate

        # TODO: make this tanh a member of the module so its qparams can be configured
        tanh_cy = torch.tanh(cy)
        hy = self.ogate_cy.mul(out_gate, tanh_cy)
        return hy, cy

    def initialize_hidden(self, batch_size: int, is_quantized: bool = False) -> Tuple[Tensor, Tensor]:
        h, c = torch.zeros((batch_size, self.hidden_size)), torch.zeros((batch_size, self.hidden_size))
        if is_quantized:
            (h_scale, h_zp) = self.initial_hidden_state_qparams
            (c_scale, c_zp) = self.initial_cell_state_qparams
            h = torch.quantize_per_tensor(h, scale=h_scale, zero_point=h_zp, dtype=self.hidden_state_dtype)
            c = torch.quantize_per_tensor(c, scale=c_scale, zero_point=c_zp, dtype=self.cell_state_dtype)
        return h, c

    def _get_name(self):
        return 'QuantizableLSTMCell'

    @classmethod
    def from_params(cls, wi, wh, bi=None, bh=None):
        """Uses the weights and biases to create a new LSTM cell.

        Args:
            wi, wh: Weights for the input and hidden layers
            bi, bh: Biases for the input and hidden layers
        """
        assert (bi is None) == (bh is None)  # Either both None or both have values
        input_size = wi.shape[1]
        hidden_size = wh.shape[1]
        cell = cls(input_dim=input_size, hidden_dim=hidden_size,
                   bias=(bi is not None))
        cell.igates.weight = torch.nn.Parameter(wi)
        if bi is not None:
            cell.igates.bias = torch.nn.Parameter(bi)
        cell.hgates.weight = torch.nn.Parameter(wh)
        if bh is not None:
            cell.hgates.bias = torch.nn.Parameter(bh)
        return cell

    @classmethod
    def from_float(cls, other):
        assert type(other) == cls._FLOAT_MODULE
        assert hasattr(other, 'qconfig'), "The float module must have 'qconfig'"
        observed = cls.from_params(other.weight_ih, other.weight_hh,
                                   other.bias_ih, other.bias_hh)
        observed.qconfig = other.qconfig
        observed.igates.qconfig = other.qconfig
        observed.hgates.qconfig = other.qconfig
        return observed


class _LSTMSingleLayer(torch.nn.Module):
    r"""A single one-directional LSTM layer.

    The difference between a layer and a cell is that the layer can process a
    sequence, while the cell only expects an instantaneous value.
    """
    def __init__(self, input_dim: int, hidden_dim: int, bias: bool = True,
                 device=None, dtype=None) -> None:
        factory_kwargs = {'device': device, 'dtype': dtype}
        super().__init__()
        self.cell = LSTMCell(input_dim, hidden_dim, bias=bias, **factory_kwargs)

    def forward(self, x: Tensor, hidden: Optional[Tuple[Tensor, Tensor]] = None):
        result = []
        seq_len = x.shape[0]
        for i in range(seq_len):
            hidden = self.cell(x[i], hidden)
            result.append(hidden[0])  # type: ignore[index]
        result_tensor = torch.stack(result, 0)
        return result_tensor, hidden

    @classmethod
    def from_params(cls, *args, **kwargs):
        cell = LSTMCell.from_params(*args, **kwargs)
        layer = cls(cell.input_size, cell.hidden_size, cell.bias)
        layer.cell = cell
        return layer


class _LSTMLayer(torch.nn.Module):
    r"""A single bi-directional LSTM layer."""
    def __init__(self, input_dim: int, hidden_dim: int, bias: bool = True,
                 batch_first: bool = False, bidirectional: bool = False,
                 device=None, dtype=None) -> None:
        factory_kwargs = {'device': device, 'dtype': dtype}
        super().__init__()
        self.batch_first = batch_first
        self.bidirectional = bidirectional
        self.layer_fw = _LSTMSingleLayer(input_dim, hidden_dim, bias=bias, **factory_kwargs)
        if self.bidirectional:
            self.layer_bw = _LSTMSingleLayer(input_dim, hidden_dim, bias=bias, **factory_kwargs)

    def forward(self, x: Tensor, hidden: Optional[Tuple[Tensor, Tensor]] = None):
        if self.batch_first:
            x = x.transpose(0, 1)
        if hidden is None:
            hx_fw, cx_fw = (None, None)
        else:
            hx_fw, cx_fw = hidden
        hidden_bw: Optional[Tuple[Tensor, Tensor]] = None
        if self.bidirectional:
            if hx_fw is None:
                hx_bw = None
            else:
                hx_bw = hx_fw[1]
                hx_fw = hx_fw[0]
            if cx_fw is None:
                cx_bw = None
            else:
                cx_bw = cx_fw[1]
                cx_fw = cx_fw[0]
            if hx_bw is not None and cx_bw is not None:
                hidden_bw = hx_bw, cx_bw
        if hx_fw is None and cx_fw is None:
            hidden_fw = None
        else:
            hidden_fw = torch.jit._unwrap_optional(hx_fw), torch.jit._unwrap_optional(cx_fw)
        result_fw, hidden_fw = self.layer_fw(x, hidden_fw)

        if hasattr(self, 'layer_bw') and self.bidirectional:
            x_reversed = x.flip(0)
            result_bw, hidden_bw = self.layer_bw(x_reversed, hidden_bw)
            result_bw = result_bw.flip(0)

            result = torch.cat([result_fw, result_bw], result_fw.dim() - 1)
            if hidden_fw is None and hidden_bw is None:
                h = None
                c = None
            elif hidden_fw is None:
                (h, c) = torch.jit._unwrap_optional(hidden_bw)
            elif hidden_bw is None:
                (h, c) = torch.jit._unwrap_optional(hidden_fw)
            else:
                h = torch.stack([hidden_fw[0], hidden_bw[0]], 0)  # type: ignore[list-item]
                c = torch.stack([hidden_fw[1], hidden_bw[1]], 0)  # type: ignore[list-item]
        else:
            result = result_fw
            h, c = torch.jit._unwrap_optional(hidden_fw)  # type: ignore[assignment]

        if self.batch_first:
            result.transpose_(0, 1)

        return result, (h, c)

    @classmethod
    def from_float(cls, other, layer_idx=0, qconfig=None, **kwargs):
        r"""
        There is no FP equivalent of this class. This function is here just to
        mimic the behavior of the `prepare` within the `torch.ao.quantization`
        flow.
        """
        assert hasattr(other, 'qconfig') or (qconfig is not None)

        input_size = kwargs.get('input_size', other.input_size)
        hidden_size = kwargs.get('hidden_size', other.hidden_size)
        bias = kwargs.get('bias', other.bias)
        batch_first = kwargs.get('batch_first', other.batch_first)
        bidirectional = kwargs.get('bidirectional', other.bidirectional)

        layer = cls(input_size, hidden_size, bias, batch_first, bidirectional)
        layer.qconfig = getattr(other, 'qconfig', qconfig)
        wi = getattr(other, f'weight_ih_l{layer_idx}')
        wh = getattr(other, f'weight_hh_l{layer_idx}')
        bi = getattr(other, f'bias_ih_l{layer_idx}', None)
        bh = getattr(other, f'bias_hh_l{layer_idx}', None)

        layer.layer_fw = _LSTMSingleLayer.from_params(wi, wh, bi, bh)

        if other.bidirectional:
            wi = getattr(other, f'weight_ih_l{layer_idx}_reverse')
            wh = getattr(other, f'weight_hh_l{layer_idx}_reverse')
            bi = getattr(other, f'bias_ih_l{layer_idx}_reverse', None)
            bh = getattr(other, f'bias_hh_l{layer_idx}_reverse', None)
            layer.layer_bw = _LSTMSingleLayer.from_params(wi, wh, bi, bh)
        return layer


class LSTM(torch.nn.Module):
    r"""A quantizable long short-term memory (LSTM).

    For the description and the argument types, please, refer to :class:`~torch.nn.LSTM`

    Attributes:
        layers : instances of the `_LSTMLayer`

    .. note::
        To access the weights and biases, you need to access them per layer.
        See examples below.

    Examples::

        >>> import torch.ao.nn.quantizable as nnqa
        >>> rnn = nnqa.LSTM(10, 20, 2)
        >>> input = torch.randn(5, 3, 10)
        >>> h0 = torch.randn(2, 3, 20)
        >>> c0 = torch.randn(2, 3, 20)
        >>> output, (hn, cn) = rnn(input, (h0, c0))
        >>> # To get the weights:
        >>> # xdoctest: +SKIP
        >>> print(rnn.layers[0].weight_ih)
        tensor([[...]])
        >>> print(rnn.layers[0].weight_hh)
        AssertionError: There is no reverse path in the non-bidirectional layer
    """
    _FLOAT_MODULE = torch.nn.LSTM

    def __init__(self, input_size: int, hidden_size: int,
                 num_layers: int = 1, bias: bool = True,
                 batch_first: bool = False, dropout: float = 0.,
                 bidirectional: bool = False,
                 device=None, dtype=None) -> None:
        factory_kwargs = {'device': device, 'dtype': dtype}
        super().__init__()
        self.input_size = input_size
        self.hidden_size = hidden_size
        self.num_layers = num_layers
        self.bias = bias
        self.batch_first = batch_first
        self.dropout = float(dropout)
        self.bidirectional = bidirectional
        self.training = False  # We don't want to train using this module
        num_directions = 2 if bidirectional else 1

        if not isinstance(dropout, numbers.Number) or not 0 <= dropout <= 1 or \
                isinstance(dropout, bool):
            raise ValueError("dropout should be a number in range [0, 1] "
                             "representing the probability of an element being "
                             "zeroed")
        if dropout > 0:
            warnings.warn("dropout option for quantizable LSTM is ignored. "
                          "If you are training, please, use nn.LSTM version "
                          "followed by `prepare` step.", stacklevel=2)
            if num_layers == 1:
                warnings.warn("dropout option adds dropout after all but last "
                              "recurrent layer, so non-zero dropout expects "
<<<<<<< HEAD
                              "num_layers greater than 1, but got dropout={} "
                              "and num_layers={}".format(dropout, num_layers), stacklevel=2)
=======
                              f"num_layers greater than 1, but got dropout={dropout} "
                              f"and num_layers={num_layers}")
>>>>>>> 24968383

        layers = [_LSTMLayer(self.input_size, self.hidden_size,
                             self.bias, batch_first=False,
                             bidirectional=self.bidirectional, **factory_kwargs)]
        for layer in range(1, num_layers):
            layers.append(_LSTMLayer(self.hidden_size, self.hidden_size,
                                     self.bias, batch_first=False,
                                     bidirectional=self.bidirectional,
                                     **factory_kwargs))
        self.layers = torch.nn.ModuleList(layers)

    def forward(self, x: Tensor, hidden: Optional[Tuple[Tensor, Tensor]] = None):
        if self.batch_first:
            x = x.transpose(0, 1)

        max_batch_size = x.size(1)
        num_directions = 2 if self.bidirectional else 1
        if hidden is None:
            zeros = torch.zeros(num_directions, max_batch_size,
                                self.hidden_size, dtype=torch.float,
                                device=x.device)
            zeros.squeeze_(0)
            if x.is_quantized:
                zeros = torch.quantize_per_tensor(zeros, scale=1.0,
                                                  zero_point=0, dtype=x.dtype)
            hxcx = [(zeros, zeros) for _ in range(self.num_layers)]
        else:
            hidden_non_opt = torch.jit._unwrap_optional(hidden)
            if isinstance(hidden_non_opt[0], Tensor):
                hx = hidden_non_opt[0].reshape(self.num_layers, num_directions,
                                               max_batch_size,
                                               self.hidden_size)
                cx = hidden_non_opt[1].reshape(self.num_layers, num_directions,
                                               max_batch_size,
                                               self.hidden_size)
                hxcx = [(hx[idx].squeeze(0), cx[idx].squeeze(0)) for idx in range(self.num_layers)]
            else:
                hxcx = hidden_non_opt

        hx_list = []
        cx_list = []
        for idx, layer in enumerate(self.layers):
            x, (h, c) = layer(x, hxcx[idx])
            hx_list.append(torch.jit._unwrap_optional(h))
            cx_list.append(torch.jit._unwrap_optional(c))
        hx_tensor = torch.stack(hx_list)
        cx_tensor = torch.stack(cx_list)

        # We are creating another dimension for bidirectional case
        # need to collapse it
        hx_tensor = hx_tensor.reshape(-1, hx_tensor.shape[-2], hx_tensor.shape[-1])
        cx_tensor = cx_tensor.reshape(-1, cx_tensor.shape[-2], cx_tensor.shape[-1])

        if self.batch_first:
            x = x.transpose(0, 1)

        return x, (hx_tensor, cx_tensor)

    def _get_name(self):
        return 'QuantizableLSTM'

    @classmethod
    def from_float(cls, other, qconfig=None):
        assert isinstance(other, cls._FLOAT_MODULE)
        assert (hasattr(other, 'qconfig') or qconfig)
        observed = cls(other.input_size, other.hidden_size, other.num_layers,
                       other.bias, other.batch_first, other.dropout,
                       other.bidirectional)
        observed.qconfig = getattr(other, 'qconfig', qconfig)
        for idx in range(other.num_layers):
            observed.layers[idx] = _LSTMLayer.from_float(other, idx, qconfig,
                                                         batch_first=False)
        # TODO: Remove setting observed to eval to enable QAT.
        observed.eval()
        observed = torch.ao.quantization.prepare(observed, inplace=True)
        return observed

    @classmethod
    def from_observed(cls, other):
        # The whole flow is float -> observed -> quantized
        # This class does float -> observed only
        raise NotImplementedError("It looks like you are trying to convert a "
                                  "non-quantizable LSTM module. Please, see "
                                  "the examples on quantizable LSTMs.")<|MERGE_RESOLUTION|>--- conflicted
+++ resolved
@@ -318,13 +318,8 @@
             if num_layers == 1:
                 warnings.warn("dropout option adds dropout after all but last "
                               "recurrent layer, so non-zero dropout expects "
-<<<<<<< HEAD
-                              "num_layers greater than 1, but got dropout={} "
-                              "and num_layers={}".format(dropout, num_layers), stacklevel=2)
-=======
                               f"num_layers greater than 1, but got dropout={dropout} "
-                              f"and num_layers={num_layers}")
->>>>>>> 24968383
+                              f"and num_layers={num_layers}", stacklevel=2)
 
         layers = [_LSTMLayer(self.input_size, self.hidden_size,
                              self.bias, batch_first=False,
