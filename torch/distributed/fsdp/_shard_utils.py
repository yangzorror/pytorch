import copy
import itertools
import math
from typing import Optional

import torch
import torch.distributed as dist
from torch.distributed import distributed_c10d
from torch.distributed._shard.sharded_tensor import (
    Shard,
    ShardedTensor,
    ShardedTensorMetadata,
    TensorProperties,
)
from torch.distributed._shard.sharding_spec import ShardMetadata
from torch.distributed._tensor import DeviceMesh, DTensor, Replicate, Shard as DShard
<<<<<<< HEAD


def _all_gather_sharded_tensor(
    sharded_tensor: ShardedTensor,
    pg: Optional[dist.ProcessGroup] = None,
    device: Optional[torch.device] = None,
) -> torch.Tensor:
    if pg is None:
        pg = distributed_c10d._get_default_group()
    world_size = dist.get_world_size(pg)
    shards = sharded_tensor.local_shards()
    dim_0_size = sharded_tensor.size()[0]  # type: ignore[index]
    tensor_numel = sharded_tensor.size().numel()  # type: ignore[union-attr]
    chunk_size = math.ceil(dim_0_size / world_size) * tensor_numel // dim_0_size
    pg_device = (
        distributed_c10d._get_pg_default_device(pg) if device is None else device
    )
    if shards:
        local_tensor = shards[0].tensor.flatten()
        if local_tensor.device.type != pg_device.type:
            local_tensor = local_tensor.to(pg_device)
        num_padding = chunk_size - local_tensor.numel()
        if num_padding > 0:
            local_tensor = F.pad(local_tensor, [0, num_padding])
    else:
        local_tensor = torch.zeros(
            chunk_size, dtype=sharded_tensor.dtype, device=pg_device
        )

    tensor = torch.empty(
        chunk_size * world_size,
        dtype=local_tensor.dtype,
        device=pg_device,
    )
    dist.all_gather_into_tensor(tensor, local_tensor, group=pg)

    tensor = tensor.narrow(0, 0, tensor_numel).reshape(sharded_tensor.size())
    return tensor


# TODO: Make this API work for both FSDP, and 2D. Move it outside of FSDP.
# External users are interesting in using this API.
def _gather_state_dict(
    state_dict: Dict[str, Any],
    pg: Optional[dist.ProcessGroup] = None,
    device: Optional[torch.device] = None,
) -> Dict[str, Any]:
    """
    Given a state_dict, this API gathers all the ShardedTensors or DTensors in the state_dict.
    """
    new_state_dict = {}
    for key, value in state_dict.items():
        if isinstance(value, ShardedTensor):
            # ShardedTensor does not seem to record the original device type.
            # So if the tensor is moved to CPU, we won't know the original type.
            # As a result, we have to rely on the user to tell us the correct one.
            output_tensor = _all_gather_sharded_tensor(value, pg, device)
            local_shard_device = (
                value.local_shards()[0].tensor.device
                if value.local_shards()
                else torch.device("cpu")
            )
            if output_tensor.device != local_shard_device:
                value = output_tensor.to(local_shard_device)
            else:
                value = output_tensor
        elif isinstance(value, DTensor):
            if value.device != value.device_mesh.device_type:
                value = value.to(value.device_mesh.device_type)
            # FSDP all_gather: [Shard(0)] -> [Replicate()]
            # HSDP all_gather: [Replicate(), Shard(0)] -> [Replicate(), Replicate()]
            # 2D FSDP + TP all_gather:
            # - [Shard(0), Shard(n)] -> [Replicate(), Replicate()]
            # - [Shard(0), Replicate()] -> [Replicate(), Replicate()]
            placements = [Replicate() for _ in value.placements]
            value = value.redistribute(
                device_mesh=value.device_mesh,
                placements=placements,
            )
            value = value.to_local()
        elif isinstance(value, dict):
            value = _gather_state_dict(value, pg, device)

        new_state_dict[key] = value
    return new_state_dict
=======
>>>>>>> 9da75f89


def _get_remote_device_str(rank, device_type, num_devices_per_node):
    if device_type.lower() == "cpu":
        return f"rank:{rank}/{device_type}"
    else:
        return f"rank:{rank}/{device_type}:{rank % num_devices_per_node}"


def _create_chunk_sharded_tensor(
    tensor: torch.Tensor,
    rank: int,
    world_size: int,
    num_devices_per_node: int,
    pg: dist.ProcessGroup,
    device: Optional[torch.device] = None,
) -> ShardedTensor:
    """
    Shard a tensor to chunks along the first dimension. The local rank will gets its
    corresponding chunk as the local shard to create a ShardedTensor.
    """
    chunks = tensor.chunk(world_size, dim=0)
    if len(chunks) > rank:
        local_shard = chunks[rank].clone()
        offsets = [0 for _ in tensor.size()]
        offsets[0] = math.ceil(tensor.size()[0] / world_size) * rank
        local_shards = [Shard.from_tensor_and_offsets(local_shard, offsets, rank)]
    else:
        local_shards = []

    # Create a ShardedTensor without invoking communication.
    chunk_sizes = [list(chunk.size()) for chunk in chunks]
    dim0_offsets = [0] + list(
        itertools.accumulate([chunk_size[0] for chunk_size in chunk_sizes])
    )[:-1]
    offsets = [0] * (len(chunk_sizes[0]) - 1)
    chunk_offsets = [[d0] + offsets for d0 in dim0_offsets]
    device_type = (
        distributed_c10d._get_pg_default_device(pg).type
        if device is None
        else device.type
    )
    placements = [
        _get_remote_device_str(r, device_type, num_devices_per_node)
        for r in range(len(chunk_sizes))
    ]
    assert len(chunk_sizes) == len(chunk_offsets) == len(placements)
    shard_metadata = [
        ShardMetadata(offset, size, placement)
        for offset, size, placement in zip(chunk_offsets, chunk_sizes, placements)
    ]
    sharded_tensor_metadata = ShardedTensorMetadata(
        shards_metadata=shard_metadata,
        size=tensor.size(),
        tensor_properties=TensorProperties(
            dtype=tensor.dtype,
            layout=tensor.layout,
            requires_grad=False,
            memory_format=torch.contiguous_format,
            pin_memory=tensor.is_pinned(),
        ),
    )
    return ShardedTensor._init_from_local_shards_and_global_metadata(
        local_shards, sharded_tensor_metadata=sharded_tensor_metadata, process_group=pg
    )


def _create_chunk_dtensor(
    tensor: torch.Tensor,
    rank: int,
    device_mesh: DeviceMesh,
) -> DTensor:
    """
    Shard a tensor to chunks along the first dimension. The local rank will gets its
    corresponding chunk as the local tensor to create a DTensor.
    """
    # We need to explicitly call .detach() to return a new tensor detached from the current graph.
    tensor = tensor.clone().detach()

    # FSDP placements: [Shard(0)]
    # HSDP placements: [Replicate(), Shard(0)]
    replicate_placements = [Replicate() for _ in range(device_mesh.ndim)]
    shard_placements = [Replicate() for _ in range(device_mesh.ndim)]
    shard_placements[-1] = DShard(0)  # type: ignore[call-overload]

    return DTensor.from_local(tensor, device_mesh, replicate_placements).redistribute(
        device_mesh=device_mesh,
        placements=shard_placements,
    )


def _all_gather_dtensor(
    tensor: DTensor,
    parent_mesh: Optional[DeviceMesh],
) -> torch.Tensor:
    """
    All gather a DTensor in its sharded dimension and return the local tensor.
    """
    assert parent_mesh is None

    placements = list(copy.deepcopy(tensor.placements))
    # FSDP placements: [Shard(0)] -> [Replicate()]
    # HSDP placements: [Replicate(), Shard(0)] -> [Replicate(), Replicate()]
    placements[-1] = Replicate()
    tensor = tensor.redistribute(
        device_mesh=tensor.device_mesh,
        placements=placements,
    )

    return tensor.to_local()<|MERGE_RESOLUTION|>--- conflicted
+++ resolved
@@ -14,94 +14,6 @@
 )
 from torch.distributed._shard.sharding_spec import ShardMetadata
 from torch.distributed._tensor import DeviceMesh, DTensor, Replicate, Shard as DShard
-<<<<<<< HEAD
-
-
-def _all_gather_sharded_tensor(
-    sharded_tensor: ShardedTensor,
-    pg: Optional[dist.ProcessGroup] = None,
-    device: Optional[torch.device] = None,
-) -> torch.Tensor:
-    if pg is None:
-        pg = distributed_c10d._get_default_group()
-    world_size = dist.get_world_size(pg)
-    shards = sharded_tensor.local_shards()
-    dim_0_size = sharded_tensor.size()[0]  # type: ignore[index]
-    tensor_numel = sharded_tensor.size().numel()  # type: ignore[union-attr]
-    chunk_size = math.ceil(dim_0_size / world_size) * tensor_numel // dim_0_size
-    pg_device = (
-        distributed_c10d._get_pg_default_device(pg) if device is None else device
-    )
-    if shards:
-        local_tensor = shards[0].tensor.flatten()
-        if local_tensor.device.type != pg_device.type:
-            local_tensor = local_tensor.to(pg_device)
-        num_padding = chunk_size - local_tensor.numel()
-        if num_padding > 0:
-            local_tensor = F.pad(local_tensor, [0, num_padding])
-    else:
-        local_tensor = torch.zeros(
-            chunk_size, dtype=sharded_tensor.dtype, device=pg_device
-        )
-
-    tensor = torch.empty(
-        chunk_size * world_size,
-        dtype=local_tensor.dtype,
-        device=pg_device,
-    )
-    dist.all_gather_into_tensor(tensor, local_tensor, group=pg)
-
-    tensor = tensor.narrow(0, 0, tensor_numel).reshape(sharded_tensor.size())
-    return tensor
-
-
-# TODO: Make this API work for both FSDP, and 2D. Move it outside of FSDP.
-# External users are interesting in using this API.
-def _gather_state_dict(
-    state_dict: Dict[str, Any],
-    pg: Optional[dist.ProcessGroup] = None,
-    device: Optional[torch.device] = None,
-) -> Dict[str, Any]:
-    """
-    Given a state_dict, this API gathers all the ShardedTensors or DTensors in the state_dict.
-    """
-    new_state_dict = {}
-    for key, value in state_dict.items():
-        if isinstance(value, ShardedTensor):
-            # ShardedTensor does not seem to record the original device type.
-            # So if the tensor is moved to CPU, we won't know the original type.
-            # As a result, we have to rely on the user to tell us the correct one.
-            output_tensor = _all_gather_sharded_tensor(value, pg, device)
-            local_shard_device = (
-                value.local_shards()[0].tensor.device
-                if value.local_shards()
-                else torch.device("cpu")
-            )
-            if output_tensor.device != local_shard_device:
-                value = output_tensor.to(local_shard_device)
-            else:
-                value = output_tensor
-        elif isinstance(value, DTensor):
-            if value.device != value.device_mesh.device_type:
-                value = value.to(value.device_mesh.device_type)
-            # FSDP all_gather: [Shard(0)] -> [Replicate()]
-            # HSDP all_gather: [Replicate(), Shard(0)] -> [Replicate(), Replicate()]
-            # 2D FSDP + TP all_gather:
-            # - [Shard(0), Shard(n)] -> [Replicate(), Replicate()]
-            # - [Shard(0), Replicate()] -> [Replicate(), Replicate()]
-            placements = [Replicate() for _ in value.placements]
-            value = value.redistribute(
-                device_mesh=value.device_mesh,
-                placements=placements,
-            )
-            value = value.to_local()
-        elif isinstance(value, dict):
-            value = _gather_state_dict(value, pg, device)
-
-        new_state_dict[key] = value
-    return new_state_dict
-=======
->>>>>>> 9da75f89
 
 
 def _get_remote_device_str(rank, device_type, num_devices_per_node):
