# Copyright (c) Meta Platforms, Inc. and affiliates
import warnings
from typing import Callable, cast, Optional, Sequence, Tuple

import torch

import torch.distributed._tensor.dispatch as op_dispatch
import torch.distributed._tensor.random as random
import torch.nn as nn
from torch.distributed._tensor._collective_utils import mesh_broadcast
from torch.distributed._tensor._utils import compute_global_tensor_info
from torch.distributed._tensor.device_mesh import DeviceMesh, mesh_resources
from torch.distributed._tensor.placement_types import (
    DTensorSpec,
    Placement,
    Replicate,
    Shard,
)
from torch.distributed._tensor.random import (
    is_rng_supported_mesh,
    OffsetBasedRNGTracker,
)
from torch.distributed._tensor.redistribute import Redistribute
from torch.distributed._tensor.sharding_prop import ShardingPropagator
from torch.fx.passes.shape_prop import TensorMetadata
from torch.utils._pytree import tree_flatten


__all__ = ["DTensor", "distribute_tensor", "distribute_module"]


# NOTE [Autograd interaction between torch.Tensor]
#
# The autograd functions defined below are being used by the public
# facing APIs (i.e. from_local, to_local) to ensure our DTensor
# works together with torch.Tensor within autograd engine. This
# allows DistributedTensor to exist on part of the module hierarchy
# and still able to calculate gradients across the torch.Tensor and
# DistributedTensor boundary.
# As an example, we have the a module that consists of submodules
# A, B, and C, the execution flow would be like:
#  input(torch.Tensor) -> Module A -> Module B -> Module C -> output (torch.Tensor)
#
# Suppose I only want to make Module B be a sharded module with
# DistributedTensor params, we would need to make the following
# flow to work:
#
#  input(torch.Tensor) -> Module A
#       -> DTensor input -> Sharded Module B -> DTensor output
#           -> output (torch.Tensor) -> Module C -> output (torch.Tensor)
#
# We need the conversion from Module A to DTensor input, which is
# `from_local`, and conversion from DTensor output to output, which
# is `to_local`, thus these two functions must be Autograd functions.
#
class _ToTorchTensor(torch.autograd.Function):
    @staticmethod
    def forward(ctx, input: "DTensor"):  # type: ignore[override]
        ctx.dtensor_spec = input._spec
        # We need to return a fresh Tensor object there as autograd metadata
        # will be inplaced into it. So we don't want to polute the Tensor
        # object stored in _local_tensor.
        return input._local_tensor.view_as(input._local_tensor)

    @staticmethod
    def backward(ctx, grad_output: torch.Tensor):  # type: ignore[override]
        dtensor_spec = ctx.dtensor_spec
        dtensor_meta = dtensor_spec.tensor_meta
        _, tensor_stride = compute_global_tensor_info(
            grad_output, dtensor_spec.mesh, dtensor_spec.placements
        )
        return DTensor(
            grad_output,
            dtensor_spec.mesh,
            dtensor_spec.placements,
            shape=dtensor_meta.shape,
            dtype=dtensor_meta.dtype,
            requires_grad=grad_output.requires_grad,
            stride=tuple(tensor_stride),
        )


class _FromTorchTensor(torch.autograd.Function):
    @staticmethod
    def forward(  # type: ignore[override]
        ctx,  # pyre-ignore[2]: Parameter must be annotated.
        input: torch.Tensor,
        device_mesh: DeviceMesh,
        placements: Tuple[Placement, ...],
        run_check: bool,
    ) -> "DTensor":
        ctx.previous_placement = placements
        ctx.previous_device_mesh = device_mesh

        # if it's not by default run_check, we assume user is certain that each
        # rank has the same tensor shape, and we just use that to calculate the
        # global shape
        tensor_shape, tensor_stride = compute_global_tensor_info(
            input, device_mesh, placements
        )

        if device_mesh.get_coordinate() is None:
            # if the global rank is not participating in the device mesh, we
            # simply set the local tensor to an empty tensor
            input = input.new_empty(0, requires_grad=input.requires_grad)
        elif run_check:
            # TODO: by default check tensor metas across rank
            # TODO: See if we need to make this run_check logic
            # have a corresponding backward.
            for idx, placement in enumerate(placements):
                if placement.is_replicate():
                    # broadcast rank 0 tensor to all ranks
                    # only broadcast if run_check is True
                    input = input.contiguous()
                    mesh_broadcast(input, device_mesh, mesh_dim=idx)

        # We want a fresh Tensor object that shares memory with the input tensor
        dist_tensor = DTensor(
            input.view_as(input),
            device_mesh,
            placements,
            shape=torch.Size(tensor_shape),
            dtype=input.dtype,
            # requires_grad of the dist tensor depends on if input
            # requires_grad or not
            requires_grad=input.requires_grad,
            stride=tuple(tensor_stride),
        )
        return dist_tensor

    @staticmethod
    def backward(ctx, grad_output: "DTensor"):  # type: ignore[override]
        previous_placement = ctx.previous_placement
        previous_device_mesh = ctx.previous_device_mesh

        # reshard to the placement when creating DistributedTensor
        # so that the gradient layout matches, and we could return
        # local gradients directly
        if grad_output.placements != previous_placement:
            # pyre-fixme[16]: `Redistribute` has no attribute `apply`.
            grad_output = Redistribute.apply(
                grad_output, previous_device_mesh, previous_placement
            )

        # TODO: backward is also differentiable now, add a test
        # to test higher level gradients.
        return grad_output.to_local(), None, None, None


class DTensor(torch.Tensor):  # pyre-ignore[13]: pyre is bad at __new__
    _local_tensor: torch.Tensor
    _spec: DTensorSpec
    __slots__ = ["_local_tensor", "_spec"]

    # class attribute that handles operator placements propagation
    # rules, keyed by aten op name, value is propagation func
    _propagator: ShardingPropagator = ShardingPropagator()

    @staticmethod
    def __new__(
        cls,
        local_tensor: torch.Tensor,
        device_mesh: DeviceMesh,
        placements: Tuple[Placement, ...],
        *,
        shape: torch.Size,
        dtype: torch.dtype,
        requires_grad: bool,
        stride: Tuple[int, ...],
    ) -> "DTensor":
        """
        Construct a DTensor from a local tensor, device mesh, and placement and
        other tensor properties (i.e. shape, requires_grad, strides, etc).
        Note: This is not a public API and it's only supposed to be used by the
            operator implementations and internals. If you want to construct a
            DTensor from a local tensor, consider using `DTensor.from_local`, if
            you want to construct a DTensor from a "global" tensor (where you
            already have tensor initialized and want to shard this tensor),
            consider using `distribute_tensor`.
        """
        if requires_grad != local_tensor.requires_grad:
            warnings.warn(
                "To construct DTensor from torch.Tensor, it's recommended to "
                "use local_tensor.detach() and make requires_grad consistent."
            )

        # new method instruct wrapper tensor from local_tensor and add
        # placement spec, it does not do actual distribution
        r = torch.Tensor._make_wrapper_subclass(  # type: ignore[attr-defined]
            cls,
            shape,
            strides=stride,
            dtype=dtype,
            device=local_tensor.device,
            layout=local_tensor.layout,
            requires_grad=requires_grad,
        )

        # TODO: populate all tensor meta fields properly
        # NOTE: memory_format is non-pickable so we intentionally skip it
        tensor_meta = TensorMetadata(
            shape, dtype, requires_grad, stride, None, False, {}
        )
        # deepcopy and set spec
        r._spec = DTensorSpec(device_mesh, placements, tensor_meta=tensor_meta)
        r._local_tensor = local_tensor
        return r

    # pyre-fixme[14]: `__repr__` overrides method defined in `DTensor` inconsistently.
    # pyre-fixme[3]: Return type must be annotated.
    def __repr__(self):
        # TODO: consider all_gather the local tensors for better debugging
        return f"DTensor(local_tensor={self._local_tensor}, device_mesh={self._spec.mesh}, placements={self._spec.placements})"

    def __tensor_flatten__(self):
        """
        protocol to inform how to flatten a DTensor to local tensor
        for PT2 tracing
        """
<<<<<<< HEAD
        return {'_local_tensor': self._local_tensor}, self._spec
=======
        return ["_local_tensor"], self._spec
>>>>>>> fca3712b

    @staticmethod
    def __tensor_unflatten__(inner_tensors, spec):
        assert (
            spec is not None
        ), "Expecting spec to be not None from `__tensor_flatten__` return value!"
<<<<<<< HEAD
        assert isinstance(inner_tensors, (list, tuple)) and len(inner_tensors) == 1
        local_tensor = inner_tensors['_local_tensor']
=======
        local_tensor = inner_tensors["_local_tensor"]
>>>>>>> fca3712b
        return DTensor(
            local_tensor,
            spec.mesh,
            spec.placements,
            shape=spec.tensor_meta.shape,
            dtype=spec.tensor_meta.dtype,
            requires_grad=spec.tensor_meta.requires_grad,
            stride=spec.tensor_meta.stride,
        )

    @classmethod
    # pyre-fixme[3]: Return type must be annotated.
    # pyre-fixme[2]: Parameter must be annotated.
    def __torch_dispatch__(cls, func, types, args=(), kwargs=None):
        # check that we are not getting mixed vanilla and Distributed tensors
        arg_list, _ = tree_flatten(args)
        for arg in arg_list:
            if isinstance(arg, torch.Tensor) and not isinstance(arg, DTensor):
                raise RuntimeError(
                    f"{func}: got mixed distributed and non-distributed tensors."
                )

        if kwargs is None:
            kwargs = {}

        return op_dispatch.operator_dispatch(
            func,
            args,
            kwargs,
            DTensor._propagator,
        )

    @staticmethod
    def from_local(
        local_tensor: torch.Tensor,
        device_mesh: Optional[DeviceMesh] = None,
        placements: Optional[Sequence[Placement]] = None,
        *,
        run_check: bool = True,
    ) -> "DTensor":
        """
        Create a :class:`DTensor` from a local torch.Tensor on each rank
        according to the `device_mesh` and `placements` specified.

        Args:
            local_tensor (torch.Tensor): local torch.Tensor on each rank.
            device_mesh (:class:`DeviceMesh`, optional): DeviceMesh to place the
                tensor, if not specified, must be called under a DeviceMesh
                context manager, default: None
            placements (List[:class:`Placement`], optional): the placements that
                describes how to place the local torch.Tensor on DeviceMesh, must
                have the same number of elements as `device_mesh.ndim`. If not
                specified, we will by default replicate the tensor across the
                `device_mesh` from the first rank of each dimension of the `device_mesh`.

        Keyword args:
            run_check (bool, optional): indicate whether to run check across ranks
                to check meta information and data. if have :class:`Replicate` in
                `placements`, the data on first rank of the device mesh dimension
                will be broadcasted to other ranks.

        Returns:
            A :class:`DTensor` object

        .. note:: `from_local` is differentiable, the `requires_grad` of the created
            `DTensor` object will depend on if `local_tensor` requires_grad or not.
        """
        # if same shape/dtype, no need to run_check, if not, must allgather
        # the metadatas to check the size/dtype across ranks
        # There should be no data communication unless there's replication
        # strategy, where we broadcast the replication from the first rank
        # in the mesh dimension
        device_mesh = device_mesh or mesh_resources.get_current_mesh()

        # convert the local tensor to desired device base on device mesh's device_type
        if not local_tensor.is_meta:
            local_tensor = local_tensor.to(device_mesh.device_type)

        # set default placements to replicated if not specified
        if placements is None:
            placements = [Replicate() for _ in range(device_mesh.ndim)]

        # `from_local` is differentiable, and the gradient of the dist tensor this function
        # created should flow back the gradients to the local_tensor, so we call an autograd
        # function to construct the dist tensor instead.
        return _FromTorchTensor.apply(  # pyre-ignore[16]: autograd func
            local_tensor, device_mesh, tuple(placements), run_check
        )

    def to_local(self) -> torch.Tensor:
        """
        Get the local tensor of this DTensor on its current rank. For sharding it returns
        a local shard of the logical tensor view, for replication it returns the replica on
        its current rank.

        Returns:
            A :class:`torch.Tensor` object that represents the local tensor of its current rank.

        .. note:: `to_local` is differentiable, the `requires_grad` of the local tensor returned
            will depend on if the `DTensor` requires_grad or not.
        """
        return _ToTorchTensor.apply(self)  # pyre-ignore[16]: autograd func

    def redistribute(
        self,
        device_mesh: Optional[DeviceMesh] = None,
        placements: Optional[Sequence[Placement]] = None,
    ) -> "DTensor":
        """
        `redistribute` performs necessary collective operations that redistribute the current
        DTensor from its current placements to a new placements, or from is current DeviceMesh
        to a new DeviceMesh. i.e. we can turn a Sharded DTensor to a Replicated DTensor by
        specifying a Replicate placement for each dimension of the DeviceMesh.

        Args:
            device_mesh (:class:`DeviceMesh`, optional): DeviceMesh to place the
                DTensor, if not specified, must be called under a DeviceMesh
                context manager, default: None
            placements (List[:class:`Placement`], optional): the new placements that
                describes how to place the DTensor into the DeviceMesh, must
                have the same number of elements as `device_mesh.ndim`.

        Returns:
            A :class:`DTensor` object

        .. note:: `redistribute` is differentiable.
        """
        # NOTE: This redistribute API currently only supports out
        # of place redistribution, i.e. it always create a new
        # DTensor object and leave the original one unchanged.

        # if device_mesh is not specified, use the current device_mesh
        device_mesh = device_mesh or self.device_mesh
        # raise error if new placements not specified
        if placements is None:
            raise RuntimeError("placements is needed for redistribute!")

        for placement in placements:
            if placement.is_partial():
                raise RuntimeError(
                    "Can not redistribute to _Partial, _Partial is for internal use only!"
                )

        # pyre-fixme[16]: `Redistribute` has no attribute `apply`.
        return Redistribute.apply(self, device_mesh, placements)

    @property
    def device_mesh(self) -> DeviceMesh:
        """
        The :class:`DeviceMesh` attribute that associates with this DTensor object.

        .. note:: device_mesh is a read-only property, it can not be set.
        """
        return self._spec.mesh

    @property
    def placements(self) -> Sequence[Placement]:
        """
        The placements attribute of this DTensor that describes the layout of this
        DTensor on the its DeviceMesh.

        .. note:: placements is a read-only property, it can not be set.
        """
        return self._spec.placements


def distribute_tensor(
    tensor: torch.Tensor,
    device_mesh: Optional[DeviceMesh] = None,
    placements: Optional[Sequence[Placement]] = None,
) -> DTensor:
    """
    Distribute a torch.Tensor to the `device_mesh` according to the `placements`
    specified. The rank of `device_mesh` and `placements` must be the same.

    Args:
        tensor (torch.Tensor): torch.Tensor to be distributed. Note that if you
            want to shard a tensor on a dimension that is not evenly divisible by
            the number of devices in that mesh dimension, we use `torch.chunk`
            semantic to shard the tensor and scatter the shards.
        device_mesh (:class:`DeviceMesh`, optional): DeviceMesh to distribute the
            tensor, if not specified, must be called under a DeviceMesh context
            manager, default: None
        placements (List[:class:`Placement`], optional): the placements that
            describes how to place the tensor on DeviceMesh, must have the same
            number of elements as `device_mesh.ndim`. If not specified, we will
            by default replicate the tensor across the `device_mesh` from the
            first rank of each dimension of the `device_mesh`.

    Returns:
        A :class:`DTensor` object
    """

    torch._C._log_api_usage_once("torch.dtensor.distribute_tensor")

    # get default device mesh if there's nothing specified
    device_mesh = device_mesh or mesh_resources.get_current_mesh()

    # instantiate a RNG tracker if haven't. By default DTensor uses an
    # OffsetBasedRNGTracker to perform random operators.
    # TODO: the value assignment to global variable is not the ideal solution
    # we can replace it in future.
    if is_rng_supported_mesh(device_mesh) and not random._rng_tracker:
        random._rng_tracker = OffsetBasedRNGTracker(device_mesh.device_type)

    if not tensor.is_leaf:
        raise RuntimeError(
            "`distribute_tensor` should be used to distribute leaf tensors! but found non-leaf tensor!"
        )

    # convert tensor to the corresponding device type if it's not in that device type
    if not tensor.is_meta:
        tensor = tensor.to(device_mesh.device_type)
    # set default placements to replicated if not specified
    if placements is None:
        placements = [Replicate() for _ in range(device_mesh.ndim)]

    if len(placements) != device_mesh.ndim:
        raise ValueError(
            f"`placements` must have the same length as `device_mesh.ndim`! "
            f"Found placements length: {len(placements)}, and device_mesh.ndim: {device_mesh.ndim}."
        )

    if isinstance(tensor, DTensor):
        # if the tensor is already a DTensor, we just need to check if the
        # device mesh and placements are the same
        if tensor.device_mesh != device_mesh:
            raise ValueError(
                f"Cannot distribute a DTensor with device mesh {tensor.device_mesh} "
                f"to a different device mesh {device_mesh}."
            )
        if tensor.placements != tuple(placements):
            raise ValueError(
                f"Cannot distribute a DTensor with placements {tensor.placements} "
                f"to a different placements {placements}. do you want to call "
                f"`redistribute` instead?"
            )
        return tensor

    local_tensor = tensor

    # distribute the tensor according to the placements.
    for idx, placement in enumerate(placements):
        if placement.is_shard():
            placement = cast(Shard, placement)
            output = placement._shard_tensor(local_tensor, device_mesh, idx)
            # scatter call could not return a tensor with correct requires_grad
            # field, as ProcessGroupNCCL refuse to take a tensor with requires_grad
            # to do inplace update! So we manually set it here
            output.requires_grad_(tensor.requires_grad)
            local_tensor = output
        elif placement.is_replicate():
            placement = cast(Replicate, placement)
            local_tensor = placement._replicate_tensor(local_tensor, device_mesh, idx)
        else:
            raise RuntimeError(
                f"Trying to distribute tensor with unsupported placements {placement} on device mesh dimension {idx}!"
            )

    assert local_tensor is not None, "distributing a tensor should not be None"
    # detach the local tensor passed to DTensor since after the construction
    # of DTensor, autograd would work on top of DTensor instead of local tensor
    return DTensor(
        local_tensor.detach(),
        device_mesh,
        tuple(placements),
        shape=tensor.size(),
        dtype=tensor.dtype,
        requires_grad=tensor.requires_grad,
        stride=tensor.stride(),
    )


def distribute_module(
    module: nn.Module,
    device_mesh: Optional[DeviceMesh] = None,
    partition_fn: Optional[Callable[[str, nn.Module, DeviceMesh], None]] = None,
    input_fn: Optional[Callable[..., None]] = None,
    output_fn: Optional[Callable[..., None]] = None,
) -> nn.Module:
    """
    This function converts all module parameters to :class:`DTensor` parameters
    according to the `partition_fn` specified. It could also control the input or
    output of the module by specifying the `input_fn` and `output_fn`. (i.e. convert
    the input to :class:`DTensor`, convert the output back to torch.Tensor)
    Args:
        module (:class:`nn.Module`): user module to be partitioned.
        device_mesh (:class:`DeviceMesh`): the device mesh to place the module.
        partition_fn (Callable): the function to partition parameters (i.e. shard certain
            parameters across the `device_mesh`). If `partition_fn` is not specified,
            by default we replicate all module parameters of `module` across the mesh.
        input_fn (Callable): specify the input distribution, i.e. could control how the
            input of the module is sharded. `input_fn` will be installed as a module
            `forward_pre_hook` (pre forward hook).
        output_fn (Callable): specify the output distribution, i.e. could control how the
            output is sharded, or convert it back to torch.Tensor. output_fn will be
            installed as a module `forward_hook` (post forward hook).

    Returns:
        A module that contains parameters/buffers that are all `DTensor`s.
    """

    torch._C._log_api_usage_once("torch.dtensor.distribute_module")

    device_mesh = device_mesh or mesh_resources.get_current_mesh()

    def replicate_module_params_buffers(m: nn.Module, mesh: DeviceMesh) -> None:
        # This function loop over the immediate module parameters and
        # buffers, replicate all non DTensor params/buffers to DTensor
        # parameters/buffers, if they have not been partitioned in the
        # partition_fn, we can't easily use `module._apply` here
        # because we don't know what happened inside partition_fn as
        # user could do anything, i.e. install hooks, and we want to
        # preserve those.
        full_replicate = [Replicate()] * mesh.ndim
        for key, param in m._parameters.items():
            if param is not None and not isinstance(param, DTensor):
                m.register_parameter(
                    key,
                    nn.Parameter(distribute_tensor(param.data, mesh, full_replicate)),
                )
        for key, buffer in m._buffers.items():
            if buffer is not None and not isinstance(buffer, DTensor):
                m._buffers[key] = distribute_tensor(buffer, mesh, full_replicate)

    if partition_fn is None:
        # if partition_fn not specified, we by default replicate
        # all module params/buffers
        for name, submod in module.named_modules():
            replicate_module_params_buffers(submod, device_mesh)
    else:
        # apply partition_fun to submodules
        for name, submod in module.named_modules():
            partition_fn(name, submod, device_mesh)
            replicate_module_params_buffers(submod, device_mesh)

    # register input_fn as module forward pre hook
    if input_fn is not None:
        module.register_forward_pre_hook(lambda _, inputs: input_fn(inputs, device_mesh))  # type: ignore[misc]
    # register input_fn as module forward hook
    if output_fn is not None:
        module.register_forward_hook(
            lambda mod, inputs, outputs: output_fn(outputs, device_mesh)  # type: ignore[misc]
        )

    return module<|MERGE_RESOLUTION|>--- conflicted
+++ resolved
@@ -217,23 +217,15 @@
         protocol to inform how to flatten a DTensor to local tensor
         for PT2 tracing
         """
-<<<<<<< HEAD
-        return {'_local_tensor': self._local_tensor}, self._spec
-=======
         return ["_local_tensor"], self._spec
->>>>>>> fca3712b
 
     @staticmethod
     def __tensor_unflatten__(inner_tensors, spec):
         assert (
             spec is not None
         ), "Expecting spec to be not None from `__tensor_flatten__` return value!"
-<<<<<<< HEAD
-        assert isinstance(inner_tensors, (list, tuple)) and len(inner_tensors) == 1
+        assert isinstance(inner_tensors, dict) and len(inner_tensors) == 1
         local_tensor = inner_tensors['_local_tensor']
-=======
-        local_tensor = inner_tensors["_local_tensor"]
->>>>>>> fca3712b
         return DTensor(
             local_tensor,
             spec.mesh,
