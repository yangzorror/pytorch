import collections
import contextlib
import dataclasses
import functools
import itertools
import logging
import re
import textwrap
import traceback
from contextlib import nullcontext
from enum import Enum
from functools import partial
from inspect import signature
from typing import (
    Any,
    Callable,
    ClassVar,
    Dict,
    Iterable,
    List,
    Optional,
    Sequence,
    Set,
    Tuple,
    Union,
)
from unittest.mock import patch

import sympy
from sympy import Expr, Integer

import torch._export.serde.schema as export_schema

import torch._logging

import torch.fx
import torch.utils._pytree as pytree
from torch._dynamo.device_interface import get_interface_for_device
from torch._dynamo.utils import identity
from torch._export.serde.serialize import GraphModuleSerializer
from torch._prims_common import (
    compute_required_storage_length,
    is_boolean_dtype,
    is_float_dtype,
    make_channels_last_strides_for,
    make_contiguous_strides_for,
)
from torch._subclasses.fake_tensor import get_schema_info
from torch.fx.experimental.symbolic_shapes import free_unbacked_symbols, SymTypes
from torch.fx.operator_schemas import get_signature_for_torch_op
from torch.utils._sympy.functions import CleanDiv, FloorDiv, ModularIndexing

from . import config, dependencies
from .codegen.common import index_prevent_reordering
from .dependencies import (
    extract_input_node_reduction_ranges,
    extract_read_writes,
    var_builder,
)
from .utils import (
    argsort,
    cache_on_self,
    convert_shape_to_inductor,
    convert_shape_to_symint,
    developer_warning,
    get_kernel_metadata,
    is_dynamic,
    pad_listlike,
    sympy_dot,
    sympy_product,
    sympy_subs,
    sympy_symbol,
    try_find_schema,
)
from .virtualized import ops, V

log = logging.getLogger(__name__)
indent = functools.partial(textwrap.indent, prefix="  ")
aten = torch.ops.aten

""" [Note: Inductor IR]

Inductor's IR is produced by executing 'lowering' code (see lowering.py).  Each
lowering is registered to a particular aten operator, and expects inputs that
correspond to the aten schema.  However, in place of torch Tensor inputs, lowerings
expect Inductor TensorBox inputs.

TensorBox IR represents torch tensors.  Tensors are sometimes single objects owning
storage, and sometimes views of another Tensor's storage.  Mutating tensor operations
(such as add_()) affect the underlying storage and any associated views.  Other operations
(such as .t_()) update metadata about the current view but don't modify the underlying storage.

To model this in Inductor, the IR distinguishes between TensorBox, View, StorageBox and Buffer.

TensorBox is the top level IR construct that any lowering should produce and maps to a torch.Tensor
output from an operation.  But just as torch.Tensors take different forms, TensorBox IR can
reference View IR or directly reference StorageBox IRs.

Some Inductor lowerings produce new sets of 'Box'es, while others (such as .t() or other view ops)
may take an existing TensorBox and point it to a new underlying View IR.

Tensors that directly own storage are represented as a chain of:
TensorBox -> StorageBox -> Buffer
where Buffer is a simple (1D) allocation, and StorageBox introduces the concept of a Layout.

If you mutate the data of such a tensor, we swing the StorageBox pointer to point to a new buffer
(leaving the old buffer unmodified and functionalizing the operation).

Tensors backed by views add one more indirection to the IR.
TensorBox -> View -> StorageBox -> Buffer
In these cases, the underlying StorageBox/Buffer will be shared with the pre-view TensorBox.
"""


def validate_ir(node_or_nodes):
    def _check_tensorbox(nodes):
        # Could expand this to check deeper properties
        # (e.g. TensorBox points to View or StorageBox)
        if isinstance(nodes, (list, tuple)):
            for node in nodes:
                _check_tensorbox(node)
        elif isinstance(nodes, dict):
            for node in nodes.values():
                _check_tensorbox(node)
        else:
            assert isinstance(
                nodes,
                (
                    torch._inductor.ir.ExpandView,
                    DynamicScalar,
                    TensorBox,
                    sympy.Symbol,
                    sympy.logic.boolalg.Boolean,
                    Expr,
                ),
            ), f"Found {type(nodes)}, which is not a supported top level IR node. See [Note: Inductor IR]"

    # Be picky about the accepted data structure (don't use pytree here)
    _check_tensorbox(node_or_nodes)


def ops_wrapper(name):
    assert isinstance(name, str)

    def fn(*args, **kwargs):
        return getattr(ops, name)(*args, **kwargs)

    return fn


def inverse_reorder(order):
    inv_order = dict(zip(order, range(len(order))))

    def reindex(index):
        assert len(index) == len(inv_order)
        return [index[inv_order[i]] for i in range(len(index))]

    return reindex


def same_reorder(order):
    def reindex(index):
        assert len(index) == len(order)
        return [index[order[i]] for i in range(len(index))]

    return reindex


def fuse_reindexing(reindex1, reindex2):
    def reindex(index):
        return reindex1(reindex2(index))

    return reindex


NHWC_STRIDE_ORDER = [3, 0, 2, 1]


def stride_order2fill_order(order):
    """
    Convert stride order to fill order
    For channel last format,
    stride order = [3, 0, 2, 1] and fill order = [1, 3, 2, 0]
    """
    lookup = {pos: idx for idx, pos in enumerate(order)}
    fill_order = [lookup[i] for i in range(len(order))]
    return fill_order


def get_stride_order(seq: Sequence[int]) -> List[int]:
    """
    Convert strides to stride order
    """
    sorted_idx: List[int] = argsort(seq)
    out = [0 for _ in range(len(seq))]
    for i, elem in enumerate(sorted_idx):
        out[elem] = i
    return out


def ir_node_to_tensor(x, guard_shape=True):
    if x is None:
        return None

    if not guard_shape:
        shape_fn = V.graph.sizevars.size_hint
    else:
        shape_fn = identity
    size = [shape_fn(s) for s in x.get_size()]
    if is_storage_and_layout(x):
        stride = [shape_fn(s) for s in x.get_layout().stride]
    else:
        stride = make_contiguous_strides_for(size)
    dtype = x.get_dtype()
    device = x.get_device()
    size = convert_shape_to_symint(size)
    stride = convert_shape_to_symint(stride)
    t = torch.empty_strided(
        size=size, stride=stride, dtype=dtype, device=device
    ).zero_()
    return t


def may_convert_to_optional(value):
    if isinstance(value, list) and not value and V.graph.cpp_wrapper:
        # [None] makes sure the cpp wrapper codegen will generate something like
        # {c10::nullopt} instead of {}
        return [None]
    return value


def get_device_type(x):
    if getattr(x, "get_device", None):
        return get_device_type(x.get_device())
    if isinstance(x, torch.device):
        return x.type
    return None


def is_triton(x):
    return get_device_type(x) == "cuda"


def is_cpu(x):
    return get_device_type(x) == "cpu"


class IRNode:
    _current_origins: ClassVar[Set[Any]] = set()

    @staticmethod
    @contextlib.contextmanager
    def current_origins(origins: Set[torch.fx.Node]):
        old = IRNode._current_origins
        IRNode._current_origins = old | origins
        try:
            yield
        finally:
            IRNode._current_origins = old

    def __post_init__(self):
        self.origins = set(self._current_origins)
        self.traceback = traceback.format_stack() if config.debug_ir_traceback else None

    def get_traceback(self):
        return self.traceback

    def common_repr(self):
        origins = f"origins={getattr(self, 'origins', '')}"
        if len(origins) > 64:
            # this can get *very* long
            origins = f"{origins[:61]}..."
        return [origins]

    def str_helper(self, lines):
        lines = lines + self.common_repr()
        lines = indent(",\n".join(map(str, lines)))
        return f"{type(self).__name__}(\n{lines}\n)"

    def is_user_of(self, name):
        return name in self.get_read_names()

    @cache_on_self
    def get_read_names(self):
        return {dep.name for dep in self.get_reads()}

    def get_layout(self):
        raise NotImplementedError(f"get_layout() is not implemented by {type(self)}!")

    def get_size(self):
        raise NotImplementedError(f"get_size() is not implemented by {type(self)}!")

    def get_numel(self):
        return sympy_product(self.get_size())

    def is_zero_elements(self):
        return V.graph.sizevars.is_expr_static_and_true(sympy.Eq(self.get_numel(), 0))

    def realize(self):
        """
        If the IRNode refers to data which has not been materialized (e.g.,
        it is a Pointwise/Reduction that could potentially have more
        compute fused into it), realize the IRNode into physical memory,
        ending the possibility of fusing into it, but allowing, e.g., multiple
        users to access the data without having to recompute.

        Check StorageBox.realize for a particularly notable implementation.

        TODO(ezyang): I think, in principle, every IRNode should have an
        implementation of this, and most of the time no-op is OK, but you
        really do have to audit each IRNode for this, so for now, raise
        an error if it's not implemented.  Note that some code in graph.py
        will catch this thrown error and suppress it with a warning.
        """
        raise NotImplementedError(f"realize NYI on {type(self)}")

    # The abstract method declarations below serve to convince mypy that all IRNode instances have these functions
    # defined, while having no effect at runtime. We cannot create stub implementations here because other parts of
    # the code dynamically check for defined attributes.
    get_device: Callable[[], torch.device]
    get_dtype: Callable[[], torch.dtype]
    get_name: Callable[[], str]
    get_reads: Callable[[], Any]
    get_stride: Callable[[], Any]
    get_storage_numel: Callable[[], Any]
    has_exceeded_max_reads: Callable[[], bool]
    make_loader: Callable[[], Callable[[Any], Any]]
    make_indexer: Callable[[], Callable[[Any], Any]]
    mark_reuse: Callable[[List[Any]], None]
    realize_hint: Callable[[], None]


@dataclasses.dataclass
class Loops(IRNode):
    device: torch.device
    dtype: torch.dtype
    inner_fn: Callable[..., Any]
    ranges: List[Expr]

    def __str__(self, names=("ranges",)):
        return self.str_helper(
            [
                f"'{self.device.type}'",
                str(self.dtype),
                self.inner_fn_str(),
            ]
            + [f"{name}={getattr(self, name)}" for name in names]
            + [f"origin_node={self.origin_node!r}"]
        )

    def __post_init__(self):
        super().__post_init__()
        self.origin_node = None

    __repr__ = __str__

    def get_dtype(self):
        return self.dtype

    def get_device(self):
        return self.device

    def get_origin_node(self):
        return self.origin_node

    def get_size(self):
        return self.ranges

    def is_extern(self):
        return False

    @classmethod
    def create(cls, *args, **kwargs):
        origin_node = kwargs.pop("origin_node", None)
        tb = kwargs.pop("traceback", None)
        r = cls(*args, **kwargs)
        r.origin_node = origin_node
        r.traceback = (
            tb or traceback.format_stack() if config.debug_ir_traceback else None
        )
        return TensorBox.create(r)

    @staticmethod
    def _index(ranges, prefix="i"):
        return [
            sympy.Integer(0) if s == 1 else sympy_symbol(f"{prefix}{n}")
            for n, s in enumerate(ranges)
        ]

    @cache_on_self
    def inner_fn_str_len(self):
        return len(self.inner_fn_str())

    def inner_fn_str(self):
        index = self._index(self.ranges)
        return V.KernelFormatterHandler.ir_to_string(self.inner_fn, index)

    def get_reads(self):
        with patch.object(FlexibleLayout, "allow_indexing", True):
            if self.get_reduction_type():
                return extract_read_writes(
                    self.make_loader(),
                    self.get_size(),
                    self.get_reduction_size(),
                ).reads
            else:
                return extract_read_writes(
                    self.make_loader(),
                    self.get_size(),
                ).reads

    def get_reduction_size(self):
        raise NotImplementedError(
            f"get_reduction_size() is not implemented by {type(self)}!"
        )

    def get_reduction_type(self):
        raise NotImplementedError(
            f"get_reduction_type() is not implemented by {type(self)}!"
        )

    def constant_to_device(self, device):
        raise NotImplementedError(
            f"constant_to_device() is not implemented by {type(self)}!"
        )


def nop_loader_fn(idx, *, dtype):
    if dtype.is_floating_point:
        return ops.constant(float("nan"), dtype)
    else:
        return ops.constant(0, dtype)


class Pointwise(Loops):
    def make_loader(self):
        # Make zero-element loops into a no-op
        if self.is_zero_elements():
            return partial(nop_loader_fn, dtype=self.dtype)

        return self.inner_fn

    def get_reduction_size(self):
        return []

    def get_reduction_type(self):
        return None

    def store_output(self, output_name, indexer, vars):
        loader = self.make_loader()
        return ops.store(output_name, indexer(vars), loader(vars))

    def constant_to_device(self, device):
        """Move this to a given device. Requires that all reads are to constants."""
        loader = self.make_loader()
        loader = patch.object(ConstantBuffer, "override_device", device)(loader)
        return Pointwise(device, self.dtype, loader, self.ranges)


@dataclasses.dataclass
class Scatter(Pointwise):
    output_indexer: Callable[[List[Expr]], Expr]
    scatter_mode: Optional[str] = None

    def constant_to_device(self, device):
        """Move this to a given device. Requires that all reads are to constants."""
        loader = self.make_loader()
        loader = patch.object(ConstantBuffer, "override_device", device)(loader)
        return Scatter(
            device,
            self.dtype,
            loader,
            self.ranges,
            self.output_indexer,
            self.scatter_mode,
        )

    def store_output(self, output_name, indexer, vars):
        loader = self.make_loader()
        return ops.store(
            output_name,
            indexer(self.output_indexer(vars)),
            loader(vars),
            mode=self.scatter_mode,
        )


class ReductionHint(Enum):
    INNER = 0
    OUTER = 1
    OUTER_TINY = 2
    DEFAULT = 3


class TileHint(Enum):
    SQUARE = 0
    DEFAULT = 1


REDUCTION_COMBINE_FN = {
    "any": ops_wrapper("logical_or"),
    "max": ops_wrapper("maximum"),
    "min": ops_wrapper("minimum"),
    "prod": ops_wrapper("mul"),
    "sum": ops_wrapper("add"),
    "xor_sum": ops_wrapper("bitwise_xor"),
}


def get_reduction_combine_fn(reduction_type, dtype):
    if reduction_type in REDUCTION_COMBINE_FN:
        combine_fn = REDUCTION_COMBINE_FN[reduction_type]
    elif reduction_type in {"argmax", "argmin"}:

        def combine_fn(a, b):
            a_value, a_index = a
            b_value, b_index = b

            if reduction_type == "argmin":
                mask = ops.lt(a_value, b_value)
            else:
                mask = ops.gt(a_value, b_value)

            equal = ops.eq(a_value, b_value)
            if is_float_dtype(dtype):
                a_isnan = ops.ne(a_value, a_value)
                b_isnan = ops.ne(b_value, b_value)
                mask = ops.logical_or(mask, ops.gt(a_isnan, b_isnan))
                equal = ops.logical_or(equal, ops.logical_and(a_isnan, b_isnan))

            mask = ops.logical_or(
                mask, ops.logical_and(equal, ops.lt(a_index, b_index))
            )
            return (
                ops.where(mask, a_value, b_value),
                ops.where(mask, a_index, b_index),
            )

    elif reduction_type == "welford_combine":

        def combine_fn(a, b):
            a_mean, a_m2, a_weight = a
            b_mean, b_m2, b_weight = b

            delta = b_mean - a_mean
            new_weight = a_weight + b_weight
            w2_over_w = b_weight / new_weight
            return (
                a_mean + delta * w2_over_w,
                a_m2 + b_m2 + delta * delta * a_weight * w2_over_w,
                new_weight,
            )

    else:
        raise NotImplementedError(f"unknown reduction_type={reduction_type}")

    return combine_fn


@dataclasses.dataclass
class Reduction(Loops):
    reduction_ranges: List[Expr]
    reduction_type: str
    # self.dtype represents the dst dtype
    src_dtype: torch.dtype
    reduction_hint: ReductionHint

    def __str__(self):
        return Loops.__str__(  # type: ignore[call-arg]
            self, names=("ranges", "reduction_ranges", "reduction_type")
        )

    def __repr__(self):
        return self.__str__()

    def get_reduction_size(self):
        return self.reduction_ranges

    def get_reduction_type(self):
        return self.reduction_type

    def store_reduction(self, output_name, indexer, vars, reduction_vars):
        value = ops.reduction(
            self.dtype,
            self.src_dtype,
            self.reduction_type,
            self.inner_fn(vars, reduction_vars),
        )
        return ops.store_reduction(output_name, indexer(vars), value)

    def index_length(self):
        return len(self.ranges) + len(self.reduction_ranges)

    def inner_fn_str(self):
        index = self._index(self.ranges)
        rindex = self._index(self.reduction_ranges, "r")
        return V.KernelFormatterHandler.ir_to_string(
            self.inner_fn,
            index,
            rindex,
        )

    def constant_to_device(self, device):
        """Move this to a given device. Requires that all reads are to constants."""
        loader = self.make_loader()
        loader = patch.object(ConstantBuffer, "override_device", device)(loader)
        return Reduction(
            device,
            self.dtype,
            loader,
            self.ranges,
            self.reduction_ranges,
            self.reduction_type,
            self.src_dtype,
            ReductionHint.DEFAULT,
        )

    @staticmethod
    def num_splits(
        device,
        dst_dtype,
        src_dtype,
        inner_fn,
        ranges,
        reduction_ranges,
        reduction_type,
        reduction_numel,
        input_node: Optional[IRNode] = None,
    ):
        def _is_static(x):
            return isinstance(x, (int, sympy.Integer))

        reduction_numel_hint = V.graph.sizevars.symbolic_hint(reduction_numel)
        numel_hint = V.graph.sizevars.symbolic_hint(sympy_product(ranges))

        should_split = (
            is_triton(device)
            and reduction_type
            not in {
                "argmax",
                "argmin",
            }
            and config.split_reductions
            # We don't support unbacked symints
            and _is_static(reduction_numel_hint)
            and _is_static(numel_hint)
        )
        if not should_split:
            return ReductionHint.DEFAULT, 1

        device_interface = get_interface_for_device(get_device_type(device))
        num_sm = device_interface.Worker.get_device_properties(
            device
        ).multi_processor_count
        min_elements_per_thread = 32
        max_elements_per_thread = 512
        threads_per_sm = 2048
        min_elements_per_device = min_elements_per_thread * num_sm * threads_per_sm
        max_elements_per_device = max_elements_per_thread * num_sm * threads_per_sm

        def inner_reduction_splits(reduction_numel_hint, numel_hint):
            # do heuristics that's close to eager mode for split inner reduction
            # we leak reduction autotune configs here, and will need to refactor to avoid this later
            num_warps = 8
            num_threads = 32 * num_warps
            if numel_hint >= 2 * num_sm:  # don't split if there are enough outputs
                return 1
            if reduction_numel_hint <= 8192:
                return 1
            if reduction_numel_hint * numel_hint <= min_elements_per_device:
                split_size = min_elements_per_thread
            elif reduction_numel_hint * numel_hint < max_elements_per_device:
                target_blocks = num_sm * threads_per_sm // (2 * num_threads)
                blocks_per_output = (target_blocks + numel_hint - 1) // numel_hint
                tmp_split_size = (
                    reduction_numel_hint + num_threads * blocks_per_output - 1
                ) // (num_threads * blocks_per_output)
                divisors = sympy.divisors(reduction_numel_hint)
                closest = min(divisors, key=lambda x: abs(x - tmp_split_size))
                if abs(closest - tmp_split_size) < 30:
                    # prefer even splits, but never smalle than min_elements_per_thread
                    split_size = max(closest, min_elements_per_thread)
                else:
                    split_size = tmp_split_size
            else:
                divisors = sympy.divisors(reduction_numel_hint)
                closest = min(divisors, key=lambda x: abs(x - max_elements_per_thread))
                if abs(closest - max_elements_per_thread) < 50:
                    # prefer even splits
                    split_size = closest
                else:
                    split_size = max_elements_per_thread
            return (reduction_numel_hint + split_size * num_threads - 1) // (
                split_size * num_threads
            )

        def outer_reduction_splits(reduction_numel_hint, numel_hint):
            # TODO the best heuristic currently has XBLOCK (corresponding to numel_hint) 128
            # extend to even smaller number of outputs
            num_warps = 8
            num_threads = num_warps * 32
            rvals_per_thread = 4  # comes from heuristics, refactor to not leak here
            xvals_per_block = 128
            xblocks = (numel_hint + xvals_per_block - 1) // xvals_per_block
            if reduction_numel_hint * numel_hint < min_elements_per_device:
                split_size = min_elements_per_thread
            elif reduction_numel_hint * numel_hint < max_elements_per_device:
                target_blocks = num_sm * threads_per_sm // (num_threads)
                target_blocks = (target_blocks + xblocks - 1) // xblocks
                tmp_split_size = (
                    reduction_numel_hint + rvals_per_thread * target_blocks - 1
                ) // (rvals_per_thread * target_blocks)
                divisors = sympy.divisors(reduction_numel_hint)
                closest = min(divisors, key=lambda x: abs(x - tmp_split_size))
                if abs(tmp_split_size - closest) < 20:
                    split_size = max(closest, min_elements_per_thread)
                else:
                    split_size = tmp_split_size
            else:
                divisors = sympy.divisors(reduction_numel_hint)
                closest = min(divisors, key=lambda x: abs(x - max_elements_per_thread))
                if abs(closest - max_elements_per_thread) < 50:
                    # prefer even splits
                    split_size = closest
                else:
                    split_size = max_elements_per_thread

            return (reduction_numel_hint + rvals_per_thread * split_size - 1) // (
                rvals_per_thread * split_size
            )

        # easy cases
        if numel_hint == 1:
            split = inner_reduction_splits(reduction_numel_hint, numel_hint)
            if split == 1:
                # No need to split.
                return ReductionHint.INNER, split
            if (
                len(ranges) == 0
                and input_node is not None
                and isinstance(input_node, TensorBox)
            ):
                # Only handles the case where keep_dim = False.
                # Otherwise, we need to propagate reduction dim info to the stage where
                # the intermediate loader of the first Reduction is generated.
                new_ranges, new_reduction_ranges = extract_input_node_reduction_ranges(
                    input_node
                )
                if new_ranges is not None and new_reduction_ranges is not None:
                    extracted_numel_hint = V.graph.sizevars.symbolic_hint(
                        sympy_product(new_ranges + new_reduction_ranges)
                    )
                    if reduction_numel_hint == extracted_numel_hint:
                        log.debug(
                            "Use previous IRNode's range and reduction_ranges instead of split. "
                            "current ranges: %s, current reduction ranges: %s, current split: %d, "
                            "new ranges: %s, new reduction ranges: %s",
                            ranges,
                            reduction_ranges,
                            split,
                            new_ranges,
                            new_reduction_ranges,
                        )
                        # If the input_node or its dependent nodes are also Reduction nodes,
                        # use reduction_sizes of this node or its dependent nodes directly.
                        return ReductionHint.INNER, -1
            return ReductionHint.INNER, split
        if (
            reduction_numel_hint <= min_elements_per_thread
            or numel_hint >= num_sm * 2 * 32
        ):
            return ReductionHint.DEFAULT, 1

        r = Reduction(
            device,
            dst_dtype,
            inner_fn,
            ranges,
            reduction_ranges,
            reduction_type,
            src_dtype,
            ReductionHint.DEFAULT,
        )

        def get_read_indices(r):
            cb = ComputedBuffer(
                name=None,
                layout=FlexibleLayout(
                    device=r.get_device(),
                    dtype=r.get_dtype(),
                    size=r.get_size(),
                ),
                data=r,
            )
            read_writes = cb.get_read_writes()
            # try finding the full size producer
            # TODO this will fail for something like ((1, N) * (N, 1)).sum()
            # this would also possibly be wrong for producers with the different contiguity but we hope those cases are rare
            range_vars = [
                r
                for r in read_writes.range_vars
                if isinstance(r, sympy.Expr) and not isinstance(r, sympy.Number)
            ]
            indices = []
            changed = False
            for md in sorted(read_writes.reads, key=lambda x: x.name):
                if all(r in md.index.free_symbols for r in range_vars):
                    indices.append(md.index)
                    if md.name in V.graph.name_to_buffer:
                        buf = V.graph.name_to_buffer[md.name]
                        original_stride = buf.layout.stride
                        buf.decide_layout()
                        if buf.layout.stride != original_stride:
                            changed = True
            return indices, changed

        indices, changed = get_read_indices(r)
        if changed:
            indices, _ = get_read_indices(r)

        if len(indices) == 0:
            # TODO determine splits when all inputs are broadcast
            return ReductionHint.DEFAULT, 1

        (_, reduction_vars), ranges = dependencies.index_vars_squeeze(
            r.get_size(), r.get_reduction_size()
        )
        num_outer = 0
        num_inner = 0
        for i in indices:
            i = V.graph.sizevars.simplify_with_ranges(i, ranges)
            strides = V.graph.sizevars.stride_hints(i, reduction_vars, ranges.keys())
            outer = all(s > 1 for s in strides)
            if outer:
                num_outer += 1
            else:
                num_inner += 1
        if num_inner > num_outer:
            return ReductionHint.INNER, inner_reduction_splits(
                reduction_numel_hint, numel_hint
            )
        else:
            return ReductionHint.OUTER, outer_reduction_splits(
                reduction_numel_hint, numel_hint
            )

    @staticmethod
    def _unroll_reduction_fn(inner_fn, reduction_ranges, reduction_type, src_dtype):
        """Convert inner_fn from a reduction to an pointwise"""
        reduction_ranges = [
            V.graph.sizevars.evaluate_static_shape(x) for x in reduction_ranges
        ]

        combine_fn = get_reduction_combine_fn(reduction_type, src_dtype)

        def fn(index):
            return functools.reduce(
                combine_fn,
                (
                    value_fn(index, rindex)
                    for rindex in itertools.product(
                        *[range(x) for x in reduction_ranges]
                    )
                ),
            )

        if reduction_type in ("argmin", "argmax"):
            flatten_index = FixedLayout(
                None,
                None,
                reduction_ranges,
                FlexibleLayout.contiguous_strides(reduction_ranges),
            ).make_indexer()

            def value_fn(index, rindex):
                rindex = [sympy.expand(i) for i in rindex]
                return (
                    inner_fn(index, rindex),
                    ops.index_expr(flatten_index(rindex), torch.int64),
                )

            return lambda index: fn(index)[1]
        else:
            value_fn = inner_fn
            return fn

    @classmethod
    def create(  # type: ignore[override]
        cls,
        device: torch.device,
        dst_dtype: torch.dtype,
        src_dtype: torch.dtype,
        inner_fn: Callable[..., Any],
        ranges: List[Expr],
        reduction_ranges: List[Expr],
        reduction_type: str,
        reduction_hint: ReductionHint = ReductionHint.DEFAULT,
        input_node: Optional[IRNode] = None,
    ):
        reduction_numel = V.graph.sizevars.simplify(sympy_product(reduction_ranges))

        if reduction_numel == 0:
            # N.B. This is a hack to generate the literal of the given type
            # Ideally, we should be fixing `def constant` in triton.py
            # but it breaks due to hardcoded dtypes in other places
            def py_cnst(val):
                return (
                    bool(val)
                    if dst_dtype == torch.bool
                    else float(val)
                    if dst_dtype.is_floating_point
                    else int(val)
                )

            rtypes_to_inits = {
                "sum": py_cnst(0),
                "xor_sum": py_cnst(0),
                "prod": py_cnst(1),
                "any": py_cnst(0),
                # "all" is desugared to `!any(!val)`
            }

            assert (
                reduction_type in rtypes_to_inits.keys()
            ), f"{reduction_type} not supported for zero-dimension tensors!"

            def const_fn(index):
                return ops.constant(rtypes_to_inits[reduction_type], dst_dtype)

            return Pointwise.create(
                device=device,
                dtype=src_dtype,
                inner_fn=const_fn,
                ranges=list(ranges),
            )

        if reduction_numel == 1:
            # this reduction is actually a pointwise op
            if reduction_type in ("argmin", "argmax"):

                def fn(index):
                    return ops.constant(0, dst_dtype)

            else:

                def fn(index):
                    reduction_index = [sympy.Integer(0) for _ in reduction_ranges]
                    return inner_fn(index, reduction_index)

            return Pointwise.create(device, dst_dtype, fn, ranges)

        if (
            isinstance(reduction_numel, sympy.Integer)
            and V.graph.sizevars.size_hint(reduction_numel)
            < config.unroll_reductions_threshold
            and sympy_product(ranges) != 1
        ):
            return Pointwise.create(
                device,
                dst_dtype,
                cls._unroll_reduction_fn(
                    inner_fn, reduction_ranges, reduction_type, src_dtype
                ),
                ranges,
            )

        # triton doesn't support reduce to single element well, so break it up
        hint, split = cls.num_splits(
            device,
            dst_dtype,
            src_dtype,
            inner_fn,
            ranges,
            reduction_ranges,
            reduction_type,
            reduction_numel,
            input_node,
        )
        # intermediate reduction in split can contain complex indexing,
        # and num_splits will fail to correctly set the hint
        # reuse the passed hint if available
        if reduction_hint == ReductionHint.DEFAULT:
            reduction_hint = hint
        if split == -1:
            assert input_node is not None
            new_ranges, new_reduction_ranges = extract_input_node_reduction_ranges(
                input_node
            )
            assert new_ranges is not None
            assert new_reduction_ranges is not None
            return cls.create_multilayer_existing_ranges(
                device,
                dst_dtype,
                src_dtype,
                inner_fn,
                ranges,
                reduction_ranges,
                new_ranges,
                new_reduction_ranges,
                reduction_type,
                reduction_hint,
            )
        elif split > 1:
            # triton doesn't support reduce to single element well, so break it up
            return cls.create_multilayer(
                device,
                dst_dtype,
                src_dtype,
                inner_fn,
                ranges,
                reduction_ranges,
                reduction_type,
                split,
                reduction_hint,
            )

        return TensorBox.create(
            Reduction(
                device,
                dst_dtype,
                inner_fn,
                ranges,
                reduction_ranges,
                reduction_type,
                src_dtype,
                reduction_hint,
            )
        )

    @staticmethod
    def default_accumulator(reduction_type, dtype):
        if reduction_type in {"max", "argmax"}:
            if is_float_dtype(dtype):
                return float("-inf")
            elif is_boolean_dtype(dtype):
                return 0
            else:
                return torch.iinfo(dtype).min
        if reduction_type in {"min", "argmin"}:
            if is_float_dtype(dtype):
                return float("inf")
            elif is_boolean_dtype(dtype):
                return 1
            else:
                return torch.iinfo(dtype).max

        return {
            "sum": 0,
            "prod": 1,
            "xor_sum": 0,
            "any": 0,
            "welford_reduce": (0, 0, 0),
            "welford_combine": (0, 0, 0),
        }[reduction_type]

    @staticmethod
    def default_value(reduction_type, dtype):
        if reduction_type == "welford_reduce":
            return 0
        return Reduction.default_accumulator(reduction_type, dtype)

    @staticmethod
    def _multilayer_second_step_hint(
        split: int, numel_hint: int, reduction_hint: ReductionHint
    ) -> ReductionHint:
        if split == -1:
            return reduction_hint
        if split <= 512 and numel_hint <= 512 and reduction_hint == ReductionHint.OUTER:
            return ReductionHint.OUTER_TINY
        if (
            split <= 1024
            and numel_hint <= 256
            and reduction_hint == ReductionHint.OUTER
        ):
            return ReductionHint.OUTER_TINY

        return reduction_hint

    @classmethod
    def _multilayer_wrap_loader(
        cls,
        loader,
        reduction_ranges,
        reduction_numel,
        split,
        block_size,
        default,
    ):
        reindex = View.dynamic_reshape_indexer(reduction_ranges, [reduction_numel])
        need_mask = not V.graph.sizevars.is_expr_static_and_true(
            sympy.Eq(reduction_numel % split, 0)
        )

        def wrapper_fn(index, reduction_index):
            (reduction_index,) = reduction_index
            *new_index, reduction_block = index
            indices = block_size * reduction_block + reduction_index

            def body():
                return loader(new_index, reindex([indices]))

            if need_mask:
                mask = ops.lt(
                    ops.index_expr(indices, torch.int32),
                    ops.index_expr(reduction_numel, torch.int32),
                )
                return ops.masked(mask, body, default)
            else:
                return body()

        return wrapper_fn

    @classmethod
    def _multilayer_wrap_loader_existing_ranges(
        cls,
        loader,
        original_ranges,
        original_reduction_ranges,
        new_ranges,
        new_reduction_ranges,
        default,
    ):
        assert len(original_ranges) == 0, f"{original_ranges}= is not equal to []"
        reindex = View.dynamic_reshape_indexer(
            original_reduction_ranges, tuple(new_ranges) + tuple(new_reduction_ranges)
        )

        def wrapper_fn(index, reduction_index):
            return loader([], reindex(tuple(index) + tuple(reduction_index)))

        return wrapper_fn

    @classmethod
    def create_multilayer_helper(
        cls,
        device: torch.device,
        dst_dtype: torch.dtype,
        src_dtype: torch.dtype,
        wrapper_fn: Callable[..., Any],
        original_ranges: List[Expr],
        original_reduction_ranges: List[Expr],
        new_ranges: List[Expr],
        new_reduction_ranges: List[Expr],
        reduction_type: str,
        split: int,
        reduction_hint: ReductionHint,
    ):
        """
        Break a large reduction up into multiple smaller reductions
        recursively
        """
        # triton will automatically compute reductions in fp32 if reducing over fp16/bf16
        # within the kernel. keep the intermediate in fp32 so as to keep the whole reduction
        # in fp32 and not reduce precision by breaking up the kernel into multiple layers
        intermediate_dtype = (
            dst_dtype
            if dst_dtype not in (torch.float16, torch.bfloat16)
            else torch.float
        )
        intermediate = Reduction.create(
            device,
            intermediate_dtype,
            src_dtype,
            wrapper_fn,
            new_ranges,
            new_reduction_ranges,
            reduction_type,
            reduction_hint,
        )
        intermediate.realize()
        intermediate_loader = intermediate.make_loader()

        def intermediate_fn(index, reduction_index):
            return intermediate_loader([*index, *reduction_index])

        numel_hint = V.graph.sizevars.size_hint(sympy_product(original_ranges))
        reduction_hint = cls._multilayer_second_step_hint(
            split, numel_hint, reduction_hint
        )

        assert original_ranges == new_ranges[: len(original_ranges)]
        return TensorBox.create(
            Reduction(
                device,
                dst_dtype,
                intermediate_fn,
                original_ranges,
                new_ranges[len(original_ranges) :],
                reduction_type,
                src_dtype,
                reduction_hint,
            )
        )

    @classmethod
    def create_multilayer(
        cls,
        device: torch.device,
        dst_dtype: torch.dtype,
        src_dtype: torch.dtype,
        inner_fn: Callable[..., Any],
        ranges: List[Expr],
        reduction_ranges: List[Expr],
        reduction_type: str,
        split: int,
        reduction_hint: ReductionHint,
    ):
        """
        Break a large reduction up into multiple smaller reductions
        recursively
        """
        # TODO(jansel): realize the reduction so we can do dynamic indexing
        reduction_numel = sympy_product(reduction_ranges)
        block_size = FloorDiv(reduction_numel + (split - 1), split)
        default = cls.default_value(reduction_type, dst_dtype)
        wrapper_fn = cls._multilayer_wrap_loader(
            inner_fn, reduction_ranges, reduction_numel, split, block_size, default
        )

        return cls.create_multilayer_helper(
            device,
            dst_dtype,
            src_dtype,
            wrapper_fn,
            ranges,
            reduction_ranges,
            [*ranges, split],
            [block_size],
            reduction_type,
            split,
            reduction_hint,
        )

    @classmethod
    def create_multilayer_existing_ranges(
        cls,
        device: torch.device,
        dst_dtype: torch.dtype,
        src_dtype: torch.dtype,
        inner_fn: Callable[..., Any],
        original_ranges: List[Expr],
        original_reduction_ranges: List[Expr],
        new_ranges: List[Expr],
        new_reduction_ranges: List[Expr],
        reduction_type: str,
        reduction_hint: ReductionHint,
    ):
        """
        Break a large reduction up into multiple smaller reductions
        recursively
        """
        default = cls.default_value(reduction_type, dst_dtype)
        wrapper_fn = cls._multilayer_wrap_loader_existing_ranges(
            inner_fn,
            original_ranges,
            original_reduction_ranges,
            new_ranges,
            new_reduction_ranges,
            default,
        )
        return cls.create_multilayer_helper(
            device,
            dst_dtype,
            src_dtype,
            wrapper_fn,
            original_ranges,
            original_reduction_ranges,
            new_ranges,
            new_reduction_ranges,
            reduction_type,
            -1,
            reduction_hint,
        )


def num_reduction_outputs(reduction_type):
    return 3 if "welford" in reduction_type else 1


class WelfordReduction(Reduction):
    output_index: int

    def __init__(
        self,
        device,
        dtype,
        inner_fns,
        ranges,
        reduction_ranges,
        reduction_type,
        reduction_hint,
        output_index,
    ):
        if len(inner_fns) == 1:
            loader = inner_fns[0]
        else:

            def loader(idx, reduction_idx):
                return tuple(fn(idx, reduction_idx) for fn in inner_fns)

        super().__init__(
            device,
            dtype,
            loader,
            ranges,
            reduction_ranges,
            reduction_type,
            dtype,
            reduction_hint,
        )
        self.output_index = output_index

    def store_reduction(self, output_name, indexer, vars, reduction_vars):
        values = ops.reduction(
            self.dtype,
            self.src_dtype,
            self.reduction_type,
            self.inner_fn(vars, reduction_vars),
        )
        value = values[self.output_index]
        return ops.store_reduction(output_name, indexer(vars), value)

    @classmethod
    def create(  # type: ignore[override]
        cls,
        device: torch.device,
        dtype: torch.dtype,
        inner_fns: Sequence[Callable[..., Any]],
        ranges: List[Expr],
        reduction_ranges: List[Expr],
        reduction_type: str,
        reduction_hint: ReductionHint = ReductionHint.DEFAULT,
    ):
        assert reduction_type in {"welford_reduce", "welford_combine"}

        reduction_numel = V.graph.sizevars.simplify(sympy_product(reduction_ranges))

        def const(val):
            def inner_fn(idx):
                return ops.constant(
                    val,
                    dtype,
                )

            return Pointwise.create(
                device=device,
                dtype=dtype,
                inner_fn=inner_fn,
                ranges=list(ranges),
            )

        if reduction_numel == 0:
            mean = const(0)
            m2 = const(0)
            weight = const(0)
            return mean, m2, weight

        if reduction_numel == 1:

            def copy(loader):
                def inner_fn(idx):
                    reduction_index = [sympy.Integer(0) for _ in reduction_ranges]
                    return loader(idx, reduction_index)

                return Pointwise.create(
                    device=device,
                    dtype=dtype,
                    inner_fn=inner_fn,
                    ranges=list(ranges),
                )

            if reduction_type == "welford_reduce":
                return copy(inner_fns[0]), const(0), const(1)
            else:
                return tuple(copy(fn) for fn in inner_fns)

        # TODO: Unrolled reduction
        # if (
        #     isinstance(reduction_numel, sympy.Integer)
        #     and V.graph.sizevars.size_hint(reduction_numel)
        #     < config.unroll_reductions_threshold
        #     and sympy_product(ranges) != 1
        # ):
        #     return Pointwise.create(
        #         device,
        #         dst_dtype,
        #         cls._unroll_reduction_fn(
        #             inner_fn, reduction_ranges, reduction_type, src_dtype
        #         ),
        #         ranges,
        #     )

        # triton doesn't support reduce to single element well, so break it up
        hint, split = Reduction.num_splits(
            device,
            dtype,
            dtype,
            inner_fns[0],
            ranges,
            reduction_ranges,
            reduction_type=reduction_type,
            reduction_numel=reduction_numel,
        )
        # intermediate reduction in split can contain complex indexing,
        # and num_splits will fail to correctly set the hint
        # reuse the passed hint if available
        if reduction_hint == ReductionHint.DEFAULT:
            reduction_hint = hint
        if split > 1:
            # triton doesn't support reduce to single element well, so break it up
            return cls.create_multilayer(
                device,
                dtype,
                inner_fns,
                ranges,
                reduction_ranges,
                reduction_type,
                split,
                reduction_hint,
            )

        results = [
            TensorBox.create(
                WelfordReduction(
                    device,
                    dtype,
                    inner_fns,
                    ranges,
                    reduction_ranges,
                    reduction_type,
                    reduction_hint,
                    output_idx,
                )
            )
            for output_idx in range(3)
        ]
        for t in results:
            t.realize()
        return results

    @staticmethod
    def default_value(reduction_type, dtype):
        return (0, 0, 0)

    @classmethod
    def create_multilayer(  # type: ignore[override]
        cls,
        device: torch.device,
        dtype: torch.dtype,
        inner_fns: Sequence[Callable[..., Any]],
        ranges: List[Expr],
        reduction_ranges: List[Expr],
        reduction_type: str,
        split: int,
        reduction_hint: ReductionHint,
    ):
        """
        Break a large reduction up into multiple smaller reductions
        recursively
        """
        reduction_numel = sympy_product(reduction_ranges)
        need_mask = not V.graph.sizevars.is_expr_static_and_true(
            sympy.Eq(reduction_numel % split, 0)
        )

        if need_mask and reduction_type != "welford_combine":
            # If we need mask, then "welford_reduce" doesn't work because
            # masked inputs shouldn't count towards the welford weight

            def constant(idx, reduction_idx, value):
                return ops.constant(value, dtype)

            return cls.create_multilayer(
                device=device,
                dtype=dtype,
                inner_fns=(
                    inner_fns[0],
                    partial(constant, value=0),
                    partial(constant, value=1),
                ),
                ranges=ranges,
                reduction_ranges=reduction_ranges,
                reduction_type="welford_combine",
                split=split,
                reduction_hint=reduction_hint,
            )

        block_size = FloorDiv(reduction_numel + (split - 1), split)
        intermediates = WelfordReduction.create(
            device,
            dtype,
            tuple(
                cls._multilayer_wrap_loader(
                    loader,
                    reduction_ranges,
                    reduction_numel,
                    split,
                    block_size,
                    default=0,
                )
                for loader in inner_fns
            ),
            [*ranges, split],
            [block_size],
            reduction_type,
            reduction_hint,
        )
        for i in intermediates:
            i.realize()

        i_loaders = [i.make_loader() for i in intermediates]

        def intermediate_loader_fn(index, reduction_index, loader):
            return loader([*index, *reduction_index])

        numel_hint = V.graph.sizevars.size_hint(sympy_product(ranges))
        reduction_hint = cls._multilayer_second_step_hint(
            split, numel_hint, reduction_hint
        )
        return WelfordReduction.create(
            device,
            dtype,
            tuple(
                partial(intermediate_loader_fn, loader=i.make_loader())
                for i in intermediates
            ),
            ranges,
            [split],
            # welford_reduce turns one input into three outputs, which are combined with welford_combine
            "welford_combine",
            reduction_hint,
        )


def is_storage_and_layout(x):
    try:
        as_storage_and_layout(x, freeze=False)
        return True
    except NotImplementedError:
        return False


def is_contiguous_storage_and_layout(x):
    try:
        buffer, layout = as_storage_and_layout(x, freeze=False)
        return layout.is_contiguous()
    except NotImplementedError:
        return False


def as_storage_and_layout(x, freeze=True, want_contiguous=False, stride_order=None):
    """Try to simplify x into a StorageBox and a Layout"""
    if isinstance(x, TensorBox):
        return as_storage_and_layout(
            x.data,
            freeze=freeze,
            want_contiguous=want_contiguous,
            stride_order=stride_order,
        )
    if isinstance(x, StorageBox) and isinstance(x.data, Buffer):
        if freeze:
            if want_contiguous:
                x.data.freeze_layout()
                assert x.data.layout.is_contiguous()
            elif stride_order is not None:
                x.data.freeze_layout_with_stride_order(stride_order)
            else:
                x.data.decide_layout()
        return x, x.data.layout
    if isinstance(x, ReinterpretView):
        # making the base of x contiguous or stride_ordered will not necessarily make
        # the ReinterpretView either, so don't pass along those arguments
        buffer, _ = as_storage_and_layout(
            x.data,
            freeze=freeze,
        )
        return buffer, x.layout
    raise NotImplementedError


as_contiguous_storage_and_layout = functools.partial(
    as_storage_and_layout, want_contiguous=True
)


def is_stride_order_storage_and_layout(x, stride_order):
    try:
        buffer, layout = as_storage_and_layout(x, freeze=False)
        return layout.is_stride_ordered(stride_order)
    except NotImplementedError:
        return False


@dataclasses.dataclass
class BaseView(IRNode):
    data: IRNode

    def make_reindexer(self):
        raise NotImplementedError(f"make_reindexer NYI on {self}")

    def make_indexer(self):
        inner = self.data.make_indexer()
        reindex = self.make_reindexer()

        def indexer(idx):
            return inner(reindex(idx))

        return indexer

    def make_loader(self):
        inner = self.data.make_loader()
        reindex = self.make_reindexer()

        def loader(idx):
            return inner(reindex(idx))

        return loader

    def get_dtype(self):
        return self.data.get_dtype()

    def get_layout(self):
        return self.data.get_layout()

    def get_device(self):
        return self.data.get_device()

    def get_origin_node(self):
        return None

    def get_name(self):
        return self.data.get_name()

    def mark_reuse(self, users):
        return self.data.mark_reuse(users)

    def has_exceeded_max_reads(self):
        return self.data.has_exceeded_max_reads()

    def realize(self):
        return self.data.realize()

    def realize_hint(self):
        return self.data.realize_hint()

    def get_storage_numel(self):
        return self.data.get_storage_numel()

    def is_extern(self):
        return self.data.is_extern()  # type: ignore[attr-defined]

    def get_reads(self):
        with patch.object(FlexibleLayout, "allow_indexing", True):
            return extract_read_writes(
                self.make_loader(),
                self.get_size(),
            ).reads

    def unwrap_view(self):
        x: IRNode = self
        while isinstance(x, BaseView):
            x = x.data
        return x

    def constant_to_device(self, device):
        """Move this to a given device. Requires that all reads are to constants."""
        loader = self.make_loader()
        loader = patch.object(ConstantBuffer, "override_device", device)(loader)
        return Pointwise(device, self.get_dtype(), loader, self.get_size())


@dataclasses.dataclass
class ExpandView(BaseView):
    size: List[Expr]

    @staticmethod
    def _normalize_size(x, new_size):
        """Replace `-1` with correct sizes"""
        new_size = list(map(sympy.expand, new_size))
        old_size = x.get_size()
        old_size = [None] * (len(new_size) - len(old_size)) + list(old_size)
        assert len(new_size) == len(old_size)
        for i in range(len(new_size)):
            if new_size[i] == -1:
                assert old_size[i] is not None
                new_size[i] = old_size[i]
        return new_size

    @classmethod
    def create(cls, x, new_size):
        new_size = cls._normalize_size(x, new_size)

        if is_storage_and_layout(x):
            storage, old_layout = as_storage_and_layout(x)
            skip = len(new_size) - len(old_layout.size)
            assert skip >= 0
            new_stride = [sympy.Integer(0)] * skip
            for stride, size in zip(old_layout.stride, old_layout.size):
                new_stride.append(stride if size != 1 else sympy.Integer(0))
            new_layout = FixedLayout(
                old_layout.device,
                old_layout.dtype,
                list(new_size),
                new_stride,
                old_layout.offset,
            )
            return ReinterpretView(storage, new_layout)

        return ExpandView(x, new_size)

    def get_size(self):
        return self.size

    def make_reindexer(self):
        target = self.get_size()
        actual = self.data.get_size()
        skip = len(target) - len(actual)

        def reindex(index):
            index = list(index[skip:])
            assert len(index) == len(actual)
            for i in range(len(actual)):
                if actual[i] == 1:
                    # zero out broadcast dimension
                    index[i] = sympy.Integer(0)
            return index

        return reindex


@dataclasses.dataclass
class PermuteView(BaseView):
    dims: List[Expr]

    @classmethod
    def create(cls, x, dims):
        dims = cls._map_neg_dims(dims)
        assert set(dims) == set(range(len(dims)))

        if is_storage_and_layout(x):
            storage, old_layout = as_storage_and_layout(x)
            new_layout = FixedLayout(
                old_layout.device,
                old_layout.dtype,
                [old_layout.size[i] for i in dims],
                [old_layout.stride[i] for i in dims],
                old_layout.offset,
            )
            return ReinterpretView(storage, new_layout)

        return PermuteView(x, dims)

    @classmethod
    def _map_neg_dims(cls, dims):
        return [dim if dim >= 0 else len(dims) + dim for dim in dims]

    def get_size(self):
        assert set(self._map_neg_dims(self.dims)) == set(range(len(self.dims)))
        size = self.data.get_size()
        return [size[i] for i in self.dims]

    def make_reindexer(self):
        inv = {j: i for i, j in enumerate(self.dims)}
        inv = [inv[i] for i in range(len(self.dims))]
        assert set(inv) == set(range(len(self.dims)))

        def reindex(index):
            return [index[i] for i in inv]

        return reindex


class SqueezeView(BaseView):
    @classmethod
    def create(cls, x, *, dim=None):
        if is_storage_and_layout(x):
            storage, old_layout = as_storage_and_layout(x)
            new_size = []
            new_stride = []
            if dim is not None:
                assert isinstance(dim, int), "expected integer dim argument"
                assert 0 <= dim and dim < len(old_layout.size)

            for i, (size, stride) in enumerate(zip(old_layout.size, old_layout.stride)):
                if dim is None:
                    if size != 1:
                        new_size.append(size)
                        new_stride.append(stride)
                else:
                    if i != dim:
                        new_size.append(size)
                        new_stride.append(stride)
                    else:
                        assert size == 1, "expected squeezed size to be 1"

            new_layout = FixedLayout(
                old_layout.device,
                old_layout.dtype,
                new_size,
                new_stride,
                old_layout.offset,
            )
            return ReinterpretView(storage, new_layout)

        if dim is None:
            # redirect to a generic view
            return View.create(x, [s for s in x.get_size() if s != 1])
        else:
            assert x.get_size()[dim] == 1
            return View.create(x, [s for i, s in enumerate(x.get_size()) if i != dim])

    @staticmethod
    def squeezer(size: Tuple[sympy.Expr, ...]):
        new_size = [s for s in size if s != 1]
        not_one = [i for i, s in enumerate(size) if s != 1]
        length = len(size)

        def reindex(index: List[sympy.Expr]) -> Tuple[sympy.Expr, ...]:
            assert len(index) == len(not_one), f"{index} {not_one}"
            new_index = [sympy.Integer(0)] * length
            for idx, s in zip(not_one, index):
                new_index[idx] = s
            return tuple(new_index)

        return new_size, reindex

    def __init__(self, data):
        raise AssertionError("use SqueezeView.create()")


@dataclasses.dataclass
class GenericView(BaseView):
    size: List[Expr]
    reindex: Callable[..., Any]

    def make_reindexer(self):
        return self.reindex

    def reindex_str(self):
        index_old = [sympy_symbol(f"i{n}") for n in range(len(self.size))]
        index_new = list(self.reindex(index_old))
        return f"lambda {', '.join(map(str, index_old))}: {index_new}"

    def __str__(self):
        return self.str_helper(
            [self.data, f"size={self.size}", f"reindex={self.reindex_str()}"]
        )

    __repr__ = __str__

    @classmethod
    def create(cls, x, new_size, reindex):
        return cls(x, list(new_size), reindex)

    def get_size(self):
        return self.size


@dataclasses.dataclass
class View(GenericView):
    @staticmethod
    def handle_negative_index(idx, size):
        idx = sympy.expand(idx)
        size = sympy.expand(size)
        evaluate_expr = V.graph.sizevars.shape_env.evaluate_expr
        if evaluate_expr(sympy.Lt(idx, 0)):
            idx = idx + size
        return idx

    @classmethod
    def create(cls, x, new_size):
        assert isinstance(new_size, (tuple, list))
        old_size, new_size = cls.resolve_negative_size(x.get_size(), new_size)

        # Skip pointless views
        if V.graph.sizevars.statically_known_list_equals(old_size, new_size):
            return x

        unbacked_symbols_in_sizes = False
        if (
            len(free_unbacked_symbols(old_size)) > 0
            or len(free_unbacked_symbols(new_size)) > 0
        ):
            unbacked_symbols_in_sizes = True

        if 0 in new_size:

            def fake_reindex(index):
                return tuple([0] * len(old_size))

            return cls(x, list(new_size), fake_reindex)
        # TODO: a new class for FixedTransferLayout that output layout is constrained by input layout
        elif is_contiguous_storage_and_layout(x) or unbacked_symbols_in_sizes:
            if unbacked_symbols_in_sizes and (not is_contiguous_storage_and_layout(x)):
                # realize x; otherwise, the dynamic_reshape_indexer below will fail
                # due to the size_hint's inability to process unbacked SymInts
                x.realize()
            storage, old_layout = as_contiguous_storage_and_layout(x)
            new_layout = FixedLayout(
                old_layout.device,
                old_layout.dtype,
                new_size,
                FlexibleLayout.contiguous_strides(new_size),
                old_layout.offset,
            )
            return ReinterpretView(storage, new_layout)

        reindex = cls.dynamic_reshape_indexer(old_size, new_size)
        return cls(x, list(new_size), reindex)

    @staticmethod
    def resolve_negative_size(old_size, new_size):
        new_size = [V.graph.sizevars.simplify(x) for x in new_size]
        old_size = [V.graph.sizevars.simplify(x) for x in old_size]

        new_size = list(new_size)
        for i in range(len(new_size)):
            if new_size[i] == -1:
                new_size[i] = sympy.Integer(1)
                new_size[i] = CleanDiv(sympy_product(old_size), sympy_product(new_size))
                break

        V.graph.sizevars.guard_equals(sympy_product(old_size), sympy_product(new_size))
        return old_size, new_size

    @classmethod
    def dynamic_reshape_indexer(cls, old_size, new_size):
        try:
            reindex = cls._dynamic_reshape_indexer(old_size, new_size)
        except (AssertionError, IndexError):
            # optimistic algorithm failed, lets do a fallback
            flat = [sympy_product(old_size)]
            reindex1 = cls._dynamic_reshape_indexer(old_size, flat)
            reindex2 = cls._dynamic_reshape_indexer(flat, new_size)
            reindex = fuse_reindexing(reindex1, reindex2)
        return reindex

    @staticmethod
    def _dynamic_reshape_indexer(old_size, new_size):
        """
        Perform a reshape entirely by modifying indexing math
        """
        size_hint = V.graph.sizevars.size_hint
        vars = [sympy_symbol(f"view{i}") for i in range(len(new_size))]

        stack_new = list(zip(vars, new_size))
        stack_old = list(old_size)

        view_expr = []
        while stack_new and stack_old:
            size_old = stack_old.pop()
            var, size_new = stack_new.pop()
            if size_old == 1:
                view_expr.append(sympy.Integer(0))
                stack_new.append((var, size_new))  # re-add
            elif size_new == 1:
                stack_old.append(size_old)  # re-add
            elif size_hint(size_new) == size_hint(size_old):
                view_expr.append(var)
                V.graph.sizevars.guard_equals(size_new, size_old)
            elif size_hint(size_new) < size_hint(size_old):
                while size_hint(size_new) < size_hint(size_old):
                    var2, size_new2 = stack_new.pop()
                    var = var2 * size_new + var
                    size_new = size_new * size_new2
                view_expr.append(var)
                V.graph.sizevars.guard_equals(size_new, size_old)
            elif size_hint(size_new) > size_hint(size_old):
                divisor = sympy.Integer(1)
                modulus = size_old
                view_expr.append(ModularIndexing(var, divisor, modulus))
                divisor = divisor * modulus
                while size_hint(size_new) > size_hint(size_old):
                    modulus = stack_old.pop()
                    view_expr.append(ModularIndexing(var, divisor, modulus))
                    divisor = divisor * modulus
                    size_old = size_old * modulus
                V.graph.sizevars.guard_equals(size_new, size_old)
            else:
                raise AssertionError()

        while stack_old:
            size_old = stack_old.pop()
            V.graph.sizevars.guard_equals(size_old, 1)
            view_expr.append(sympy.Integer(0))

        while stack_new:
            var, size_new = stack_new.pop()
            V.graph.sizevars.guard_equals(size_new, 1)

        view_expr = list(reversed(view_expr))
        assert len(view_expr) == len(old_size)

        def reindex(index):
            assert len(index) == len(vars), (len(index), len(vars))
            replacements = dict(zip(vars, index))
            return tuple(sympy_subs(x, replacements) for x in view_expr)

        return reindex


@dataclasses.dataclass
class ReinterpretView(BaseView):
    """Pretend our storage has a different layout"""

    layout: "Layout"

    def __post_init__(self):
        super().__post_init__()
        if isinstance(self.data, BaseView):
            self.data = self.data.unwrap_view()

    def __str__(self):
        return self.str_helper(
            [
                self.data,
                self.layout,
            ]
        )

    __repr__ = __str__

    def get_name(self):
        return self.data.get_name()

    def get_device(self):
        return self.layout.device

    def get_origin_node(self):
        return None

    def get_dtype(self):
        return self.layout.dtype

    def get_size(self):
        return list(self.layout.size)

    def get_stride(self):
        return list(self.layout.stride)

    def make_loader(self):
        def loader(index):
            indexer = self.layout.make_indexer()
            return ops.load(self.get_name(), indexer(index))

        return loader

    def make_indexer(self):
        return self.layout.make_indexer()

    def get_layout(self):
        return self.layout

    def freeze_layout(self):
        pass

    def codegen_reference(self, writer=None):
        # reinterpret_tensor is similar to as_strided except:
        # - offset is added to the existing offset (rather than replacing it)
        # - view tracking is disabled similar to unsafe_view
        return V.graph.wrapper_code.codegen_reinterpret_view(
            self.data,
            self.layout.size,
            self.layout.stride,
            self.layout.offset,
            writer,
        )


class SliceView(View):
    @classmethod
    def create(cls, x, dim, start, end, step=1):
        step = sympy.expand(step)
        assert step > 0
        try:
            if start == 0 and end >= 2**63 - 1 and step == 1:
                return x
        except TypeError:
            pass

        sizevars = V.graph.sizevars
        new_size = list(x.get_size())

        start = cls.handle_negative_index(start, new_size[dim])
        end = cls.handle_negative_index(end, new_size[dim])

        end = sizevars.evaluate_min(end, new_size[dim])
        start = sizevars.evaluate_min(start, end)
        if start == 0 and sizevars.size_hint(end - new_size[dim]) == 0 and step == 1:
            sizevars.guard_equals(end, new_size[dim])
            return x

        new_size[dim] = FloorDiv(end - start + (step - 1), step)

        if is_storage_and_layout(x):
            # Fast path
            storage, old_layout = as_storage_and_layout(x)
            new_stride = list(old_layout.stride)
            new_stride[dim] = new_stride[dim] * step
            new_layout = FixedLayout(
                old_layout.device,
                old_layout.dtype,
                new_size,
                new_stride,
                old_layout.offset + old_layout.stride[dim] * start,
            )
            return ReinterpretView(storage, new_layout)

        def reindex(index):
            assert len(index) == len(new_size), f"wrong ndim {index} {new_size}"
            index = list(index)
            index[dim] = index[dim] * step + start
            return index

        # redirect to a generic view
        return SliceView(x, size=new_size, reindex=reindex)


class BaseConstant(IRNode):
    dtype: torch.dtype
    device: torch.device

    def get_size(self):
        return ()

    def get_dtype(self):
        return self.dtype

    def get_device(self):
        return self.device

    def get_origin_node(self):
        return None

    def mark_reuse(self, users):
        pass

    def has_exceeded_max_reads(self):
        return False

    def get_reads(self):
        return ()

    def is_extern(self):
        return False


@dataclasses.dataclass
class Constant(BaseConstant):
    value: Any
    dtype: torch.dtype
    device: torch.device

    def make_loader(self):
        def loader(index):
            return ops.constant(self.value, self.dtype)

        return loader

    def realize(self):
        pass

    def constant_to_device(self, device):
        return Constant(self.value, self.dtype, device)


@dataclasses.dataclass
class IndexingConstant(BaseConstant):
    index: Any
    dtype: torch.dtype
    device: torch.device

    def make_loader(self):
        def loader(index):
            return ops.index_expr(self.index, self.dtype)

        return loader

    def constant_to_device(self, device):
        return IndexingConstant(self.index, self.dtype, device)


@dataclasses.dataclass
class Layout(IRNode):
    def __init__(
        self,
        device: torch.device,
        dtype: torch.dtype,
        size: List[Expr],
        stride: Optional[Sequence[Union[Expr, int]]],
        offset: Expr = Integer(0),
    ):
        assert stride is None or len(size) == len(
            stride
        ), f"size={size}, stride={stride}"
        self.device = device
        self.dtype = dtype
        assert all(isinstance(s, (Expr, int)) for s in size)
        self.size = size
        self._stride = stride
        self.offset = offset

    @property
    def stride(self):
        return self._stride

    def __str__(self):
        offset = ""
        if self.offset != 0:
            offset = f", offset={self.offset}"
        return (
            f"{type(self).__name__}('{self.device.type}', {self.dtype}, "
            f"size={self.size}, stride={self.stride}{offset})"
        )

    __repr__ = __str__

    def is_contiguous(self):
        for left, right, size in zip(
            self.stride, FlexibleLayout.contiguous_strides(self.size), self.size
        ):
            if size != 1 and left != right:
                return False
        return True

    def is_channels_last_contiguous(self):
        ndim = len(self.size)
        if ndim not in [4, 5]:
            return False
        for left, right, size in zip(
            self.stride, make_channels_last_strides_for(self.size), self.size
        ):
            if size != 1 and left != right:
                return False
        return True

    def is_transposed(self):
        for left, right, size in zip(
            self.stride,
            reversed(FlexibleLayout.contiguous_strides(self.size)),
            self.size,
        ):
            if size != 1 and left != right:
                return False
        return True

    def is_stride_ordered(self, order):
        assert len(self.stride) == len(order)

        # ignore dimensions of size 1, they dont affect layout
        non_1_indices = [
            i
            for i, dim in enumerate(self.size)
            if V.graph.sizevars.size_hint(dim, fallback=2) != 1
        ]

        stride = [self.stride[i] for i in non_1_indices]
        order = [order[i] for i in non_1_indices]

        def sorted_indices(arr):
            sorted_arr = sorted(arr)
            return [sorted_arr.index(element) for element in arr]

        # since we may have removed dimensions, need to re-sort & re-index order
        order = sorted_indices(order)

        # reorder the stride given order
        stride_ordered = [-1] * len(order)
        for i in range(len(order)):
            stride_ordered[order[i]] = V.graph.sizevars.size_hint(stride[i])
        # check if it is in ascending order
        for i in range(len(order) - 1):
            if stride_ordered[i] > stride_ordered[i + 1]:
                return False
        return True

    def is_channels_last_stride_ordered(self):
        # create channels_last order(NCHW, NCDHW, the C is the first order).
        order = [0] + list(reversed(range(1, len(self.stride) - 1)))
        order = [len(order)] + order
        return self.is_stride_ordered(order)

    def as_fixed(self):
        return FixedLayout(
            self.device,
            self.dtype,
            self.size,
            self.stride,
            self.offset,
        )

    def make_indexer(self):
        assert (
            FlexibleLayout.allow_indexing
        ), f"convert {type(self).__name__} to FixedLayout first"
        return self.as_fixed().make_indexer()

    def __eq__(self, other) -> bool:
        return (
            self.device == other.device
            and self.dtype == other.dtype
            and self.size == other.size
            and self.stride == other.stride
            and self.offset == other.offset
        )

    def storage_size(self) -> sympy.Expr:
        return compute_required_storage_length(self.size, self.stride, self.offset)


class FixedLayout(Layout):
    """A Tensor layout we cannot change"""

    def __init__(
        self,
        device: torch.device,
        dtype: torch.dtype,
        size: Union[List[Expr], List[int]],
        stride: Optional[Sequence[Union[Expr, int]]] = None,
        offset: Union[Expr, int] = Integer(0),
    ):
        if stride is None:
            stride = FlexibleLayout.contiguous_strides(size)
        super().__init__(
            device,
            dtype,
            size,
            stride,
            offset,
        )

    def make_indexer(self):
        """A closure containing math to read a given element"""

        def indexer(index):
            assert len(index) == len(self.stride) == len(self.size)
            result = self.offset
            for idx, stride, sz in zip(index, self.stride, self.size):
                if sz != 1:
                    result = result + idx * stride
            return result

        return indexer


class FlexibleLayout(Layout):
    """A Tensor layout we are allowed to change"""

    allow_indexing = False

    @staticmethod
    def contiguous_strides(sizes):
        if len(sizes) == 0:
            return []
        reversed_strides = [sympy.Integer(1)]
        for size in reversed(sizes[1:]):
            reversed_strides.append(size * reversed_strides[-1])
        return list(reversed(reversed_strides))

    @staticmethod
    def fill_ordered(sizes, order):
        """
        Create a stride based on the order the dimensions should be filled in.

        In this format, channels last would be:
            [1, 3, 2, 0]
        """
        assert set(range(len(sizes))) == set(order)
        next_stride = sympy.Integer(1)
        strides = [None] * len(order)

        for i in order:
            strides[i] = next_stride
            next_stride = next_stride * sizes[i]
        return strides

    @staticmethod
    def stride_ordered(sizes, order):
        """
        Create a stride based on the sorted order of a permuted range.

        In this format, channels last would be:
            [3, 0, 2, 1]
        """
        assert set(range(len(sizes))) == set(order)
        fill_order = stride_order2fill_order(order)
        return FlexibleLayout.fill_ordered(sizes, fill_order)

    @staticmethod
    def same_ordered(sizes, stride):
        """
        Create a stride that has the same stride order as given stride

        For example, if given stride is [1000, 1, 100, 10],
        the fill order should be [1, 3, 2, 0]
        """
        assert len(sizes) == len(stride)
        stride = [V.graph.sizevars.size_hint(x) for x in stride]
        fill_order = sorted(range(len(stride)), key=stride.__getitem__)
        return FlexibleLayout.fill_ordered(sizes, fill_order)

    def as_stride_order(self, order):
        return FixedLayout(
            self.device,
            self.dtype,
            self.size,
            self.stride_ordered(self.size, order),
            self.offset,
        )

    def as_fill_order(self, order):
        return FixedLayout(
            self.device,
            self.dtype,
            self.size,
            self.fill_ordered(self.size, order),
            self.offset,
        )

    def as_same_order(self, stride):
        return FixedLayout(
            self.device,
            self.dtype,
            self.size,
            self.same_ordered(self.size, stride),
            self.offset,
        )

    def __init__(self, device, dtype, size, stride_order=None):
        if stride_order:
            strides = FlexibleLayout.fill_ordered(size, stride_order)
        else:
            strides = FlexibleLayout.contiguous_strides(size)
        super().__init__(device, dtype, size, strides)


class AliasedLayout(Layout):
    """Shares the same storage as another tensor"""

    def __init__(self, view: Union[BaseView, "TensorBox"]):
        layout = view.get_layout()
        super().__init__(
            layout.device,
            layout.dtype,
            layout.size,
            layout.stride,
        )
        self.view = view

    def make_indexer(self):
        return self.as_fixed().make_indexer()

    def maybe_guard_aligned(self):
        offset = self.view.get_layout().offset
        if offset == 0:
            return True
        from .compile_fx import ALIGNMENT

        return V.graph.sizevars.statically_known_multiple_of(offset, ALIGNMENT)


class NoneLayout(IRNode):
    # This is janky, I figured out what fields to populate by just running
    # the model I was interested in and adding properties/methods as needed.
    # This doesn't inherit from Layout because Layout assumes you have stuff
    # like sizes, but I don't really have anything here.
    #
    # If you have an ir.Node with NoneLayout, you probably need to setup
    # dependencies manually in scheduler

    def __init__(self, device):
        self.device = device

    def storage_size(self):
        return 0

    def as_fixed(self):
        return self


class MutationLayout(Layout):
    def __init__(self, target: IRNode):
        super().__init__(
            target.get_device(),
            target.get_dtype(),
            target.get_size(),
            None,
        )
        self.target = target
        name = self.get_buffer().get_name()
        V.graph.mark_buffer_mutated(name)

    @Layout.stride.getter  # type: ignore[attr-defined]
    def stride(self):
        return self.real_layout().stride

    def storage_size(self) -> sympy.Expr:
        return self.real_layout().storage_size()

    def get_buffer(self) -> "Buffer":
        def unwrap_views(target):
            if isinstance(target, MutationLayout):
                return unwrap_views(target.target)
            if isinstance(target, BaseView):
                return unwrap_views(target.unwrap_view())
            if isinstance(target, MutableBox):
                return unwrap_views(target.data)
            return target

        result = unwrap_views(self.target)
        assert isinstance(result, Buffer), "MutationLayout must refer to a buffer"
        return result

    def real_layout(self):
        return self.get_buffer().layout

    @classmethod
    def realize_into(cls, src, dst):
        dst.realize()
        # NOTE: We must realize users of `dst` before we realize `src`, since
        # realization order determines scheduling order. Otherwise, src's
        # mutation would be scheduled before the existing users of dst!
        V.graph.mark_buffer_mutated(dst.get_name())

        if isinstance(src, TensorBox):
            src = src.data

        # We copy the contents of src into dst. In most cases this should
        # be fused into a single kernel by the scheduler.
        # NOTE: We cannot change src's layout to mutate dst directly as this
        # would alias src to dst, which is not correct as further mutations to
        # dst would effect users of src.
        src.realize_hint()

        src = Pointwise.create(
            device=src.get_device(),
            dtype=src.get_dtype(),
            inner_fn=src.make_loader(),
            ranges=[
                V.graph.sizevars.guard_equals(a, b)
                for a, b in zip(src.get_size(), dst.get_size())
            ],
        ).data
        src.realize()

        assert isinstance(src.data.layout, FlexibleLayout)
        src.data.layout = MutationLayout(dst)
        return src.data

    def as_fixed(self):
        return self

    def make_indexer(self):
        return self.target.make_indexer()


@dataclasses.dataclass
class Buffer(IRNode):
    # Name is sometimes None; e.g., ForceInPlace, where there isn't
    # a meaningful name
    name: Optional[str]
    layout: Layout

    # Multi-output buffers will define 'outputs: List[Buffer]'. Confusingly,
    # MultiOutput does NOT define this!

    def __post_init__(self):
        super().__post_init__()
        self.origin_node = None

    def make_indexer(self):
        return self.layout.make_indexer()

    def get_name(self):
        assert self.name
        return self.name

    def get_device(self):
        return self.layout.device

    def get_origin_node(self):
        return self.origin_node

    def get_dtype(self):
        return getattr(self.layout, "dtype", None)

    def get_size(self):
        return list(self.layout.size)

    def get_stride(self):
        return list(self.layout.stride)

    def get_offset(self):
        return self.layout.offset

    def get_layout(self):
        return self.layout

    def get_storage_numel(self):
        return self.get_numel()

    def is_extern(self):
        return False

    def freeze_layout(self):
        if not isinstance(self.layout, (MultiOutputLayout, AliasedLayout)):
            self.layout = self.layout.as_fixed()

    def freeze_layout_with_stride_order(self, order):
        assert isinstance(self.layout, FlexibleLayout)
        self.layout = self.layout.as_stride_order(order)

    def freeze_layout_with_fill_order(self, order):
        assert isinstance(self.layout, FlexibleLayout)
        self.layout = self.layout.as_fill_order(order)

    def freeze_layout_with_same_order(self, stride):
        assert isinstance(self.layout, FlexibleLayout)
        self.layout = self.layout.as_same_order(stride)

    def is_zero_elements(self):
        return V.graph.sizevars.is_expr_static_and_true(sympy.Eq(self.get_numel(), 0))

    def make_loader(self):
        # Loading from a zero-element buffer is a no-op
        if self.is_zero_elements():
            return partial(nop_loader_fn, dtype=self.get_dtype())

        def loader(index):
            indexer = self.layout.make_indexer()
            return ops.load(self.name, indexer(index))

        return loader

    def is_no_op(self):
        return False

    def codegen_reference(self, writer=None):
        return self.get_name()

    def decide_layout(self):
        pass

    def get_alias_names(self):
        if isinstance(self.layout, AliasedLayout):
            return [self.layout.view.get_name()]
        return ()

    def get_mutation_names(self):
        if isinstance(self.layout, MutationLayout):
            return [self.layout.target.get_name()]
        return ()

    def get_read_writes(self):
        with patch.object(FlexibleLayout, "allow_indexing", True):
            return extract_read_writes(
                self.make_loader(),
                self.get_size(),
            )

    def get_reads(self):
        return self.get_read_writes().reads

    def get_unbacked_symbol_defs(self):
        """
        Returns the unbacked symbols which are defined by this IR node,
        because this is a data-dependent IR node, or item()
        """
        # So this is a little unusual.  In principle, you could imagine
        # defining a MultiOutputLayout buffer so that it DOES define
        # unbacked symints.  However, we can't easily tell what symints
        # such a buffer defines, because MultiOutputLayout doesn't actually
        # define any useful information about what it returns.
        #
        # An easier and better approach is to delay the symint allocation
        # to the MultiOutput IR nodes, which are when we actually extract
        # out the buffers and know what their sizes are.
        #
        # There are two subleties here:
        #
        # 1. Suppose you have a kernel that produces out1: (i0,), out2: (i0,)
        #    Both of these actually count as defs!  The scheduler will just
        #    arbitrarily pick one of these as the canonical definer and
        #    ensure it stays live.  It's not a big deal if we pick the
        #    wrong one because tuple accesses are cheap, and all this means
        #    is we accidentally keep a MultiOutput node live when it wasn't
        #    strictly necessary.
        #
        # 2. Suppose you have a MultiOutput buffer whose size is (i0,), but
        #    the MultiOutputLayout buffer it is projecting from isn't actually
        #    dynamic; it has i0 as one of the arguments.  We cannot tell this
        #    directly from MultiOutput, we have to look at the input buffer's
        #    uses to work this out.  No big deal.
        if isinstance(self.layout, MultiOutputLayout):
            return set()

        # This kernel defines all unbacked symbols... that it didn't get in as
        # arguments!
        defs = (
            free_unbacked_symbols(self.get_size())
            | free_unbacked_symbols(self.get_stride())
            | free_unbacked_symbols(self.get_offset())
        )
        return defs - self.get_unbacked_symbol_uses()

    def get_unbacked_symbol_uses(self):
        """
        Returns the unbacked symbols which are required to be in scope in
        order to successfully perform codegen for this buffer.  For example,
        a buffer that corresponds to an extern kernel call that takes i0 as
        an argument would return {i0} here.  This is used to generate necessary
        dependencies that ensure we actually bind i0 in codegen before you
        try to use it.

        Note that this is NOT transitive; in particular, if this buffer takes
        in as input another buffer with dynamic shape (e.g., (i0,)), we will
        not report it here, because you will already have a dependency
        on that buffer, which will eventually have a dependency on i0 if
        necessary.
        """
        return set()

    def codegen_unbacked_symbol_defs(self, wrapper):
        # NB: If it is possible for other ir node types to return unbacked
        # symints, you need to make sure their codegen calls this method.
        # Don't forget to update get_unbacked_symbol_defs too.
        symbols_to_define = self.get_unbacked_symbol_defs()
        for i, s in enumerate(self.get_size()):
            if s in symbols_to_define:
                wrapper.writeline(
                    f"{wrapper.codegen_unbacked_symbol_decl(s)} = {self.get_name()}.size({i}){wrapper.ending}"
                )
                symbols_to_define.remove(s)
        for i, s in enumerate(self.get_stride()):
            if s in symbols_to_define:
                wrapper.writeline(
                    f"{wrapper.codegen_unbacked_symbol_decl(s)} = {self.get_name()}.stride({i}){wrapper.ending}"
                )
                symbols_to_define.remove(s)
        if (s := self.get_offset()) in symbols_to_define:
            wrapper.writeline(
                f"{wrapper.codegen_unbacked_symbol_decl(s)} = {self.get_name()}.storage_offset(){wrapper.ending}"
            )
            symbols_to_define.remove(s)
        assert (
            not symbols_to_define
        ), f"unbacked symint {s} not written out, check comment above"

    def realize(self):
        pass

    def get_workspace_size(self):
        """
        Gets extra global memory size needed by this buffer.
        Some algorithms (e.g. group gemm) may require extra global memory in the generated code.
        """
        return 0

    def should_allocate(self):
        # Returns False by default.
        return False


class InputBuffer(Buffer):
    pass


class ConstantBuffer(InputBuffer):
    override_device = None

    def make_loader(self):
        def loader(index):
            indexer = self.layout.make_indexer()
            return ops.load(
                V.graph.constant_name(self.name, self.override_device), indexer(index)
            )

        return loader

    def constant_to_device(self, device):
        return ConstantBuffer(V.graph.constant_name(self.name, device), self.layout)


class NoneAsConstantBuffer(IRNode):
    def codegen_reference(self, writer=None):
        return V.graph.wrapper_code.none_str


class ShapeAsConstantBuffer(IRNode):
    def __init__(self, shape):
        super().__init__()
        self.shape = shape

    def codegen_reference(self, writer=None):
        expr = V.graph.wrapper_code.expr_printer(V.graph.sizevars.simplify(self.shape))
        if V.graph.cpp_wrapper:
            # wrap scalar to 0-d tensor for cpp wrapper
            return f"torch::tensor({expr})"
        else:
            return expr


@dataclasses.dataclass
class ComputedBuffer(Buffer):
    data: Loops

    @cache_on_self
    def num_reads(self):
        return len(self.get_read_writes().reads)

    def get_read_writes(self):
        with patch.object(FlexibleLayout, "allow_indexing", True):
            if self.data.get_reduction_type():
                return extract_read_writes(
                    self.get_store_function(),
                    self.data.get_size(),
                    self.data.get_reduction_size(),
                )
            else:
                return extract_read_writes(
                    self.get_store_function(),
                    self.data.get_size(),
                )

    def get_unbacked_symbol_uses(self):
        # Ordinarily, we'd like to just peek at the arguments list,
        # but ComputedBuffers have no argument list.
        #
        # Morally, this logic needs to be synchronized with the
        # KernelArgs.size calls, which are responsible for making symbols make
        # there way as kernel arguments (and it is precisely passing in one of
        # those symbols that establishes a dependency).  However, we haven't
        # started codegen yet so we can't directly reuse that logic.
        #
        # For now, I'm just yoloing with the size of the buffer.  Not sure if
        # it is enough.
        #
        # One thing you might wonder is if this is enough for a ComputedBuffer
        # denoting a reduction over i0.  Empirically, it is enough, but for an
        # unusual reason: we only need accurate dependencies for item() call,
        # but it's impossible to end up with a reduction over i0 from an
        # item() call without a regular non-reduction buffer first.
        return (
            free_unbacked_symbols(self.get_size())
            | free_unbacked_symbols(self.get_stride())
            | free_unbacked_symbols(self.get_offset())
        )

    def make_loader(self):
        # Inline constants and index_expressions
        if (
            hasattr(self.data, "make_loader")
            and self.name not in V.graph.mutated_buffers
            and self.num_reads() == 0
        ):
            # can be inlined
            return self.data.make_loader()
        return super().make_loader()

    def get_store_function(self):
        indexer = self.layout.as_fixed().make_indexer()
        if isinstance(self.data, Reduction):
            return partial(self.data.store_reduction, self.name, indexer)
        else:
            assert isinstance(self.data, Pointwise)
            return partial(self.data.store_output, self.name, indexer)

    def get_fill_order(self):
        """
        If our layout is still flexible, try to determine the stride order based on stride orders of reads.

        TODO(jansel): A better algorithm here would look at downstream consumers of this
                      value and try to do global graph-level layout optimization.
                      This is also something just begging to be autotuned.
        """
        if isinstance(self.layout, FlexibleLayout):
            (index_vars, reduction_vars), _ = dependencies.index_vars_squeeze(
                self.data.get_size(), self.data.get_reduction_size()
            )
            reads = self.get_read_writes().reads
            reads_bufs = [
                V.graph.name_to_buffer[r.name]
                if r.name in V.graph.name_to_buffer.keys()
                else None
                for r in reads
            ]
            # only consider reads to buffer of same size
            # ignore StarDeps because they don't contribute stride information
            assert all(
                isinstance(r, (dependencies.StarDep, dependencies.MemoryDep))
                for r in reads
            )
            reads = [
                sympy_subs(
                    r.index, {v: sympy.Integer(0) for v in reduction_vars if v != 0}
                )
                for r in reads
                if isinstance(r, dependencies.MemoryDep)
            ]

            if reads:
                stride_lengths = [
                    V.graph.sizevars.stride_hints(expr, index_vars) for expr in reads
                ]
                from .scheduler import pick_loop_order

                return pick_loop_order(stride_lengths, self.get_size())

        return None

    def decide_layout(self):
        if isinstance(self.layout, FlexibleLayout):
            order = self.get_fill_order()
            if order:
                self.freeze_layout_with_fill_order(order)
            else:
                self.freeze_layout()

    def simplify_and_reorder(self):
        """
        This is a main place where we do loop transformations in a
        backend-agnostic way.

        Here we:
            1) Remove any 1 dimensions
            2) Fuse contiguous dimensions together
            3) Reorder dimensions based on stride orders
        """
        args, var_ranges = dependencies.index_vars_squeeze(
            self.data.get_size(), self.data.get_reduction_size(), prefix="q"
        )
        with patch.object(ConstantBuffer, "override_device", self.get_device()):
            body = LoopBody(
                self.get_store_function(),
                (args if self.get_reduction_type() else args[:1]),
                var_ranges,
            )
        index_formulas = [*body.indexing_exprs.values()]
        reads_bufs = [
            V.graph.name_to_buffer[reads_name]
            if reads_name in V.graph.name_to_buffer.keys()
            else None
            for reads_name in body.reads_name2expr.keys()
        ]
        memory_addrs = [
            *body.reads_name2expr.values(),
            *body.writes_name2expr.values(),
        ]
        index_vars = []
        reduce_vars: List[Any] = []
        index_size = []
        reduce_size = []
        for v, s in var_ranges.items():
            if v in args[0]:
                assert not reduce_vars
                index_vars.append(v)
                index_size.append(s)
            else:
                assert v in args[1]
                reduce_vars.append(v)
                reduce_size.append(s)

        # the reordering_reindex in reads' simplify_reorder_and_tile
        reordering_reindex = [same_reorder(range(len(index_vars)))] * len(memory_addrs)
        for i, reads_buf in enumerate(reads_bufs):
            if isinstance(reads_buf, ComputedBuffer) and hasattr(
                reads_buf, "iter_reordering_reindex"
            ):
                reordering_reindex[i] = reads_buf.iter_reordering_reindex  # type: ignore[has-type]

        def simplify_and_reorder(x_vars, support_vars, sizes, reordering_reindex=None):
            sizes, reindex0, reindex1 = self._apply_loop_reordering(
                x_vars, support_vars, sizes, memory_addrs, reordering_reindex
            )
            # for NHWC: reindex0([0,1,2,3]) = [0,2,3,1], reindex1([0,1,2,3]) = [0,3,2,1]
            x_vars = reindex0(x_vars)
            sizes, reindex2, prune = V.graph.sizevars._simplify_loops(
                x_vars,
                sizes,
                index_prevent_reordering(index_formulas, x_vars, sizes),
            )
            x_vars = prune(x_vars)
            # sizes, reindex1, prune = _simplify_loops(x_vars, sizes, index_formulas)
            # x_vars = prune(x_vars)
            # sizes, reindex2 = self._apply_loop_reordering(x_vars, sizes, memory_addrs)
            reindex = fuse_reindexing(reindex1, reindex2)
            return sizes, reindex, reindex1

        support_vars = index_vars + reduce_vars
        iter_ranges, iter_reindex, iter_reordering_reindex = simplify_and_reorder(
            index_vars, support_vars, index_size, reordering_reindex
        )
        reduce_ranges, reduce_reindex, _ = simplify_and_reorder(
            reduce_vars, support_vars, reduce_size
        )

        # remember the reordering if not have loop collapse.
        if len(iter_ranges) == len(index_vars):
            self.iter_reordering_reindex = iter_reordering_reindex
        # retrace the loop body with simplification and reordering applied
        (iter_vars, reduce_vars), var_ranges = dependencies.index_vars_no_squeeze(
            iter_ranges, reduce_ranges, prefix="z"
        )
        body = LoopBody(
            body, [iter_reindex(iter_vars), reduce_reindex(reduce_vars)], var_ranges
        )
        return (iter_ranges, reduce_ranges), body

    @staticmethod
    def _apply_loop_reordering(
        index_vars,
        support_vars,
        sizes,
        memory_addrs,
        reordering_reindex=None,
        priority_idx=None,
    ):
        """
        Shuffle the order of loops around to hopefully improve performance.
        """
        from .scheduler import pick_loop_order

        if priority_idx is None:
            priority_idx = []

        try:
            strides = [
                V.graph.sizevars.stride_hints(expr, index_vars, support_vars)
                for expr in memory_addrs
            ]
            assert len(strides) == len(memory_addrs) and len(strides[0]) == len(
                index_vars
            )
            # consider both layout(strides) and reordering(reordering_reindex)
            if reordering_reindex is not None:
                for i in range(len(memory_addrs)):
                    try:
                        strides[i] = reordering_reindex[i](strides[i])
                    # if len(order) != len(strides), do not reorder
                    except AssertionError:
                        pass
            order = list(reversed(pick_loop_order(strides, sizes, priority_idx)))
        except Exception:
            if config.debug:
                log.warning(
                    "Did not simplify complex index:\n%s\n%s",
                    dict(zip(index_vars, sizes)),
                    memory_addrs,
                )
            order = list(range(len(sizes)))
        sizes = [sizes[i] for i in order]
        return sizes, same_reorder(order), inverse_reorder(order)

    def get_reduction_size(self):
        return self.data.get_reduction_size()

    def get_reduction_type(self):
        return self.data.get_reduction_type()

    def is_no_op(self):
        return self.data.is_zero_elements()

    def should_allocate(self):
        return True

    def constant_to_device(self, device):
        """Move this to a given device. Requires that all reads are to constants."""
        return self.data.constant_to_device(device)


class TemplateBuffer(Buffer):
    """
    Represents a Triton (in the future other type) of template operator
    that we can fuse an epilogue onto.
    """

    def __init__(self, layout, inputs, make_kernel_render):
        super().__init__(name=None, layout=layout)
        self.inputs = InputsKernel.unwrap_storage(inputs)
        self.make_kernel_render = make_kernel_render
        self.name = V.graph.register_buffer(self)

    def get_read_writes(self):
        return self.normalized_read_writes()

    def normalized_read_writes(self):
        name = self.get_name()
        indexer = self.layout.make_indexer()

        def dummy(index, rindex):
            assert len(rindex) == 0
            return ops.store(name, indexer(index), "fake")

        deps = dependencies.extract_read_writes(
            dummy, self.get_size(), (), normalize=True
        )
        deps.reads = {dependencies.StarDep(x.get_name()) for x in self.inputs}
        return deps

    def get_reduction_size(self):
        return 1

    def get_reduction_type(self):
        return None

    def is_no_op(self):
        return False

    def should_allocate(self):
        return True

    def simplify_and_reorder(self):
        return (
            (
                self.get_size(),
                (),
            ),
            None,
        )


class TritonTemplateBuffer(TemplateBuffer):
    pass


class CUDATemplateBuffer(TemplateBuffer):
    def __init__(
        self,
        layout,
        inputs,
        make_kernel_render,
        workspace_size: int = 0,
    ):
        super().__init__(layout, inputs, make_kernel_render)
        # Global memory (in bytes) needed for this template.
        self.workspace_size = workspace_size

    def get_workspace_size(self):
        return self.workspace_size if self.workspace_size is not None else 0


@dataclasses.dataclass
class InputsKernel(Buffer):
    inputs: List[Buffer]

    def get_read_writes_input(self, x):
        return dependencies.StarDep(x.get_name())

    def get_read_writes(self):
        star_dep = []
        for input in self.inputs:
            if isinstance(input, list):
                star_dep.extend([self.get_read_writes_input(x) for x in input])
            else:
                star_dep.append(self.get_read_writes_input(input))

        return dependencies.ReadWrites(
            set(star_dep),
            {dependencies.StarDep(self.get_name())},
            set(),
            [],
            None,
            op_counts=collections.Counter(),
        )

    @staticmethod
    def unwrap_storage_for_input(x):
        if isinstance(x, TensorBox):
            x = x.data
        if isinstance(x, StorageBox):
            x = x.data
        if isinstance(x, BaseView) and not isinstance(x, ReinterpretView):
            x = ExternKernel.realize_input(x)
        assert isinstance(x, (Buffer, ReinterpretView)), x
        return x

    @staticmethod
    def unwrap_storage(inputs):
        inputs_new = []
        for x in inputs:
            if isinstance(x, list):
                x = [InputsKernel.unwrap_storage_for_input(i) for i in x]
            else:
                x = InputsKernel.unwrap_storage_for_input(x)
            inputs_new.append(x)
        return inputs_new

    def is_extern(self):
        return True


class NopKernel(InputsKernel):
    def is_no_op(self):
        return True


class ConcatKernel(NopKernel):
    """
    There isn't actually a real kernel for concat, we just change the
    storage for the upstream data.
    """

    @classmethod
    def create(cls, inputs, dim):
        device = inputs[0].get_device()
        dtype = inputs[0].get_dtype()
        new_size = list(inputs[0].get_size())
        offsets_start = [0]
        offsets_end = [new_size[dim]]
        assert 0 <= dim < len(new_size)
        for i in range(1, len(inputs)):
            input_size = inputs[i].get_size()
            offsets_start.append(new_size[dim])
            assert len(input_size) == len(new_size)
            assert inputs[i].get_dtype() == dtype
            assert inputs[i].get_device() == device
            for j in range(len(new_size)):
                if j == dim:
                    new_size[j] = new_size[j] + input_size[j]
                else:
                    new_size[j] = V.graph.sizevars.guard_equals(
                        new_size[j], input_size[j]
                    )
            offsets_end.append(new_size[dim])

        output_stride = FlexibleLayout.contiguous_strides(new_size)
        # If any of the inputs is in CL format, use CL format for the output
        for i in range(len(inputs)):
            x = inputs[i]
            if is_storage_and_layout(x):
                layout = x.get_layout()
                if (
                    isinstance(layout, FixedLayout)
                    and layout.is_channels_last_contiguous()
                ):
                    # use CL stride for the output
                    output_stride = make_channels_last_strides_for(new_size)
                    break

        concat_kernel = ConcatKernel(
            name=None,
            layout=FixedLayout(
                device=device,
                dtype=dtype,
                size=new_size,
                stride=output_stride,
            ),
            inputs=[],
        )
        kernel = StorageBox(concat_kernel)
        buffer_names = []
        for i in range(len(inputs)):
            input_buffer = cls.realize_into(
                inputs[i],
                SliceView.create(kernel, dim, offsets_start[i], offsets_end[i]),
            )
            concat_kernel.inputs.append(input_buffer)

            if isinstance(inputs[i].data, BaseView):
                input_unwrapped = inputs[i].data.unwrap_view()
            else:
                input_unwrapped = inputs[i].data

            if (
                input_unwrapped.is_input_buffer()
                and inputs[i].get_device().type == "cuda"
                and not is_dynamic(input_buffer)
            ):
                buffer_names.append(input_buffer.get_name())

        if len(buffer_names) > 1:
            V.graph.register_list(buffer_names)

        concat_kernel.name = V.graph.register_buffer(concat_kernel)
        concat_kernel.inputs = cls.unwrap_storage(concat_kernel.inputs)

        return kernel

    @classmethod
    def can_realize_into_without_copy(cls, src):
        if isinstance(src, TensorBox):
            # unwrap a TensorBox
            return cls.can_realize_into_without_copy(src.data)

        return isinstance(src.data.layout, FlexibleLayout) and not isinstance(
            src.data, ExternKernelAlloc
        )

    @classmethod
    def realize_into(cls, src, dst):
        # Attempt to turn this into a ReinterpretView rather than assert.
        # This has concessions around layout, as as_storage_and_layout
        # can cause us to go from flexible to fixed layout.
        if not isinstance(dst, ReinterpretView):
            if is_storage_and_layout(dst):
                storage, layout = as_storage_and_layout(dst)
                dst = ReinterpretView(storage, layout)
        assert isinstance(dst, ReinterpretView), dst
        if isinstance(src, TensorBox):
            # unwrap a TensorBox
            return cls.realize_into(src.data, dst)
        if isinstance(src, StorageBox):
            src.realize()
            # ExternKernelAlloc has specific requirements for output layout, should create a copy
            assert hasattr(src.data, "layout")
            if cls.can_realize_into_without_copy(src):
                src.data.layout = AliasedLayout(dst)
                return src.data
        # introduce a copy
        pw = Pointwise.create(
            device=src.get_device(),
            dtype=src.get_dtype(),
            inner_fn=src.make_loader(),
            ranges=[
                V.graph.sizevars.guard_equals(a, b)
                for a, b in zip(src.get_size(), dst.get_size())
            ],
        )
        return cls.realize_into(pw, dst)

    def should_allocate(self):
        return True


@dataclasses.dataclass
class ExternKernel(InputsKernel):
    constant_args: Tuple[Any, ...] = ()
    kwargs: Dict[str, Any] = dataclasses.field(default_factory=dict)
    output_view: Optional[ReinterpretView] = None
    ordered_kwargs_for_cpp_kernel: Iterable[str] = dataclasses.field(
        default_factory=list
    )

    def decide_layout(self):
        if isinstance(self.layout, FlexibleLayout):
            self.apply_constraint()
            self.freeze_layout()

    def codegen_comment(self, wrapper):
        origin_str, detailed_origin_str = get_kernel_metadata(self, wrapper)
        if origin_str:
            wrapper.writeline(origin_str)

    def codegen(self, wrapper):
        raise NotImplementedError()

    @staticmethod
    def copy_input(x):
        pw = Pointwise.create(
            device=x.get_device(),
            dtype=x.get_dtype(),
            inner_fn=x.make_loader(),
            ranges=x.get_size(),
            origin_node=x.get_origin_node(),
            traceback=x.get_traceback(),
        )
        pw.realize()
        return pw

    @classmethod
    def process_kernel(cls, kernel, *args, **kwargs):
        binded_args = signature(kernel).bind(*args, **kwargs).arguments

        _, schemas = get_signature_for_torch_op(kernel, return_schemas=True)

        schema = None
        # For cpp wrapper, when kwargs is not empty, for OpOverloadPacket kernel, we need to
        # know the exact overload schema to handle the kwargs properly when calling the cpp kernel.
        if (
            V.graph.cpp_wrapper
            and kwargs
            and isinstance(kernel, torch._ops.OpOverloadPacket)
        ):
            schema = try_find_schema(schemas, args, kwargs)

        args_flat, args_spec = pytree.tree_flatten(binded_args)

        is_arg_tensor = []
        tensor_args = []
        non_tensor_args = []
        for arg in args_flat:
            is_arg_tensor.append(isinstance(arg, IRNode))
            if is_arg_tensor[-1]:
                tensor_args.append(arg)
            else:
                if isinstance(arg, sympy.Expr):
                    arg = V.graph.sizevars.shape_env.create_symintnode(arg, hint=None)
                non_tensor_args.append(arg)

        def unflatten_args(new_tensor_args, new_non_tensor_args):
            result = []
            it_tensors = iter(new_tensor_args)
            it_non_tensors = iter(new_non_tensor_args)
            for is_tensor in is_arg_tensor:
                if is_tensor:
                    result.append(next(it_tensors))
                else:
                    result.append(next(it_non_tensors))
            r = pytree.tree_unflatten(result, args_spec)
            return r.get("args", []), r.get("kwargs", {})

        tensor_args = [cls.realize_input(x) for x in tensor_args]

        # freeze layout otherwise our output stride calculation might
        # become incorrect
        for x in tensor_args:
            if is_storage_and_layout(x):
                as_storage_and_layout(x, freeze=True)

        # We don't have generic shape formulas, so just burn in the
        # shapes and run an example input.
        # TODO(jansel): replace this with dynamic shape formulas
        example_args = []

        # We need to retain the constant values of fake tensors that we originally
        # propagated the graph with, because for some operators running without a
        # constant would trigger an error / DataDependentException
        for x in tensor_args:
            if x.get_name() in V.graph.constants:
                example_args.append(V.graph.constants[x.get_name()])
            else:
                example_args.append(ir_node_to_tensor(x, guard_shape=True))

        new_args, new_kwargs = unflatten_args(example_args, non_tensor_args)
        example_output = kernel(*new_args, **new_kwargs)

        # TODO: Unconditionally do this, not just when example_output has
        # unbacked symbols
        if maybe_free_unbacked_symbols(example_output):
            example_output = V.graph.current_node.meta["val"]

        return example_output, tensor_args, non_tensor_args, unflatten_args, schema

    @classmethod
    def convert_to_reinterpret_view(cls, x):
        """
        In order to pass this to an extern kernel we need a
        ReinterpretView not a View.  This allows us to avoid some
        unneeded copies.
        """
        assert isinstance(x, BaseView)
        if isinstance(x, ReinterpretView):
            return x

        # NOTE: Don't use extract_read_writes here as it fails when
        # make_loader() inlines the computation
        x.unwrap_view().freeze_layout()
        index_args, var_ranges = dependencies.index_vars_squeeze(
            x.get_size(), prefix="r"
        )
        range_vars = index_args[0]
        index = x.make_indexer()(range_vars)

        index = V.graph.sizevars.simplify_with_ranges(index, var_ranges)
        strides = V.graph.sizevars.stride_vars(index, range_vars)
        offset = V.graph.sizevars.offset_var(index, range_vars)
        expected = sympy_dot(range_vars, strides) + offset

        if index != expected:
            log.debug(
                "convert_to_reinterpret_view failed: stride=%s offset=%s index=%s",
                strides,
                offset,
                index,
            )
            raise NotImplementedError()

        return ReinterpretView(
            data=x.data,
            layout=FixedLayout(
                device=x.get_device(),
                dtype=x.get_dtype(),
                size=x.get_size(),
                stride=strides,
                offset=offset,
            ),
        )

    @classmethod
    def realize_input(cls, x):
        if x is None:
            return NoneAsConstantBuffer()
        if isinstance(x, (sympy.Expr, sympy.logic.boolalg.Boolean, int)):
            return ShapeAsConstantBuffer(x)
        if isinstance(x, Constant):
            return V.graph.add_tensor_constant(
                torch.tensor(x.value, dtype=x.get_dtype(), device=x.get_device())
            )
        if isinstance(x, ConstantBuffer):
            return x
        if isinstance(x, TensorBox):
            return cls.realize_input(x.data)
        if isinstance(x, ReinterpretView):
            return x
        if isinstance(x, BaseView):
            x.realize()
            if is_storage_and_layout(x.unwrap_view()):
                try:
                    return cls.convert_to_reinterpret_view(x)
                except NotImplementedError:
                    pass
        if isinstance(x, StorageBox):
            # TODO(jansel): impose layout preference on realized buffer
            x.realize()
            return x
        return cls.copy_input(x)

    @classmethod
    def require_stride1(cls, x):
        if is_storage_and_layout(x):
            if len(x.get_stride()) == 0:
                return x
            for stride in x.get_stride():
                if stride == 1:
                    return x
        return cls.copy_input(x)

    @classmethod
    def require_stride_order(cls, x, order):
        if x.get_numel() == 0:  # Layout doesn't matter
            return x

        # require x to have the layout as strided_ordered as order
        if is_storage_and_layout(x):
            while isinstance(x.get_layout(), AliasedLayout):
                x = x.get_layout().view
            if isinstance(x.get_layout(), FlexibleLayout):
                # fix flexiblelayout to be FixedLayout with stride_order
                as_storage_and_layout(
                    x, freeze=True, want_contiguous=False, stride_order=order
                )
                return x
            elif isinstance(
                x.get_layout(), FixedLayout
            ) and x.get_layout().is_stride_ordered(order):
                return x
            elif isinstance(x.get_layout(), MutationLayout):
                if isinstance(x.get_layout().real_layout(), FlexibleLayout):
                    raise AssertionError(
                        "the MutationLayout's real layout shouldn't be FlexibleLayout"
                    )
                elif isinstance(
                    x.get_layout().real_layout(), FixedLayout
                ) and x.get_layout().real_layout().is_stride_ordered(order):
                    return x

        # TODO - Storage to InputBuffer
        if isinstance(x, InputBuffer) and x.get_layout().is_stride_ordered(order):
            return x
        if (
            isinstance(x, TensorBox)
            and isinstance(x.data, BaseView)
            and not isinstance(x.data, ReinterpretView)
            and is_storage_and_layout(x.unwrap_view())
            and not isinstance(x.unwrap_view().data, ExternKernelAlloc)
        ):
            try:
                x.data = cls.convert_to_reinterpret_view(x.data)
                return cls.require_stride_order(x, order)
            except NotImplementedError:
                pass
        x = cls.copy_input(x)
        as_storage_and_layout(x, freeze=True, want_contiguous=False, stride_order=order)
        assert is_stride_order_storage_and_layout(x, order)
        return x

    @classmethod
    def require_channels_last(cls, x):
        return cls.require_stride_order(x, NHWC_STRIDE_ORDER)

    @classmethod
    def require_contiguous(cls, x):
        return cls.require_stride_order(x, list(reversed(range(len(x.get_size())))))

    def apply_constraint(self):
        pass

    def codegen_const_args(self):
        return map(V.graph.wrapper_code.val_to_arg_str, self.constant_args)

    def codegen_args(self):
        args = []
        for x in self.inputs:
            if isinstance(x, list):
                names = [i.codegen_reference() for i in x]
                codegen_reference = f'[{", ".join(names)}]'
                args.append(codegen_reference)
            else:
                args.append(x.codegen_reference())
        args.extend(self.codegen_const_args())
        return args

    def get_kwargs_value(self, arg_name):
        if arg_name in self.kwargs:
            return self.kwargs.get(arg_name)
        if (
            hasattr(self, "kwargs_default_value")
            and arg_name in self.kwargs_default_value
        ):
            return self.kwargs_default_value.get(arg_name).get("value")
        raise AssertionError(
            f"arg {arg_name} not found in self.kwargs or self.kwargs_default_value"
        )

    def codegen_kwargs(self):
        if not self.kwargs:
            return []
        if V.graph.cpp_wrapper:
            # FIXME: we should unconditionally fill self.kwargs with missing default values
            # instead of carrying an extra self.ordered_kwargs_for_cpp_kernel
            if self.kwargs:
                assert (
                    self.ordered_kwargs_for_cpp_kernel
                ), "ordered_kwargs_for_cpp_kernel is missing"
            kwargs = []
            for arg_name in self.ordered_kwargs_for_cpp_kernel:
                v = self.get_kwargs_value(arg_name)
                kwargs.append(V.graph.wrapper_code.val_to_arg_str(v))
        else:
            kwargs = [
                f"{k}={V.graph.wrapper_code.val_to_arg_str(v)}"
                for k, v in self.kwargs.items()
            ]
        return kwargs

    def codegen_size_asserts(self, wrapper):
        if config.size_asserts and not V.graph.cpp_wrapper:
            size = V.graph.wrapper_code.codegen_shape_tuple(self.get_size())
            stride = V.graph.wrapper_code.codegen_shape_tuple(self.get_stride())
            wrapper.writeline(
                f"assert_size_stride({self.get_name()}, {size}, {stride})"
            )

    def get_group_stride(self):
        """
        get output sizes and strides, for template_codegen
        """
        _size = self.get_size()
        _stride = self.get_stride()
        # iter_ranges = _size of output tensor, reduce_range = [] because no reduction
        return [_size, []], _stride

    def canonicalize(self):
        """
        Manually get canonicalization of the output index
        """
        # manually generate index formula for conv
        sizevars = V.graph.sizevars
        sizes = self.get_size()
        strides = self.get_stride()
        strides = [sizevars.size_hint(x) for x in strides]
        index_vars = [sympy_symbol(f"d{i}") for i in range(len(sizes))]
        # reorder index vars according to stride
        index_order = sorted(range(len(strides)), key=strides.__getitem__, reverse=True)
        lookup = {pos: idx for idx, pos in enumerate(index_order)}
        order = [lookup[i] for i in range(len(lookup))]
        index_vars = [index_vars[i] for i in order]
        indexer = self.make_indexer()
        index = indexer(index_vars)

        new_sizes, reindex, prune = V.graph.sizevars._simplify_loops(
            index_vars, sizes, [index]
        )

        # assign new variables each dimension to deal with numbering mismatches
        # d0, d1, d2 could become d0, d2 -- which won't match d0, d1
        _, add_var = var_builder("c")
        replacement = dict(zip(index_vars, reindex([add_var(x) for x in new_sizes])))

        index = sympy_subs(sympy.expand(index), replacement)
        return index, tuple(new_sizes)

    def get_unbacked_symbol_uses(self):
        # NB: It's not necessary to check regular inputs as we automatically
        # have dependencies on them
        r = set()
        for arg in self.constant_args:
            r |= maybe_free_unbacked_symbols(arg)
        for arg in self.kwargs.values():
            r |= maybe_free_unbacked_symbols(arg)
        return r

    def __str__(self):
        kernel_name = getattr(self, "kernel", None)
        lines = [
            f"kernel={kernel_name!r}",
        ]
        lines += [
            f"{field.name}={getattr(self, field.name)}"
            for field in dataclasses.fields(self)
        ]
        lines.append(f"origin_node={self.origin_node!r}")
        return self.str_helper(lines)

    __repr__ = __str__


@dataclasses.dataclass
class ExternKernelOut(ExternKernel):
    output_view: Optional[ReinterpretView] = None

    def codegen(self, wrapper):
        self.codegen_comment(wrapper)
        args = [*self.codegen_args(), *self.codegen_kwargs()]
        wrapper.generate_extern_kernel_out(
            self.output_view,
            self.codegen_reference(),
            args,
            self.kernel,
        )

    def __init__(
        self,
        layout,
        inputs,
        constant_args=(),
        kwargs=None,
        output_view=None,
        kernel=None,
        cpp_kernel=None,
        ordered_kwargs_for_cpp_kernel=(),
    ):
        super().__init__(
            None, layout, self.unwrap_storage(inputs), constant_args, kwargs or {}
        )
        self.output_view = output_view
        self.name = V.graph.register_buffer(self)
        self.kernel = cpp_kernel if V.graph.cpp_wrapper else kernel
        self.ordered_kwargs_for_cpp_kernel = ordered_kwargs_for_cpp_kernel

    def should_allocate(self):
        return True


class RandomSeeds(ExternKernelOut):
    def __init__(self, count: int, device: torch.device):
        limits = torch.iinfo(torch.int64)
        super().__init__(
            layout=FixedLayout(
                device=device,
                dtype=torch.int64,
                size=[count],
            ),
            inputs=[],
            constant_args=[limits.min, limits.max, [count]],
            kernel="aten.randint.low_out",
            cpp_kernel="at::randint_out",
        )


class ExternKernelAlloc(ExternKernel):
    def codegen(self, wrapper):
        self.codegen_comment(wrapper)
        args = [*self.codegen_args(), *self.codegen_kwargs()]
        V.graph.wrapper_code.generate_extern_kernel_alloc(self, args)
        if isinstance(self.layout, Layout):
            self.codegen_size_asserts(wrapper)

    def __init__(
        self,
        layout,
        inputs,
        constant_args=(),
        kwargs=None,
        kernel=None,
        cpp_kernel=None,
        ordered_kwargs_for_cpp_kernel=(),
    ):
        super().__init__(
            None, layout, self.unwrap_storage(inputs), constant_args, kwargs or {}
        )
        self.name = V.graph.register_buffer(self)
        self.kernel = cpp_kernel if V.graph.cpp_wrapper else kernel
        self.ordered_kwargs_for_cpp_kernel = ordered_kwargs_for_cpp_kernel

    def should_allocate(self):
        return False

    def apply_constraint(self):
        raise NotImplementedError


class UserDefinedTritonKernel(ExternKernel):
    def codegen(self, wrapper):
        from triton.runtime.autotuner import Autotuner

        from torch._higher_order_ops.triton_kernel_wrap import kernel_side_table

        kernel = kernel_side_table.get_kernel(self.kernel_idx)
        configs = []
        if isinstance(kernel, Autotuner):
            configs = kernel.configs
            kernel = kernel.fn
        new_name = wrapper.get_unique_kernel_name(kernel.__name__)

        self.codegen_comment(wrapper)
        wrapper.generate_user_defined_triton_kernel(
            new_name,
            self.grid,
            configs,
            self.codegen_kwargs(),
        )
        wrapper.define_user_defined_triton_kernel(
            new_name, kernel, configs, self.kwargs
        )

    def should_allocate(self):
        return False

    def has_side_effects(self):
        # UserDefinedTritonKernel does not return anything, but rather
        # modifies input in place, do not let it get DCEd
        return True

    def get_unbacked_symbol_defs(self):
        return {}

    def get_mutation_names(self):
        return []

    def __init__(self, *, kernel_idx, grid, kernel_args):
        inputs = []
        kwargs = dict()
        constant_args = []
        for k, v in kernel_args.items():
            if isinstance(v, TensorBox):
                t = InputsKernel.unwrap_storage_for_input(self.realize_input(v))
                inputs.append(t)
                kwargs[k] = t
                V.graph.mark_buffer_mutated(t.get_name())
            else:
                constant_args.append(v)
                kwargs[k] = v

        assert len(inputs) != 0
        device = inputs[0].get_device()

        super().__init__(
            None,
            NoneLayout(device),  # type: ignore[arg-type]
            inputs,
            tuple(constant_args),
            kwargs,
        )
        self.name = V.graph.register_buffer(self)
        self.kernel_idx = kernel_idx
        self.grid = grid

    @classmethod
    def create(cls, *, kernel_idx, grid, kernel_args):
        packed = UserDefinedTritonKernel(
            kernel_idx=kernel_idx, grid=grid, kernel_args=kernel_args
        )
        for arg in kernel_args.values():
            if isinstance(arg, TensorBox):
                MutationOutput(arg.layout, arg, packed)

<<<<<<< HEAD
    def has_aliasing(self):
        return True

=======
>>>>>>> ea4b63db
    def get_alias_names(self):
        return [i.get_name() for i in self.inputs]


class MutationOutput(ExternKernel):
    def get_mutation_names(self):
        return [self.inputs[0].get_name()]

    def __init__(self, layout, input, parent):
        super().__init__(None, layout, [input, parent], ())
        self.name = V.graph.register_buffer(self)

    def should_allocate(self):
        return False

    def is_no_op(self):
        return True

    def has_side_effects(self):
        return True

<<<<<<< HEAD
    def has_aliasing(self):
        return True

=======
>>>>>>> ea4b63db
    def get_alias_names(self):
        return [self.inputs[0].get_name()]


class InplaceBernoulliFallback(ExternKernel):
    """
    This needs to be a custom class to handle mutation properly
    """

    kernel = "aten.bernoulli_"

    def codegen(self, wrapper):
        (x,) = (t.codegen_reference() for t in self.inputs)
        wrapper.writeline(
            f"{self.kernel}({x}, {', '.join(map(repr, self.constant_args))})"
        )

    def should_allocate(self):
        return False

    def get_mutation_names(self):
        assert isinstance(self.layout, MutationLayout)
        return (self.layout.target.get_name(),)

    def __init__(self, x, *constant_args):
        super().__init__(
            None,
            MutationLayout(x),
            self.unwrap_storage([x]),
            constant_args,
        )
        self.name = V.graph.register_buffer(self)


class AccumulateGrad(ExternKernel):
    """
    This needs to be a custom class to handle mutation properly
    """

    kernel = "inductor_ops.accumulate_grad_"

    def codegen(self, wrapper):
        (variable, new_grad) = (t.codegen_reference() for t in self.inputs)
        wrapper.writeline(f"{self.kernel}({variable}, {new_grad})")

    def should_allocate(self):
        return False

    def get_mutation_names(self):
        assert isinstance(self.layout, MutationLayout)
        return (self.layout.target.get_name(),)

    def __init__(self, variable, new_grad):
        super().__init__(
            None,
            MutationLayout(variable),
            self.unwrap_storage([variable, new_grad]),
        )
        self.name = V.graph.register_buffer(self)


class ScatterFallback(ExternKernel):
    """
    This needs to be a custom class to handle mutation properly.
    This class handles both aten.scatter_ and aten.scatter_reduce_.
    It also handle the case `src` being a scalar properly.
    """

    def codegen(self, wrapper):
        if self.src_is_tensor:
            (x, index, src) = (t.codegen_reference() for t in self.inputs)
        else:
            (x, index) = (t.codegen_reference() for t in self.inputs)
            src = self.constant_args[1]
        wrapper.generate_scatter_fallback(
            x,
            [x, self.constant_args[0], index, src],
            self.kernel,
            self.fn,
            self.src_is_tensor,
            self.kwargs["reduce"],
            self.codegen_kwargs(),
        )

    def should_allocate(self):
        return False

    def get_cpp_kernel(self, fn, reduce):
        if fn == "aten.scatter_":
            if self.src_is_tensor:
                kernel = (
                    "at::scatter_out" if reduce is None else "at::scatter_reduce_out"
                )
            else:
                assert (
                    reduce is None
                ), "Expect reduce to be None for aten.scatter_ with scalar src"
                kernel = "at::scatter_out"
        else:
            assert (
                reduce is not None
            ), "Expect reduce to be not None for aten.scatter_reduce_"
            kernel = "at::scatter_reduce_out"
        return kernel

    def __init__(
        self,
        fn,
        x,
        dim: int,
        index,
        src,
        *,
        reduce: Optional[str] = None,
        include_self: bool = True,
    ):
        assert fn in {"aten.scatter_", "aten.scatter_reduce_"}
        self.src_is_tensor = isinstance(src, TensorBox)

        if V.graph.cpp_wrapper:
            # Follow aten/src/ATen/native/ReductionType.h:get_operator_enum
            get_operator_enum = {"add": "sum", "multiply": "prod"}
            if reduce in get_operator_enum:
                reduce = get_operator_enum[reduce]
            self.kernel = self.get_cpp_kernel(fn, reduce)
        else:
            self.kernel = fn
        self.fn = fn

        constant_args: Tuple[Any, ...]
        if self.src_is_tensor:
            tensors = [self.realize_input(t) for t in [x, index, src]]
            constant_args = (dim,)
        else:
            tensors = [self.realize_input(t) for t in [x, index]]
            constant_args = (dim, src)
        super().__init__(
            None,
            MutationLayout(x),
            self.unwrap_storage(tensors),
            constant_args,
            {"reduce": reduce, "include_self": include_self},
        )
        self.ordered_kwargs_for_cpp_kernel = ["reduce", "include_self"]
        self.name = V.graph.register_buffer(self)


class IndexPutFallback(ExternKernel):
    """
    This needs to be a custom class to handle mutation and indices properly
    """

    def codegen(self, wrapper):
        (x, values, *valid_indices) = (t.codegen_reference() for t in self.inputs)
        indices = []
        iter_valid_indices = iter(valid_indices)
        for i, _ in enumerate(self.indices):
            if self.indices[i] is not None:
                indices.append(next(iter_valid_indices))
            else:
                indices.append(V.graph.wrapper_code.none_str)

        indices_str = f"{V.graph.wrapper_code.open_bracket}{', '.join(indices)}{V.graph.wrapper_code.closed_bracket}"
        args = [x, indices_str, values, *self.codegen_const_args()]
        wrapper.writeline(wrapper.wrap_kernel_call(self.kernel, args))

    def should_allocate(self):
        return False

    def __init__(self, x, indices, values, accumulate):
        self.indices = indices
        valid_indices = [i for i in indices if i is not None]
        tensors = [self.realize_input(x) for x in [x, values, *valid_indices]]
        super().__init__(
            None,
            MutationLayout(x),
            self.unwrap_storage(tensors),
            (accumulate,),
        )
        self.name = V.graph.register_buffer(self)
        self.kernel = "at::index_put_" if V.graph.cpp_wrapper else "aten.index_put_"


class DeviceCopy(ExternKernelOut):
    @classmethod
    def create(cls, x, device):
        if not x.is_extern() and all(
            (r.name in V.graph.constants and isinstance(r, dependencies.MemoryDep))
            for r in x.get_reads()
        ):
            return x.constant_to_device(device)

        V.graph.device_types.add(device.type)
        V.graph.add_device_idx(device.index)
        V.graph.device_types.add(x.get_device().type)
        V.graph.add_device_idx(x.get_device().index)

        developer_warning("DeviceCopy in input program")
        return DeviceCopy(
            FlexibleLayout(
                device=device,
                dtype=x.get_dtype(),
                size=x.get_size(),
            ),
            [cls.realize_input(x)],
        )

    def codegen(self, wrapper):
        args = self.codegen_args()
        assert len(args) == 1
        if self.output_view:
            wrapper.codegen_device_copy(args[0], self.output_view.codegen_reference())
        else:
            wrapper.codegen_device_copy(args[0], self.codegen_reference())


class DynamicScalar(ExternKernel):
    """
    The result of a call to aten._local_scalar_dense.
    """

    def get_reads(self):
        return ()

    def should_allocate(self):
        return False

    def __init__(self, sym, data):
        super().__init__(None, NoneLayout(torch.device("cpu")), [data])  # type: ignore[arg-type]
        self.sym = sym

    def get_unbacked_symbol_defs(self):
        return {self.sym}

    def codegen(self, wrapper):
        (data,) = (t.codegen_reference() for t in self.inputs)
        wrapper.writeline(f"{self.sym} = {data}.item()")
        # No one should ever use this buffer, but for uniformity
        # define the variable and assign it None
        wrapper.writeline(f"{self.get_name()} = None")


@dataclasses.dataclass
class ExternKernelNode:
    name: str
    node: export_schema.Node


@dataclasses.dataclass
class FallbackKernel(ExternKernelAlloc):
    def __init__(
        self,
        layout,
        kernel,
        tensor_args,
        nontensor_args,
        unflatten_args,
        kwargs=None,
        schema=None,
    ):
        super().__init__(
            layout,
            tuple(tensor_args),
            tuple(nontensor_args),
        )
        # We need output buffers for generating kernel arguments in the
        # abi-compatible mode, where we retrieve outputs by pass each individual
        # output through the abi-compatible interface.
        self.outputs: Sequence[Any] = []
        self.use_cpp_op_schema = False

        self.op_overload = kernel

        assert isinstance(
            kernel,
            (
                torch._ops.OpOverload,
                torch._ops.HigherOrderOperator,
            ),
        ), f"Fails to create FallbackKernel for {kernel}: {type(kernel)} not supported"

        if kernel.__module__ == "torch._ops.aten":
            op_base_name = (
                kernel.__name__.split(".")[0]
                if isinstance(kernel, torch._ops.OpOverload)
                else kernel.__name__
            )
            if V.graph.cpp_wrapper:
                assert isinstance(kernel, torch._ops.OpOverload)
                # Calling with the default kernel name can lead to ambiguous behavior like the following example.
                # repeat_interleave(const at::Tensor & repeats, c10::optional<int64_t> output_size=c10::nullopt)
                # repeat_interleave(const at::Tensor & self, int64_t repeats,
                #       c10::optional<int64_t> dim=c10::nullopt, c10::optional<int64_t> output_size=c10::nullopt)
                self.kernel = (
                    f"at::{op_base_name}"
                    if kernel._overloadname == "default"
                    else f"at::_ops::{kernel.__name__.replace('.', '_')}::call"
                )
                schema = kernel._schema
            else:
                self.kernel = f"aten.{op_base_name}"

            if schema is not None:
                self.args_default_value = [
                    {"type": x.real_type, "value": x.default_value}
                    for x in schema.arguments
                    if not x.kwarg_only
                ]
                self.ordered_kwargs_for_cpp_kernel = [
                    x.name for x in schema.arguments if x.kwarg_only
                ]
                self.kwargs_default_value = {
                    x.name: {"type": x.real_type, "value": x.default_value}
                    for x in schema.arguments
                    if x.kwarg_only
                }
        elif isinstance(kernel, torch._ops.HigherOrderOperator):
            if getattr(torch._prims.rng_prims, kernel.__name__, None) is kernel:
                self.kernel = f"torch._prims.rng_prims.{kernel.__name__}"
            else:
                raise NotImplementedError(
                    "Unable to find HigherOrderOperator kernel name"
                )
        else:
            if V.graph.cpp_wrapper:
                self.use_cpp_op_schema = True
                self.set_cpp_kernel(kernel)
            else:
                self.kernel = (
                    f"{kernel.__module__.replace('._ops.', '.ops.')}.{kernel.__name__}"
                )
        self.unflatten_args = unflatten_args
        self.kwargs = {} if kwargs is None else kwargs
        V.graph.warn_fallback(self.kernel)

    def set_cpp_kernel(self, kernel):
        from .codegen.wrapper import get_cpp_op_schema

        assert (
            not kernel._schema.is_mutable
        ), f"mutable {kernel.__name__} is not supported with cpp_wrapper"

        # These checks are here because ops that return aliasing tensors will
        # return type Tensor& instead of Tensor, but codegen will always write
        # type Tensor on the LHS.
        def is_not_write(arg):
            return arg.alias_info is None or not arg.alias_info.is_write

        assert all(
            is_not_write(x) for x in kernel._schema.arguments
        ), f"{kernel.__name__} with alias_info arguments is not supported with cpp_wrapper"
        assert all(
            is_not_write(x) for x in kernel._schema.returns
        ), f"{kernel.__name__} with alias_info returns is not supported with cpp_wrapper"

        self.kernel = kernel._schema.name
        self.cpp_kernel_overlad_name = kernel._schema.overload_name
        self.cpp_kernel_key = (
            f"{self.kernel.replace('::', '_')}_{self.cpp_kernel_overlad_name}"
        )

        self.cpp_op_schema = get_cpp_op_schema(kernel)
        self.ordered_kwargs_for_cpp_kernel = [
            x.name for x in kernel._schema.arguments if x.kwarg_only
        ]

    def get_arg_default_value(self, pos):
        assert hasattr(
            self, "args_default_value"
        ), "self.args_default_value has to be provided"
        assert pos < len(
            self.args_default_value
        ), f"expected the index {pos} to be smaller than len(self.args_default_value): {len(self.args_default_value)}"
        return self.args_default_value[pos]["value"]

    def codegen_args(self):
        @dataclasses.dataclass
        class Shim:
            ref: Any

            def __repr__(self):
                return self.ref

        tensor_args = [Shim(x.codegen_reference()) for x in self.inputs]
        args, kwargs = self.unflatten_args(tensor_args, self.constant_args)
        args = [V.graph.wrapper_code.val_to_arg_str(x) for x in args]
        # Previously, we want to maintain forward-compatibility by skipping
        # default args in the serialized artifacts in fbcode. However,
        # some of our shim interfaces require default values being set.
        # Discussed with Sherlock offline and we decided to allow serializing
        # default args into the C++ wrapper code for now. We will refine this
        # part if we see real FC requirement. More details related to FC
        # can be found at:
        # https://docs.google.com/document/d/1FzWm-sHYwmRi3x_g036kOxd99KaYquUsA-L5JwOn8ys/edit?usp=sharing
        if V.graph.cpp_wrapper and hasattr(self, "args_default_value"):
            n_args = len(args)
            n_pos_args = len(self.args_default_value)
            # Some positional args are not provided, need to use their default value in cpp wrapper
            if n_args < n_pos_args:
                pos_args = [
                    self.get_arg_default_value(i) for i in range(n_args, n_pos_args)
                ]
                pos_args = [V.graph.wrapper_code.val_to_arg_str(x) for x in pos_args]
                args.extend(pos_args)

        # let self.codegen_kwargs handle kwargs
        self.kwargs.update(kwargs)
        return args

    @staticmethod
    def find_device(tensor_args, example_output):
        if tensor_args:
            return tensor_args[0].get_device()
        if isinstance(example_output, torch.Tensor):
            return example_output.device
        if isinstance(example_output, (list, tuple)):
            devices = {FallbackKernel.find_device(None, x) for x in example_output}
            # Remove None
            devices = [device for device in devices if device]
            if len(devices) == 1:
                return devices[0]
            for device in devices:
                if device.type == "cuda":
                    return device
            return devices[0]
        return None

    def has_side_effects(self):
        # TODO - some fallbacks are still OpOverloadPackets
        if not isinstance(self.op_overload, torch._ops.OpOverload):
            return False
        return get_schema_info(self.op_overload).is_mutable()

    def get_alias_names(self):
        # TODO - some fallbacks are still OpOverloadPackets
        if not isinstance(self.op_overload, torch._ops.OpOverload):
            return []
        if torch._inductor.utils.is_view(self.op_overload):
            # TODO - use op._schema.arguments alias_info to figure out
            # precise list
            return [inp.get_name() for inp in self.inputs]
        return []

    # ProxyExecutor Design Note
    # We export the ExternFallbackNodes (for custom ops) into a serialized file
    # and run it with a host side proxy executor to address the ABI problem
    # This is currently only implemented for fbcode. Eventually, we will also make this work for OSS.
    # Detailed design doc can be found at
    # https://docs.google.com/document/d/1wC4DOZFaYym2t1Esz0X5yxlLI3RDnSiyRbUus3bkJ64/edit?usp=sharing
    def export_extern_kernel_node(self):
        assert isinstance(self, FallbackKernel)
        args, kwargs = self.unflatten_args(self.inputs, self.constant_args)
        ordered_kwargs = [
            kwargs.get(key, None) for key in self.ordered_kwargs_for_cpp_kernel
        ]

        serializer = GraphModuleSerializer(None, None)
        named_arguments = serializer.serialize_inputs(self.op_overload, args, kwargs)

        # serialize_outputs
        def handle_single_output(return_type, output):
            if isinstance(return_type, torch.TensorType):
                # For single Tensor
                out = output
                if isinstance(output, (list, tuple)):
                    assert len(output) == 1
                    out = output[0]
                return export_schema.Argument.create(
                    as_tensor=export_schema.TensorArgument(name=out.get_name())
                )
            elif isinstance(return_type, torch.ListType) and isinstance(
                return_type.getElementType(), torch.TensorType
            ):
                # For single TensorList
                return export_schema.Argument.create(
                    as_tensors=[
                        export_schema.TensorArgument(name=out.get_name())
                        for out in output
                    ]
                )
            else:
                raise RuntimeError("Unsupported return type")

        target = self.op_overload
        returns = target._schema.returns
        if len(returns) == 1:
            return_type = returns[0].real_type
            output_arguments = [handle_single_output(return_type, self.outputs)]
        else:
            # For tuple returns, e.g "-> (Tensor, Tensor)" or "-> (Tesnor, Tensor[])"
            assert isinstance(self.outputs, tuple)
            assert len(returns) == len(self.outputs)
            output_arguments = [
                handle_single_output(return_schema.real_type, output)
                for return_schema, output in zip(returns, self.outputs)
            ]

        node = ExternKernelNode(
            name=self.get_name(),
            node=export_schema.Node(
                target=self.kernel,
                inputs=named_arguments,
                outputs=output_arguments,
                metadata={},
            ),
        )

        V.graph.extern_kernel_nodes.append(node)

        return [*args, *ordered_kwargs]

    def codegen(self, wrapper):
        if self.use_cpp_op_schema:
            self.codegen_comment(wrapper)

            exported_args = None
            args = None
            if config.is_fbcode() and V.graph.cpp_wrapper:
                exported_args = self.export_extern_kernel_node()
            else:
                args = [*self.codegen_args(), *self.codegen_kwargs()]

            wrapper.generate_extern_kernel_alloc_and_find_schema_if_needed(
                self.get_name(),
                self.kernel,
                args,
                self.cpp_op_schema,
                self.cpp_kernel_key,
                self.cpp_kernel_overlad_name,
                self.op_overload,
                exported_args,
                self.outputs,
            )
        else:
            super().codegen(wrapper)

    @classmethod
    def create(cls, kernel, *args, **kwargs):
        fake_incorrect_kernels = (aten._fused_moving_avg_obs_fq_helper_functional,)
        context = (
            V.graph.fake_mode if kernel not in fake_incorrect_kernels else nullcontext()
        )
        with context:
            (
                example_output,
                tensor_args,
                non_tensor_args,
                unflatten_args,
                schema,
            ) = cls.process_kernel(kernel, *args, **kwargs)

        device = FallbackKernel.find_device(tensor_args, example_output)
        assert device, "Not sure where to find device info"

        def tensor_to_layout(output: torch.Tensor):
            return FixedLayout(
                output.device,
                output.dtype,
                convert_shape_to_inductor(output.size()),
                convert_shape_to_inductor(output.stride()),
            )

        packed = FallbackKernel(
            MultiOutputLayout(device),
            kernel,
            tensor_args,
            non_tensor_args,
            unflatten_args,
            schema=schema,
        )

        def generate_output(output, indices):
            if isinstance(output, (list, tuple)):
                return type(output)(
                    generate_output(output[i], indices + [(type(output), i)])
                    for i in range(len(output))
                )
            elif isinstance(output, dict):
                return {
                    key: generate_output(val, indices + [(type(output), key)])
                    for key, val in output.items()
                }
            elif isinstance(output, torch.Tensor):
                return MultiOutput(
                    tensor_to_layout(output),
                    packed,
                    indices,
                )
            elif isinstance(output, int):
                return output
            elif isinstance(output, torch.SymInt):
                return output.node.expr
            else:
                assert (
                    output is None
                ), f"FallbackKernel output type {type(output)} is not supported"
                return None

        outputs = generate_output(example_output, [])
        if isinstance(outputs, (list, tuple, dict)):
            packed.outputs = outputs  # type: ignore[assignment]
        else:
            packed.outputs = [outputs]
        return outputs

    def apply_constraint(self):
        return super().apply_constraint()


@dataclasses.dataclass
class ComplexView(ExternKernelAlloc):
    """View a complex number as two dtyped numbers or vice versa"""

    def should_allocate(self):
        return False

    def get_alias_names(self):
        # Signal to codegen that our output buffer isn't safe to reuse
        return [self.inputs[0].get_name()]

    def __init__(
        self,
        layout,
        kernel,
        tensor_args,
        nontensor_args,
    ):
        super().__init__(
            layout,
            tuple(tensor_args),
            tuple(nontensor_args),
        )
        # We need output buffers for generating kernel arguments in the
        # abi-compatible mode, where we retrieve outputs by pass each individual
        # output through the abi-compatible interface.
        self.outputs: Sequence[Any] = []
        self.kernel = kernel

    @classmethod
    def create(cls, kernel, *args, **kwargs):
        context = V.graph.fake_mode
        with context:
            (
                example_output,
                tensor_args,
                non_tensor_args,
                unflatten_args,
                schema,
            ) = cls.process_kernel(kernel, *args, **kwargs)

        device = FallbackKernel.find_device(tensor_args, example_output)
        assert device, "Not sure where to find device info"

        packed = ComplexView(
            MultiOutputLayout(device), kernel, tensor_args, non_tensor_args
        )

        layout = FixedLayout(
            example_output.device,
            example_output.dtype,
            convert_shape_to_inductor(example_output.size()),
            convert_shape_to_inductor(example_output.stride()),
        )
        outputs = MultiOutput(layout, packed, [])

        packed.outputs = [outputs]
        return outputs


@dataclasses.dataclass
class MultiOutputLayout(IRNode):
    device: torch.device


class MultiOutput(ExternKernel):
    # Given an input MultiOutputLayout buffer, indexes out an actual buffer
    # from that result.  This doesn't actually produce multiple outputs,
    # that's MultiOutputLayout!
    def codegen_list_tuple_access(self, basename, indices):
        if len(indices) > 0:
            itype, i = indices[0]
            if itype == list:
                return self.codegen_list_tuple_access(f"{basename}[{i}]", indices[1:])
            elif itype == tuple:
                # cpp wrapper code needs to use std::get<> to access a tuple
                tuple_access = V.graph.wrapper_code.codegen_tuple_access(
                    basename, self.get_name(), str(i)
                )
                return self.codegen_list_tuple_access(tuple_access, indices[1:])
            elif itype == dict:
                return self.codegen_list_tuple_access(f"{basename}['{i}']", indices[1:])
            else:
                raise AssertionError("non supported index type")
        else:
            return basename

    def codegen(self, wrapper):
        wrapper.codegen_multi_output(
            self.get_name(),
            self.codegen_list_tuple_access(self.inputs[0].get_name(), self.indices),
        )
        self.codegen_unbacked_symbol_defs(wrapper)

    def __init__(self, layout, input, indices: List[Tuple[Any, ...]]):
        super().__init__(None, layout, [input], ())
        self.name = V.graph.register_buffer(self)
        self.indices = indices

    def get_unbacked_symbol_uses(self):
        return self.inputs[0].get_unbacked_symbol_uses()

    def should_allocate(self):
        return False

    def get_alias_names(self):
        return [
            inp.get_name()
            for inp in self.inputs
            if isinstance(inp, (FallbackKernel, ComplexView))
            and len(inp.get_alias_names()) > 0
        ]


def _prepare_convolution_fusion_create(
    cls,
    x: "TensorBox",
    weight: "TensorBox",
    bias: "TensorBox",
    padding: List[int],
    stride: List[int],
    dilation: List[int],
    groups: int,
    transposed: bool = False,
    output_padding: Optional[List[int]] = None,
):
    """
    This function is a helper function to prepare inputs, layout and constant args
    for convolution post-op fusion's create function, including deciding the output
    layout (channels first or channels last), realizing inputs and make them etc. The
    function only supports the CPU device since conv post-op fusion kernel is only
    supported on CPU right now.
    """

    # Port from aten/src/ATen/native/ConvUtils.h: _conv_input_size
    def _conv_input_size(
        output_size, weight_size, padding, output_padding, stride, dilation, groups
    ):
        assert len(output_size) == len(weight_size), "Expect input dim == weight dim"
        dim = len(output_size)
        assert dim > 2, "Expect input dim > 2"

        BATCH_DIM = 0
        WEIGHT_INPUT_CHANNELS_DIM = 1
        input_size = []
        input_size.append(output_size[BATCH_DIM])
        input_size.append(weight_size[WEIGHT_INPUT_CHANNELS_DIM] * groups)
        for d in range(2, dim):
            kernel = (weight_size[d] - 1) * dilation[d - 2] + 1
            input_size_d = (
                (output_size[d] - 1) * stride[d - 2]
                - (padding[d - 2] * 2)
                + kernel
                + output_padding[d - 2]
            )
            input_size.append(input_size_d)
        return list(map(int, input_size))

    # The size of prepacked_weight is the prepacked weight size of deconv:
    #   Groups > 1:  [g*o, i/g, ...]
    #   Groups == 1: [o, i, ...]
    # Returns original weight size in [i, o, ...]
    def _original_deconv_weight_size(
        prepacked_weight,
        groups,
    ):
        prepacked_weight_size = prepacked_weight.size()
        dim = len(prepacked_weight_size)
        assert dim > 2, "Expect weight dim > 2"
        if groups > 1:
            weight_size = []
            weight_size.append(prepacked_weight_size[1] * groups)
            weight_size.append(prepacked_weight_size[0] / groups)
            for d in range(2, dim):
                weight_size.append(prepacked_weight_size[d])
        else:
            weight_size = prepacked_weight.transpose(0, 1).size()
        return weight_size

    x.realize()
    weight.realize()
    if bias is not None:
        bias.realize()
    with V.graph.fake_mode:
        x_fake = ir_node_to_tensor(x, guard_shape=True)
        weight_fake = ir_node_to_tensor(weight, guard_shape=True)
        dims = len(x_fake.size()) - 2
        assert 0 < len(padding) <= dims
        assert 0 < len(dilation) <= dims
        assert 0 < len(stride) <= dims
        padding = pad_listlike(padding, dims)
        dilation = pad_listlike(dilation, dims)
        stride = pad_listlike(stride, dims)
        if output_padding is None:
            output_padding = pad_listlike([0], dims)
        else:
            assert 0 < len(output_padding) <= dims
            output_padding = pad_listlike(output_padding, dims)
        assert isinstance(groups, int)
        if transposed:
            # When transposed, the size of the prepacked oneDNN weight is different
            # from the PyTorch weight. We're not able to run aten conv with such
            # size. We infer the output size from the input params here:
            weight_size = _original_deconv_weight_size(weight_fake, groups)
            input_size = x_fake.size()
            output_size = _conv_input_size(
                input_size,
                weight_size,
                padding,
                output_padding,
                stride,
                dilation,
                groups,
            )
        else:
            bias_fake = (
                ir_node_to_tensor(bias, guard_shape=True) if bias is not None else bias
            )
            output = torch.ops.aten.convolution(
                x_fake,
                weight_fake,
                bias_fake,
                stride,
                padding,
                dilation,
                transposed,
                output_padding,
                groups,
            )
            output_size = output.size()

        req_stride_order = [0] + list(reversed(range(1, len(stride) + 1)))
        req_stride_order = [len(req_stride_order)] + req_stride_order
        output_stride = make_channels_last_strides_for(output_size)

    x = cls.require_stride_order(x, req_stride_order)
    assert x.get_device().type == "cpu" and weight.get_device().type == "cpu"
    inputs = [x, weight]

    kernel_layout = FixedLayout(
        x.get_device(),
        x.get_dtype(),
        convert_shape_to_inductor(output_size),
        convert_shape_to_inductor(output_stride),
    )
    constant_args = [padding, stride, dilation, groups]
    if transposed:
        constant_args.insert(1, output_padding)

    if bias is not None:
        inputs.append(bias)
    else:
        constant_args.insert(0, bias)
    return inputs, constant_args, kernel_layout, req_stride_order


def _prepare_linear_fusion_create(
    cls,
    x: "TensorBox",
    weight: "TensorBox",
    bias: "TensorBox",
):
    """
    This function is a helper function to prepare inputs, layout and constant args
    for linear post-op fusion's create function. The function only supports the CPU device
    since linear post-op fusion kernel is only supported on CPU right now.
    """
    x.realize()
    weight.realize()
    if bias is not None:
        bias.realize()
    with V.graph.fake_mode:
        x_fake = ir_node_to_tensor(x, guard_shape=True)
        weight_fake = ir_node_to_tensor(weight, guard_shape=True)
        bias_fake = (
            ir_node_to_tensor(bias, guard_shape=True) if bias is not None else bias
        )
        if bias is not None:
            output = torch.ops.aten.addmm.default(
                bias_fake,
                x_fake,
                weight_fake,
            )
        else:
            output = torch.ops.aten.mm.default(
                x_fake,
                weight_fake,
            )
        output_size = output.size()

        req_stride_order = [1, 0]
        output_stride = make_contiguous_strides_for(output_size)

    x = cls.require_stride_order(x, req_stride_order)
    assert x.get_device().type == "cpu" and weight.get_device().type == "cpu"
    inputs = [x, weight]

    kernel_layout = FixedLayout(
        x.get_device(),
        x.get_dtype(),
        convert_shape_to_inductor(output_size),
        convert_shape_to_inductor(output_stride),
    )
    constant_args: List[Any] = []

    if bias is not None:
        inputs.append(bias)
    else:
        constant_args.insert(0, bias)
    return inputs, constant_args, kernel_layout, req_stride_order


class ConvolutionUnary(ExternKernelAlloc):
    def __init__(
        self,
        layout,
        inputs,
        constant_args=(),
        kernel="torch.ops.mkldnn._convolution_pointwise",
    ):
        super().__init__(
            layout,
            inputs,
            constant_args,
            None,
            kernel="torch.ops.mkldnn._convolution_pointwise",
            cpp_kernel="mkldnn::_convolution_pointwise",
        )
        self.cpp_kernel_key = "convolution_pointwise"
        self.cpp_op_schema = """
            at::Tensor(
                const at::Tensor& input_t,
                const at::Tensor& weight_t,
                const c10::optional<at::Tensor>& bias_opt,
                at::IntArrayRef padding,
                at::IntArrayRef stride,
                at::IntArrayRef dilation,
                int64_t groups,
                c10::string_view attr,
                torch::List<c10::optional<at::Scalar>> scalars,
                c10::optional<c10::string_view> algorithm)"""

    def codegen(self, wrapper):
        wrapper.generate_extern_kernel_alloc_and_find_schema_if_needed(
            self.get_name(),
            self.kernel,
            self.codegen_args(),
            self.cpp_op_schema,
            self.cpp_kernel_key,
        )
        if isinstance(self.layout, Layout):
            self.codegen_size_asserts(wrapper)

    @classmethod
    def create(
        cls,
        x: "TensorBox",
        weight: "TensorBox",
        bias: "TensorBox",
        padding_: List[int],
        stride_: List[int],
        dilation_: List[int],
        groups: int,
        attr,
        scalars: Optional[List[Any]],
        algorithm,
    ):
        (inputs, constant_args, kernel_layout, _) = _prepare_convolution_fusion_create(
            cls, x, weight, bias, padding_, stride_, dilation_, groups
        )
        constant_args = constant_args + [
            attr,
            may_convert_to_optional(scalars),
            algorithm,
        ]
        return ConvolutionUnary(
            layout=kernel_layout,
            inputs=inputs,
            constant_args=constant_args,
        )


class ConvolutionBinary(ExternKernelAlloc):
    def __init__(
        self,
        layout,
        inputs,
        constant_args=(),
        cpp_constant_args=(),
    ):
        super().__init__(
            layout,
            inputs,
            constant_args,
            None,
            kernel="torch.ops.mkldnn._convolution_pointwise.binary",
            cpp_kernel="mkldnn::_convolution_pointwise",
        )
        self.cpp_kernel_overlad_name = "binary"
        self.cpp_kernel_key = "convolution_pointwise_binary"
        self.cpp_op_schema = """
            at::Tensor(
                const at::Tensor& input_t,
                const at::Tensor& other_t,
                const at::Tensor& weight_t,
                const c10::optional<at::Tensor>& bias_opt,
                at::IntArrayRef padding,
                at::IntArrayRef stride,
                at::IntArrayRef dilation,
                int64_t groups,
                c10::string_view binary_attr,
                c10::optional<at::Scalar> alpha,
                c10::optional<c10::string_view> unary_attr,
                torch::List<c10::optional<at::Scalar>> unary_scalars,
                c10::optional<c10::string_view> unary_algorithm)"""
        self.cpp_constant_args = cpp_constant_args

    def codegen(self, wrapper):
        wrapper.generate_extern_kernel_alloc_and_find_schema_if_needed(
            self.get_name(),
            self.kernel,
            self.codegen_args(),
            self.cpp_op_schema,
            self.cpp_kernel_key,
            self.cpp_kernel_overlad_name,
        )
        if isinstance(self.layout, Layout):
            self.codegen_size_asserts(wrapper)

    @classmethod
    def create(
        cls,
        x: "TensorBox",
        other: "TensorBox",
        weight: "TensorBox",
        bias: "TensorBox",
        padding_: List[int],
        stride_: List[int],
        dilation_: List[int],
        groups: int,
        binary_attr: str,
        binary_alpha: Optional[float],
        unary_attr: Optional[str],
        unary_scalars: Optional[List[Any]],
        unary_algorithm: Optional[str],
    ):
        (
            inputs,
            constant_args,
            kernel_layout,
            req_stride_order,
        ) = _prepare_convolution_fusion_create(
            cls, x, weight, bias, padding_, stride_, dilation_, groups
        )
        other = cls.require_stride_order(other, req_stride_order)
        inputs.insert(1, other)
        constant_args = constant_args + [
            binary_attr,
            binary_alpha,
            unary_attr,
            may_convert_to_optional(unary_scalars),
            unary_algorithm,
        ]
        return ConvolutionBinary(
            layout=kernel_layout,
            inputs=inputs,
            constant_args=constant_args,
        )


class ConvolutionBinaryInplace(ExternKernelAlloc):
    def __init__(
        self,
        kernel_layout,
        inputs,
        constant_args=(),
    ):
        # Due to constrain of op.call, other (Tensor&) should be at input[0]
        reordered_inputs = [inputs[1], inputs[0]] + inputs[2:]

        super().__init__(
            kernel_layout,
            reordered_inputs,
            constant_args,
            None,
            kernel="torch.ops.mkldnn._convolution_pointwise_.binary",
            cpp_kernel="mkldnn::_convolution_pointwise_",
        )
        self.cpp_kernel_overlad_name = "binary"
        self.cpp_kernel_key = "convolution_pointwise_binary_"
        # TODO: op.call: input[0] should be at::Tensor&
        self.cpp_op_schema = """
            at::Tensor&(
                at::Tensor& other_t,
                const at::Tensor& input_t,
                const at::Tensor& weight_t,
                const c10::optional<at::Tensor>& bias_opt,
                at::IntArrayRef padding,
                at::IntArrayRef stride,
                at::IntArrayRef dilation,
                int64_t groups,
                c10::string_view binary_attr,
                c10::optional<at::Scalar> alpha,
                c10::optional<c10::string_view> unary_attr,
                torch::List<c10::optional<at::Scalar>> unary_scalars,
                c10::optional<c10::string_view> unary_algorithm)"""

    def codegen(self, wrapper):
        wrapper.generate_extern_kernel_alloc_and_find_schema_if_needed(
            self.get_name(),
            self.kernel,
            self.codegen_args(),
            self.cpp_op_schema,
            self.cpp_kernel_key,
            self.cpp_kernel_overlad_name,
        )

    def get_mutation_names(self):
        assert isinstance(self.layout, MutationLayout)
        return (self.layout.target.get_name(),)

    @classmethod
    def create(
        cls,
        x: "TensorBox",
        other: "TensorBox",
        weight: "TensorBox",
        bias: "TensorBox",
        padding_: List[int],
        stride_: List[int],
        dilation_: List[int],
        groups: int,
        binary_attr: str,
        binary_alpha: Optional[float],
        unary_attr: Optional[str],
        unary_scalars: Optional[List[Any]],
        unary_algorithm: Optional[str],
    ):
        (
            inputs,
            constant_args,
            _,
            req_stride_order,
        ) = _prepare_convolution_fusion_create(
            cls, x, weight, bias, padding_, stride_, dilation_, groups
        )
        other = cls.require_stride_order(other, req_stride_order)
        inputs.insert(1, other)
        constant_args = constant_args + [
            binary_attr,
            binary_alpha,
            unary_attr,
            may_convert_to_optional(unary_scalars),
            unary_algorithm,
        ]
        return ConvolutionBinaryInplace(
            kernel_layout=MutationLayout(inputs[1]),
            inputs=inputs,
            constant_args=constant_args,
        )


class MKLPackedLinear(ExternKernelAlloc):
    def __init__(
        self,
        layout,
        inputs,
        constant_args=(),
    ):
        super().__init__(
            layout,
            inputs,
            constant_args,
            None,
            kernel="torch.ops.mkl._mkl_linear",
            cpp_kernel="mkl::_mkl_linear",
        )
        self.cpp_kernel_key = "mkl_linear"
        self.cpp_op_schema = """
            at::Tensor(
                const at::Tensor& self,
                const at::Tensor& mkl_weight_t,
                const at::Tensor& origin_weight_t,
                const c10::optional<at::Tensor>& bias_opt,
                const int64_t prepack_batch_size)"""

    def codegen(self, wrapper):
        wrapper.generate_extern_kernel_alloc_and_find_schema_if_needed(
            self.get_name(),
            self.kernel,
            self.codegen_args(),
            self.cpp_op_schema,
            self.cpp_kernel_key,
        )

    @classmethod
    def create(cls, x, packed_w, orig_w, batch_size):
        x = cls.require_stride1(cls.realize_input(x))
        orig_w = cls.require_stride1(cls.realize_input(orig_w))
        *m, _ = x.get_size()
        oc, _ = orig_w.get_size()
        output_size = list(m) + [oc]
        output_stride = make_contiguous_strides_for(output_size)
        inputs = [x, packed_w, orig_w]
        constant_args = [None, batch_size]

        return MKLPackedLinear(
            layout=FixedLayout(
                x.get_device(), x.get_dtype(), output_size, output_stride
            ),
            inputs=inputs,
            constant_args=constant_args,
        )


class LinearUnary(ExternKernelAlloc):
    def __init__(
        self,
        layout,
        inputs,
        constant_args=(),
    ):
        super().__init__(
            layout,
            inputs,
            constant_args,
            None,
            kernel="torch.ops.mkldnn._linear_pointwise",
            cpp_kernel="mkldnn::_linear_pointwise",
        )
        self.cpp_kernel_key = "linear_pointwise"
        self.cpp_op_schema = """
            at::Tensor(
                const at::Tensor& input_t,
                const at::Tensor& weight_t,
                const c10::optional<at::Tensor>& bias_opt,
                c10::string_view attr,
                torch::List<c10::optional<at::Scalar>> scalars,
                c10::optional<c10::string_view> algorithm)"""

    def codegen(self, wrapper):
        wrapper.generate_extern_kernel_alloc_and_find_schema_if_needed(
            self.get_name(),
            self.kernel,
            self.codegen_args(),
            self.cpp_op_schema,
            self.cpp_kernel_key,
        )

    @classmethod
    def create(cls, x, w, b, attr, scalars, algorithm):
        x = cls.require_contiguous(cls.realize_input(x))
        w = cls.require_contiguous(cls.realize_input(w))

        *m, ic = x.get_size()
        oc, ic = w.get_size()
        inputs = [x, w]
        constant_args = [attr, scalars if scalars else [-1], algorithm]
        if b is not None:
            b = cls.require_contiguous(cls.realize_input(b))
            inputs.append(b)
        else:
            constant_args.insert(0, None)

        return LinearUnary(
            layout=FlexibleLayout(
                device=x.get_device(),
                dtype=x.get_dtype(),
                size=list(m) + [oc],
            ),
            inputs=inputs,
            constant_args=constant_args,
        )

    def apply_constraint(self):
        pass


class LinearBinary(ExternKernelAlloc):
    kernel = "torch.ops.mkldnn._linear_pointwise.binary"

    def __init__(
        self,
        layout,
        inputs,
        constant_args=(),
    ):
        super().__init__(
            layout,
            inputs,
            constant_args,
            None,
            kernel="torch.ops.mkldnn._linear_pointwise.binary",
            cpp_kernel="mkldnn::_linear_pointwise",
        )
        self.cpp_kernel_overlad_name = "binary"
        self.cpp_kernel_key = "linear_pointwise_binary"
        self.cpp_op_schema = """
            at::Tensor(
                const at::Tensor& input_t,
                const at::Tensor& other_t,
                const at::Tensor& weight_t,
                const c10::optional<at::Tensor>& bias_opt,
                c10::string_view attr)
        """

    def codegen(self, wrapper):
        wrapper.generate_extern_kernel_alloc_and_find_schema_if_needed(
            self.get_name(),
            self.kernel,
            self.codegen_args(),
            self.cpp_op_schema,
            self.cpp_kernel_key,
            self.cpp_kernel_overlad_name,
        )

    @classmethod
    def create(cls, x, y, w, b, attr):
        x = cls.require_contiguous(cls.realize_input(x))
        y = cls.require_contiguous(cls.realize_input(y))
        w = cls.require_contiguous(cls.realize_input(w))

        *m, ic = x.get_size()
        oc, ic = w.get_size()

        inputs = [x, y, w]
        constant_args = [attr]
        if b is not None:
            b = cls.require_contiguous(cls.realize_input(b))
            inputs.append(b)
        else:
            constant_args.insert(0, b)

        return LinearBinary(
            layout=FlexibleLayout(
                device=x.get_device(),
                dtype=x.get_dtype(),
                size=list(m) + [oc],
            ),
            inputs=inputs,
            constant_args=constant_args,
        )

    def apply_constraint(self):
        pass


class ConvolutionTransposeUnary(ExternKernelAlloc):
    def __init__(
        self,
        layout,
        inputs,
        constant_args=(),
    ):
        super().__init__(
            layout,
            inputs,
            constant_args,
            None,
            kernel="torch.ops.mkldnn._convolution_transpose_pointwise",
            cpp_kernel="mkldnn::_convolution_transpose_pointwise",
        )
        self.cpp_kernel_key = "convolution_transpose_pointwise"
        self.cpp_op_schema = """
            at::Tensor(
                const at::Tensor& input_t,
                const at::Tensor& weight_t,
                const c10::optional<at::Tensor>& bias_opt,
                at::IntArrayRef padding,
                at::IntArrayRef output_padding,
                at::IntArrayRef stride,
                at::IntArrayRef dilation,
                int64_t groups,
                c10::string_view attr,
                torch::List<c10::optional<at::Scalar>> scalars,
                c10::optional<c10::string_view> algorithm)"""

    def codegen(self, wrapper):
        wrapper.generate_extern_kernel_alloc_and_find_schema_if_needed(
            self.get_name(),
            self.kernel,
            self.codegen_args(),
            self.cpp_op_schema,
            self.cpp_kernel_key,
        )

    @classmethod
    def create(
        cls,
        x: "TensorBox",
        weight: "TensorBox",
        bias: "TensorBox",
        padding_: List[int],
        output_padding_: List[int],
        stride_: List[int],
        dilation_: List[int],
        groups_: int,
        attr,
        scalars: Optional[List[Any]],
        algorithm,
    ):
        transposed = True
        (
            inputs,
            constant_args,
            kernel_layout,
            _,
        ) = _prepare_convolution_fusion_create(
            cls,
            x,
            weight,
            bias,
            padding_,
            stride_,
            dilation_,
            groups_,
            transposed,
            output_padding_,
        )
        constant_args = constant_args + [
            attr,
            may_convert_to_optional(scalars),
            algorithm,
        ]
        return ConvolutionTransposeUnary(
            layout=kernel_layout,
            inputs=inputs,
            constant_args=constant_args,
        )


class MkldnnRnnLayer(ExternKernelAlloc):
    def __init__(
        self,
        layout,
        inputs,
        constant_args=(),
    ):
        super().__init__(
            layout,
            inputs,
            constant_args,
            None,
            kernel="aten.mkldnn_rnn_layer",
            cpp_kernel="at::mkldnn_rnn_layer",
        )

    @classmethod
    def create(
        cls,
        x: "TensorBox",
        w0: "TensorBox",
        w1: "TensorBox",
        w2: "TensorBox",
        w3: "TensorBox",
        hx: "TensorBox",
        cx: "TensorBox",
        reverse: bool,
        batch_sizes: List[int],
        mode: int,
        hidden_size: int,
        num_layers: int,
        has_biases: bool,
        bidirectional: bool,
        batch_first: bool,
        train: bool,
    ):
        x = cls.require_stride1(cls.realize_input(x))
        # If batch_first, x has been permuted in lstm before entering the mkldnn_rnn_layer.
        # Make sure x is contiguous in batch_first case.
        x.freeze_layout()
        w0 = cls.require_stride1(cls.realize_input(w0))
        w1 = cls.require_stride1(cls.realize_input(w1))
        w2 = cls.require_stride1(cls.realize_input(w2))
        w3 = cls.require_stride1(cls.realize_input(w3))
        hx = cls.require_stride1(cls.realize_input(hx))
        hx.freeze_layout()
        cx = cls.require_stride1(cls.realize_input(cx))
        cx.freeze_layout()

        input_size = x.get_size()
        assert len(input_size) == 3, "Expect lstm input to be 3D"
        # batch_first is handled in the lstm OP. When entering
        # rnn_layer here, we'll always have batch_first = False
        seq_length, mini_batch, input_size = input_size
        output_shape = [seq_length, mini_batch, hidden_size]

        hy_shape = hx.get_size()
        cy_shape = cx.get_size()

        res: List[IRNode] = []

        inputs = [x, w0, w1, w2, w3, hx, cx]
        constant_args = [
            reverse,
            batch_sizes,
            mode,
            hidden_size,
            num_layers,
            has_biases,
            bidirectional,
            batch_first,
            train,
        ]

        packed = MkldnnRnnLayer(
            MultiOutputLayout(x.get_device()),
            inputs=inputs,
            constant_args=constant_args,
        )

        def get_strides_of_lstm_output(output_shape, batch_first):
            assert len(output_shape) == 3, "Expect output_shape to be 3D"
            return make_contiguous_strides_for(output_shape)

        output_sizes = [output_shape, hy_shape, cy_shape]
        output_strides = [
            get_strides_of_lstm_output(output_shape, batch_first),
            make_contiguous_strides_for(hy_shape),
            make_contiguous_strides_for(cy_shape),
        ]
        output_ir = [
            MultiOutput(
                FixedLayout(
                    x.get_device(),
                    x.get_dtype(),
                    output_size,
                    output_stride,
                ),
                packed,
                [(tuple, i)],
            )
            for i, (output_size, output_stride) in enumerate(
                zip(output_sizes, output_strides)
            )
        ]

        return output_ir


class QConvPointWisePT2E(ExternKernelAlloc):
    def __init__(
        self,
        layout,
        inputs,
        constant_args=(),
    ):
        """
        if bias is not None
            - inputs = [x, w, b, weight_scale, weight_zp]
            - const_args is: [stride, padding, dilation, groups, x_scale, x_zp, o_inv_scale, o_zp,
              fp32_output, unary_attr, unary_scalars, unary_algorithm]
        else
            - inputs = [x, w, weight_scale, weight_zp]
            - const_args is: [bias, stride, padding, dilation, groups, x_scale, x_zp, o_inv_scale, o_zp,
              fp32_output, unary_attr, unary_scalars, unary_algorithm]
        """
        self.has_bias = len(inputs) == 5
        super().__init__(
            layout,
            inputs,
            constant_args,
            None,
            kernel="torch.ops.onednn.qconv2d_pointwise",
            cpp_kernel="onednn::qconv2d_pointwise",
        )
        self.cpp_kernel_key = "qconv2d_pointwise"
        self.cpp_op_schema = """
            at::Tensor(
                at::Tensor act,
                double act_scale,
                int64_t act_zero_point,
                at::Tensor weight,
                at::Tensor weight_scales,
                at::Tensor weight_zero_points,
                c10::optional<at::Tensor> bias,
                torch::List<int64_t> stride,
                torch::List<int64_t> padding,
                torch::List<int64_t> dilation,
                int64_t groups,
                double inv_output_scale,
                int64_t output_zero_point,
                c10::optional<c10::ScalarType> output_dtype,
                c10::string_view attr,
                torch::List<c10::optional<at::Scalar>> scalars,
                c10::optional<c10::string_view> algorithm)"""

    def codegen(self, wrapper):
        # Parser the inputs and constant
        args = [x.codegen_reference() for x in self.inputs]
        const_args = []
        const_args.extend(self.codegen_const_args())

        x = args[0]
        packed_weight = args[1]
        bias = args[2] if self.has_bias else const_args[0]
        w_scale, w_zp = args[-2], args[-1]
        (
            stride,
            padding,
            dilation,
            groups,
            x_scale,
            x_zp,
            o_inv_scale,
            o_zp,
            output_dtype,
            unary_attr,
            unary_scalars,
            unary_algorithm,
        ) = const_args[-12:]

        codegen_args = (
            x,
            x_scale,
            x_zp,
            packed_weight,
            w_scale,
            w_zp,
            bias,
            stride,
            padding,
            dilation,
            groups,
            o_inv_scale,
            o_zp,
            output_dtype,
            unary_attr,
            unary_scalars,
            unary_algorithm,
        )
        wrapper.generate_extern_kernel_alloc_and_find_schema_if_needed(
            self.get_name(),
            self.kernel,
            codegen_args,
            self.cpp_op_schema,
            self.cpp_kernel_key,
        )
        if isinstance(self.layout, Layout):
            self.codegen_size_asserts(wrapper)

    @classmethod
    def create(
        cls,
        x: "TensorBox",
        x_scale: float,
        x_zp: int,
        weight: "TensorBox",  # packed_weight
        w_scale: "TensorBox",
        w_zp: "TensorBox",
        bias: "TensorBox",
        stride_: List[int],
        padding_: List[int],
        dilation_: List[int],
        groups: int,
        o_inv_scale: float,
        output_zero_point: int,
        output_dtype,
        unary_attr,
        unary_scalars,
        unary_algorithm,
    ):
        transposed = False
        output_padding = None
        (inputs, constant_args, kernel_layout, _) = _prepare_convolution_fusion_create(
            cls,
            x,
            weight,
            bias,
            padding_,
            stride_,
            dilation_,
            groups,
            transposed,
            output_padding,
        )
        # swap padding and stride to align with functional conv arg order
        if bias is None:
            constant_args[1], constant_args[2] = constant_args[2], constant_args[1]
        else:
            constant_args[0], constant_args[1] = constant_args[1], constant_args[0]

        w_scale.realize()
        w_zp.realize()
        inputs = inputs + [w_scale, w_zp]
        constant_args = constant_args + [
            x_scale,
            x_zp,
            o_inv_scale,
            output_zero_point,
            output_dtype,
            unary_attr,
            may_convert_to_optional(unary_scalars),
            unary_algorithm,
        ]

        if output_dtype is not None:
            assert output_dtype in [torch.float32, torch.bfloat16]
            # in _prepare_convolution_fusion_create, we use x.dtype (uint8) to create kernel_layout
            # if we set output_dtype is not None, the output buf should be output_dtype instead of uint8.
            kernel_layout.dtype = output_dtype

        return QConvPointWisePT2E(
            layout=kernel_layout,
            inputs=inputs,
            constant_args=constant_args,
        )


class QConvPointWiseBinaryPT2E(ExternKernelAlloc):
    def __init__(
        self,
        layout,
        inputs,
        constant_args=(),
    ):
        """
        Needs input/weight/output qparams
        if bias is not None
            - inputs = [x, w, b, accum, w_scale, w_zp]
            - const_args = [stride, padding, dilation, groups, x_scale, x_zp, accum_scale, accum_zp, o_inv_scale, o_zp,
            fp32_output, binary_attr, aplha, unary_attr, unary_scalars, unary_algorithm]
        else
            - inputs = [x, w, accum, w_scale, w_zp]
            - const_args = const_args is: [bias, stride, padding, dilation, groups, x_scale, x_zp, accum_scale,
            accum_zp, o_inv_scale, o_zp, fp32_output, binary_attr, aplha, unary_attr, unary_scalars, unary_algorithm]
        """
        self.has_bias = len(inputs) == 6
        super().__init__(
            layout,
            inputs,
            constant_args,
            None,
            kernel="torch.ops.onednn.qconv2d_pointwise.binary",
            cpp_kernel="onednn::qconv2d_pointwise",
        )
        self.cpp_kernel_overlad_name = "binary"
        self.cpp_kernel_key = "qconv2d_pointwise_binary"
        self.cpp_op_schema = """
            at::Tensor(
                at::Tensor act,
                double act_scale,
                int64_t act_zero_point,
                at::Tensor accum,
                double accum_scale,
                int64_t accum_zero_point,
                at::Tensor weight,
                at::Tensor weight_scales,
                at::Tensor weight_zero_points,
                c10::optional<at::Tensor> bias,
                torch::List<int64_t> stride,
                torch::List<int64_t> padding,
                torch::List<int64_t> dilation,
                int64_t groups,
                double inv_output_scale,
                int64_t output_zero_point,
                c10::optional<c10::ScalarType> output_dtype,
                c10::string_view binary_attr,
                c10::optional<at::Scalar> alpha,
                c10::optional<c10::string_view> attr,
                torch::List<c10::optional<at::Scalar>> scalars,
                c10::optional<c10::string_view> algorithm)"""

    def codegen(self, wrapper):
        # Parser the inputs and constant
        args = [x.codegen_reference() for x in self.inputs]
        const_args = []
        const_args.extend(self.codegen_const_args())

        x = args[0]
        packed_weight = args[1]
        bias = args[2] if self.has_bias else const_args[0]
        accum, w_scale, w_zp = args[-3], args[-2], args[-1]
        (
            stride,
            padding,
            dilation,
            groups,
            x_scale,
            x_zp,
            accum_scale,
            accum_zp,
            o_inv_scale,
            o_zp,
            output_dtype,
            binary_attr,
            alpha,
            unary_attr,
            unary_scalars,
            unary_algorithm,
        ) = const_args[-16:]
        conv_args = (
            x,
            x_scale,
            x_zp,
            accum,
            accum_scale,
            accum_zp,
            packed_weight,
            w_scale,
            w_zp,
            bias,
            stride,
            padding,
            dilation,
            groups,
            o_inv_scale,
            o_zp,
            output_dtype,
            binary_attr,
            alpha,
            unary_attr,
            unary_scalars,
            unary_algorithm,
        )
        wrapper.generate_extern_kernel_alloc_and_find_schema_if_needed(
            self.get_name(),
            self.kernel,
            conv_args,
            self.cpp_op_schema,
            self.cpp_kernel_key,
            self.cpp_kernel_overlad_name,
        )
        if isinstance(self.layout, Layout):
            self.codegen_size_asserts(wrapper)

    @classmethod
    def create(
        cls,
        x: "TensorBox",
        x_scale,
        x_zp,
        accum: "TensorBox",
        accum_scale,
        accum_zp,
        weight: "TensorBox",  # packed_weight
        w_scale,
        w_zp,
        bias: "TensorBox",
        stride_: List[int],
        padding_: List[int],
        dilation_: List[int],
        groups: int,
        o_inv_scale: "TensorBox",
        output_zero_point: "TensorBox",
        output_dtype,
        binary_attr,
        alpha,
        unary_attr,
        unary_scalars,
        unary_algorithm,
    ):
        transposed = False
        output_padding = None
        (
            inputs,
            constant_args,
            kernel_layout,
            req_stride_order,
        ) = _prepare_convolution_fusion_create(
            cls,
            x,
            weight,
            bias,
            padding_,
            stride_,
            dilation_,
            groups,
            transposed,
            output_padding,
        )

        accum = cls.require_stride_order(accum, req_stride_order)
        inputs.append(accum)

        # swap padding and stride to align with functional conv arg order
        if bias is None:
            constant_args[1], constant_args[2] = constant_args[2], constant_args[1]
        else:
            constant_args[0], constant_args[1] = constant_args[1], constant_args[0]

        w_scale.realize()
        w_zp.realize()
        inputs = inputs + [w_scale, w_zp]
        constant_args = constant_args + [
            x_scale,
            x_zp,
            accum_scale,
            accum_zp,
            o_inv_scale,
            output_zero_point,
            output_dtype,
            binary_attr,
            alpha,
            unary_attr,
            may_convert_to_optional(unary_scalars),
            unary_algorithm,
        ]
        if output_dtype is not None:
            # in _prepare_convolution_fusion_create, we use x.dtype (uint8) to create kernel_layout
            # if output_dtype is not None, the output buf should be dtype output_dtype instead of uint8.
            kernel_layout.dtype = output_dtype

        return QConvPointWiseBinaryPT2E(
            layout=kernel_layout,
            inputs=inputs,
            constant_args=constant_args,
        )


class QLinearPointwisePT2E(ExternKernelAlloc):
    def __init__(
        self,
        layout,
        inputs,
        constant_args=(),
    ):
        """
        if bias is not None
            - inputs = [x, w, b, weight_scale, weight_zp]
            - const_args is: [x_scale, x_zp, o_inv_scale, o_zp,
              fp32_output, unary_attr, unary_scalars, unary_algorithm]
        else
            - inputs = [x, w, weight_scale, weight_zp]
            - const_args is: [bias, x_scale, x_zp, o_inv_scale, o_zp,
              fp32_output, unary_attr, unary_scalars, unary_algorithm]
        """
        self.has_bias = len(inputs) == 5
        super().__init__(
            layout,
            inputs,
            constant_args,
            None,
            kernel="torch.ops.onednn.qlinear_pointwise",
            cpp_kernel="onednn::qlinear_pointwise",
        )
        self.cpp_kernel_key = "qlinear_pointwise"
        self.cpp_op_schema = """
            at::Tensor(
                at::Tensor act,
                double act_scale,
                int64_t act_zero_point,
                at::Tensor weight,
                at::Tensor weight_scales,
                at::Tensor weight_zero_points,
                c10::optional<at::Tensor> bias,
                double inv_output_scale,
                int64_t output_zero_point,
                c10::optional<c10::ScalarType> output_dtype,
                std::string post_op_name,
                torch::List<c10::optional<at::Scalar>> post_op_args,
                std::string post_op_algorithm)"""

    def codegen(self, wrapper):
        # Parser the inputs and constant
        args = [x.codegen_reference() for x in self.inputs]
        const_args = []
        const_args.extend(self.codegen_const_args())

        x = args[0]
        packed_weight = args[1]
        bias = args[2] if self.has_bias else const_args[0]
        w_scale, w_zp = args[-2], args[-1]
        (
            x_scale,
            x_zp,
            o_inv_scale,
            o_zp,
            output_dtype,
            unary_attr,
            unary_scalars,
            unary_algorithm,
        ) = const_args[-8:]

        codegen_args = (
            x,
            x_scale,
            x_zp,
            packed_weight,
            w_scale,
            w_zp,
            bias,
            o_inv_scale,
            o_zp,
            output_dtype,
            unary_attr,
            unary_scalars,
            unary_algorithm,
        )
        wrapper.generate_extern_kernel_alloc_and_find_schema_if_needed(
            self.get_name(),
            self.kernel,
            codegen_args,
            self.cpp_op_schema,
            self.cpp_kernel_key,
        )
        if isinstance(self.layout, Layout):
            self.codegen_size_asserts(wrapper)

    @classmethod
    def create(
        cls,
        x: "TensorBox",
        x_scale: float,
        x_zp: int,
        weight: "TensorBox",  # packed_weight
        w_scale: "TensorBox",
        w_zp: "TensorBox",
        bias: "TensorBox",
        o_inv_scale: float,
        output_zero_point: int,
        output_dtype,
        unary_attr,
        unary_scalars,
        unary_algorithm,
    ):
        (inputs, constant_args, kernel_layout, _) = _prepare_linear_fusion_create(
            cls,
            x,
            weight,
            bias,
        )

        w_scale.realize()
        w_zp.realize()
        inputs = inputs + [w_scale, w_zp]
        constant_args = constant_args + [
            x_scale,
            x_zp,
            o_inv_scale,
            output_zero_point,
            output_dtype,
            unary_attr,
            may_convert_to_optional(unary_scalars),
            unary_algorithm,
        ]

        if output_dtype is not None:
            assert output_dtype in [torch.float32, torch.bfloat16]
            # in _prepare_linear_fusion_create, we use x.dtype (uint8) to create kernel_layout
            # if we set fp32_output, the output buf should be dtype float32 instead of uint8.
            kernel_layout.dtype = output_dtype

        return QLinearPointwisePT2E(
            layout=kernel_layout,
            inputs=inputs,
            constant_args=constant_args,
        )


@dataclasses.dataclass
class MutableBox(IRNode):
    """
    TensorBox / StorageBox allow in-place mutation of Tensors
    """

    data: IRNode

    def __getattr__(self, name):
        fn = getattr(self.data, name)
        if callable(fn):
            return fn
        raise AttributeError(f"{type(self.data).__name__}.{name} not callable")

    def realize(self):
        return self.data.realize()

    @property
    def layout(self):
        return self.data.layout  # type: ignore[attr-defined]

    def get_layout(self):
        return self.layout

    def get_size(self):
        return self.data.get_size()

    def __str__(self):
        if isinstance(self.data, MutableBox):
            line0 = f"{type(self).__name__}({type(self.data).__name__}("
            endl = "))"
            inner = self.data.data
        else:
            line0 = f"{type(self).__name__}("
            inner = self.data
            endl = ")"

        lines = [
            line0,
            indent(str(inner)),
            endl,
        ]
        return "\n".join(lines)

    __repr__ = __str__


class TensorBox(MutableBox):
    @staticmethod
    def create(data):
        return TensorBox(StorageBox(data))


class StorageBox(MutableBox):
    def is_input_buffer(self):
        if isinstance(self.data, (InputBuffer, ReinterpretView)):
            return self.data.get_name() in V.graph.graph_inputs
        return False

    def realize(self):
        if isinstance(
            self.data,
            (
                ComputedBuffer,
                InputsKernel,
                InputBuffer,
                ReinterpretView,
                TemplateBuffer,
            ),
        ):
            return self.data.get_name()
        assert isinstance(self.data, (Pointwise, Reduction)), type(self.data)
        origin_node = self.data.get_origin_node()
        traceback = self.data.get_traceback()
        self.data = ComputedBuffer(
            name=None,
            layout=FlexibleLayout(
                device=self.data.get_device(),
                dtype=self.data.get_dtype(),
                size=self.data.get_size(),
            ),
            data=self.data,
        )
        self.data.name = V.graph.register_buffer(self.data)
        self.data.origins = self.origins
        self.data.origin_node = origin_node
        self.data.traceback = traceback
        return self.data.name

    def realize_hint(self):
        """
        Called on buffers we expect to be forced to realize later.
        """
        if (
            isinstance(self.data, (Pointwise, Reduction))
            and self.num_reads() > 1
            and self.is_pointwise_non_scalar_tensor_num_reads_larger_than_one()
        ):
            self.realize()

    def has_exceeded_max_reads(self):
        return isinstance(self.data, Pointwise) and (
            self.num_reads() > config.realize_acc_reads_threshold
            or self.inner_fn_str_len() > config.realize_bytes_threshold
        )

    def mark_reuse(self, users):
        """
        A heuristic to decide if we should realize a tensor
        that is used multiple times.
        """

        def should_realize_on_cpu(loops: Union[Pointwise, Reduction]):
            """
            The heuristic for realizing reused result of heavy ops on cpu
            """
            heavy_ops = ["exp"]  # a list of heavy ops
            fn_str = loops.inner_fn_str()
            return any((op + "(") in fn_str for op in heavy_ops)

        if (
            users > 1
            and isinstance(self.data, (Pointwise, Reduction))
            and (
                self.num_reads() > config.realize_reads_threshold
                or len(self.inner_fn_str()) > config.realize_bytes_threshold
                or (is_cpu(self.data) and should_realize_on_cpu(self.data))
            )
        ):
            self.realize()

    @cache_on_self
    def num_reads(self):
        data = self.data
        if isinstance(data, (InputsKernel, InputBuffer, ReinterpretView)):
            return 1
        if isinstance(data, ComputedBuffer):
            read_writes = data.get_read_writes()
        else:
            assert isinstance(data, (Pointwise, Reduction)), type(data)
            read_writes = ComputedBuffer(
                name=None,
                layout=FlexibleLayout(
                    device=data.get_device(),
                    dtype=data.get_dtype(),
                    size=data.get_size(),
                ),
                data=data,
            ).get_read_writes()
        return len(read_writes.reads)

    @cache_on_self
    def is_pointwise_non_scalar_tensor_num_reads_larger_than_one(self):
        # Skip the check for non Pointwise instances
        return (
            (sum(read.index != 0 for read in self.data.get_reads()) > 1)
            if isinstance(self.data, Pointwise)
            and all(
                not isinstance(read, dependencies.StarDep)
                for read in self.data.get_reads()
            )
            else True
        )


class InterpreterShim(torch.fx.Interpreter):
    @staticmethod
    @functools.lru_cache(None)
    def _dummy_gm():
        return torch.fx.symbolic_trace(identity)

    def __init__(self, graph, submodules):
        # call super() with a placeholder to avoid constructing a
        # GraphModule which is very expensive (it does codegen).
        super().__init__(self._dummy_gm(), garbage_collect_values=False)
        self.module = self
        self.graph = graph
        self.submodules = submodules
        self.extra_traceback = False
        self.fetch_attr = submodules.__getitem__
        self.current_node = None

    def run_node(self, n: torch.fx.Node) -> Any:
        self.current_node = n
        return super().run_node(n)

    def run(self, *args, **kwargs):
        with V.set_interpreter_handler(self):
            return super().run(*args, **kwargs)


class LoopBody:
    """
    Captures the body of a Loops subclass into an FX graph.  Persists any
    indexing simplifications and makes it easier to analyze loop bodies.
    """

    def __init__(self, fn, args, var_ranges):
        super().__init__()
        self.var_ranges = var_ranges
        self.indexing_exprs = {}
        self.indexing_exprs_name = {}
        self.reads = []
        self.writes = []
        self.reads_name2expr = {}
        self.writes_name2expr = {}
        self.other = []
        self.submodules = {"get_index": self.get_index}
        self.subblocks = {}
        self.indirect_vars = []
        self.root_block = LoopBodyBlock(self, fn, args)
        self.indexing = None

    @cache_on_self
    def get_nodes(self):
        all_graphs = itertools.chain(
            (self.root_block.graph,),
            (block.graph for block in self.subblocks.values()),
        )
        return [node for graph in all_graphs for node in graph.nodes]

    @cache_on_self
    def bounds(self):
        # Doing a local import to avoid dumping all the code here
        from .bounds import BoundVars

        return BoundVars(self)

    def debug_str(self):
        lines = [f"var_ranges = {dict(self.var_ranges)}"]
        lines.extend([f"{name} = {val}" for name, val in self.indexing_exprs.items()])
        lines.extend(
            [
                block.debug_str(name)
                for name, block in itertools.chain(
                    [("body", self.root_block)], self.subblocks.items()
                )
            ]
        )
        return "\n".join(lines)

    def add_index_expr(self, expr: sympy.Expr, category, buf_name):
        getattr(self, category).append(expr)
        if buf_name is not None:
            getattr(self, f"{category}_name2expr")[buf_name] = expr
        if expr not in self.indexing_exprs_name:
            name = f"index{len(self.indexing_exprs)}"
            self.indexing_exprs_name[expr] = name
            self.indexing_exprs[name] = expr
        return self.indexing_exprs_name[expr]

    def add_submodule(self, block, prefix):
        """Not actually for nn.Modules, but subblocks in generated code are mapped to FX call_module opcodes"""
        if prefix[-1].isnumeric() and prefix not in self.submodules:
            name = prefix
        else:
            name = f"{prefix}{len(self.submodules)}"
        self.submodules[name] = block
        return name

    def add_indirect(self, size):
        name = f"indirect{len(self.indirect_vars)}"
        var = sympy_symbol(name)
        self.indirect_vars.append(var)
        return var

    def replace_indirect(self, old, new):
        """Swap in a variable used in indirect indexing"""
        if str(old) == str(new):
            return
        assert self.indexing is not None
        self.indexing = {k: sympy_subs(v, {old: new}) for k, v in self.indexing.items()}

    def get_index(self, name):
        assert self.indexing is not None
        return self.indexing[name]

    def __call__(self, *indices):
        index = list(itertools.chain(*indices))
        assert len(index) == len(self.var_ranges), (index, self.var_ranges)
        assert all(v not in self.var_ranges for v in index)
        replacements = dict(zip(self.var_ranges.keys(), index))
        self.indexing = {
            name: sympy_subs(expr, replacements)
            for name, expr in self.indexing_exprs.items()
        }
        result = self.root_block()
        self.indexing = None
        return result


class LoopBodyBlock:
    """
    Captures the body of a Loops subclass into an FX graph.
    In normal cases there will be a 1:1 mapping between LoopBody and
    LoopBodyBlock, hower in the case of ops.masked() the masked out
    operations will manifest as an extra LoopBodyBlock.
    """

    def __init__(self, body: LoopBody, fn: Callable[..., Any], args: List[Any]):
        self.body = body

        def add_index(expr, category, buf_name=None):
            return tracer.create_proxy(
                "call_module",
                "get_index",
                (self.body.add_index_expr(expr, category, buf_name),),
                {},
            )

        class CaptureIndexing(V.WrapperHandler):  # type: ignore[name-defined]
            self.name = "CaptureIndexing"

            def load(self, name: str, index: sympy.Expr):
                index = add_index(index, "reads", name)
                return self._inner.load(name, index)

            def store(self, name, index, value, mode=None):
                index = add_index(index, "writes", name)
                return self._inner.store(name, index, value, mode)

            def store_reduction(self, name, index, value):
                index = add_index(index, "writes", name)
                return self._inner.store_reduction(name, index, value)

            def reduction(self, dtype, src_dtype, reduction_type, value):
                result = self._inner.reduction(dtype, src_dtype, reduction_type, value)
                if "welford" in reduction_type:
                    return tuple(result[i] for i in range(3))
                return result

            def index_expr(self, index, dtype):
                if isinstance(index, (int, sympy.Integer)):
                    return self._inner.constant(int(index), dtype)
                index = add_index(index, "other")
                return self._inner.index_expr(index, dtype)

            def bucketize(
                self,
                values,
                offsets_name: str,
                offsets_size: sympy.Expr,
                indexing_dtype: torch.dtype,
                right: bool,
            ):
                offsets_size = add_index(offsets_size, "other")
                return self._inner.bucketize(
                    values, offsets_name, offsets_size, indexing_dtype, right
                )

            @staticmethod
            def masked(mask_proxy, masked_body: Callable[..., Any], other_proxy):
                """
                Recursively capture the masked out body in another LoopBodyBlock
                """

                subblock: LoopBodyBlock

                def shim(mask, other):
                    return V.ops.masked(mask, subblock, other)

                name = self.body.add_submodule(shim, "masked_subblock")
                subblock = LoopBodyBlock(self.body, masked_body, [])
                self.body.subblocks[name] = subblock
                return tracer.create_proxy(
                    "call_module", name, (mask_proxy, other_proxy), {}
                )

            @staticmethod
            def indirect_indexing(index_proxy, size, check=True):
                """
                Flow data from tensors into indexing formulas.
                Introduce a call_module to update the indexing.
                """

                var = self.body.add_indirect(size)

                def set_indirect(new_var):
                    self.body.replace_indirect(
                        var, V.ops.indirect_indexing(new_var, size, check)
                    )

                tracer.create_proxy(
                    "call_module",
                    self.body.add_submodule(set_indirect, f"set_{var}"),
                    (index_proxy,),
                    {},
                )
                return var

            @staticmethod
            def output(result):
                tracer.create_proxy("output", "output", (result,), {})

        tracer = torch.fx.Tracer()
        tracer.graph = torch.fx.Graph(tracer_cls=tracer.__class__)
        proxy_ops = tracer.create_proxy("placeholder", "ops", (), {})

        from .index_propagation import IndexPropagation
        from .sizevars import SimplifyIndexing

        handler: Any = SimplifyIndexing(
            CaptureIndexing(proxy_ops), self.body.var_ranges
        )
        if config.constant_and_index_propagation:
            handler = IndexPropagation(handler)

        with V.set_ops_handler(handler):
            # This indirection is just a cute way to get IndexPropagation to
            # unwrap the return value.
            ops.output(fn(*args))
        self.graph = tracer.graph

    def __call__(self):
        graph = self.graph
        submodules = self.body.submodules

        return InterpreterShim(graph, submodules).run(V.get_ops_handler())

    def debug_str(self, name="block"):
        code = torch.fx.GraphModule(self.body.submodules, self.graph).code
        return re.sub(
            # strip `; del var0` suffixes to make output prettier
            r";[^\n]*",
            "",
            code.strip().replace("def forward(", f"def {name}("),
        )


class Wait(ExternKernelAlloc):
    """
    Wait should not be used by itself.  It should always be constructed in tandem
    with a collective op that produces a work to wait on.
    """

    def __init__(
        self,
        layout,
        inputs,
        constant_args=(),
    ):
        super().__init__(layout, inputs, constant_args)

    def should_allocate(self):
        return False

    def codegen(self, wrapper):
        from .codegen.wrapper import ReuseLine

        wrapper.add_import_once(
            "from torch.distributed._functional_collectives_impl import _wait_tensor"
        )
        (input_collective,) = (t.codegen_reference() for t in self.inputs)
        wrapper.writeline(f"{input_collective} = _wait_tensor({input_collective})")

        # wait op still needs to produce a 'buffer' that represents the tensor output.
        # this is a symbolic gesture, and it gets handled by WrapperCodegen.
        # codegen outputs a '# reuse' line that assigns the input buffer here ('input_collective')
        # to a new name (`self.get_name()`) and `del`s the old name.
        wrapper.writeline(ReuseLine(wrapper, self.inputs[0], self, delete_old=False))

    @classmethod
    def create(cls, collective_op: "TensorBox"):
        # TODO(whc) i'm not sure what's going on here, this probably means I missed something upstream
        collective_op.decide_layout()
        return Wait(
            layout=AliasedLayout(collective_op),
            inputs=[collective_op],
        )

    def get_alias_names(self):
        # Signal to codegen that our output buffer isn't safe to reuse
        return [self.inputs[0].codegen_reference()]


class CollectiveKernel(ExternKernel):
    """
    Each collective should follow the pattern:
    - extend InPlaceCollectiveKernel or OutOfPlaceCollectiveKernel.
    - the kernel delegates into c10d processgroup, which returns a 'work' obj
    - the work obj is registered via _register_tensor_work so it can be waited on later
    """

    def __init__(self, layout, inputs, constant_args):
        super().__init__(None, layout, inputs, constant_args)
        self.name = V.graph.register_buffer(self)

    def should_emit_register_tensor_work(self):
        return True

    def should_emit_find_or_create_pg(self):
        return True

    def codegen_collective(self, wrapper, output_name, input_names):
        # factor so the boilerplate can be handled in CollectiveKernel.codegen
        raise NotImplementedError("Must implement")

    def codegen_output(self, wrapper, output_name, input_names):
        # factor so the boilerplate can be handled in CollectiveKernel.codegen
        raise NotImplementedError("Must implement")

    @classmethod
    def wrap_inputs_as_inplace(cls, inputs):
        def wrap_input(var):
            op = InPlaceHint(
                FlexibleLayout(var.get_device(), var.get_dtype(), var.get_size()), var
            )
            return TensorBox.create(op)

        return list(map(wrap_input, inputs))

    def codegen(self, wrapper):
        wrapper.add_import_once("import torch.distributed as dist")
        wrapper.add_import_once("import torch.distributed.distributed_c10d as c10d")
        wrapper.add_import_once(
            "import torch.distributed._functional_collectives_impl as fun_col_impl"
        )
        # extract references to our args in string form for codegen output
        input_names = [t.codegen_reference() for t in self.inputs]
        output_name = self.get_name()
        tag, ranks, group_size = self.constant_args

        if self.should_emit_find_or_create_pg():
            # TODO: avoid more than one ref of the same pg (even though they are cached inside the api)
            wrapper.writeline(
                f"{output_name}_pg = c10d._find_or_create_pg_by_ranks_and_tag('{tag}', {ranks}, {group_size})"
            )

        self.codegen_output(wrapper, output_name, input_names)
        self.codegen_collective(wrapper, output_name, input_names)
        if self.should_emit_register_tensor_work():
            wrapper.writeline(
                f"fun_col_impl._register_tensor_work({output_name}, {output_name}_work)"
            )


class InPlaceCollectiveKernel(CollectiveKernel):
    """
    InPlaceCollectiveKernel are those with in-out arguments such as all_reduce.
    Extend this kernel if your collective needs to modify its inputs in-place.
    """

    def __init__(self, layout, inputs, constant_args):
        super().__init__(layout, inputs, constant_args)

    def should_allocate(self):
        return False

    def has_side_effects(self):
        return True

    def codegen_output(self, wrapper, output_name, input_names):
        if len(input_names) > 1:
            wrapper.writeline(f"{output_name} = [{','.join(input_names)}] ")
        else:
            wrapper.writeline(f"{output_name} = {input_names[0]}")


class OutOfPlaceCollectiveKernel(CollectiveKernel):
    """
    OutOfPlaceCollectiveKernel are those that allocate their
    outputs and leave their inputs inplace, such as all_gather.
    """

    def __init__(self, layout, inputs, outputs, constant_args):
        super().__init__(layout, inputs + outputs, constant_args)
        self.outputs = outputs
        self.original_inputs = inputs
        # NOTE: As seen in issue #108780, output buffers of out-of-place collectives
        # could be incorrectly reused. As a safety measure, here we just ban the reuse of them.
        # TODO: A better fix is to figure out how to propagate the aliases properly,
        # so that the buffer is only reused after all its users have consumed it.
        for x in self.outputs:
            V.graph.never_reuse_buffers.add(x.name)

    def should_allocate(self):
        return False

    def has_side_effects(self):
        return True

    def codegen_output(self, wrapper, output_name, input_names):
        input_names = [t.codegen_reference() for t in self.original_inputs]
        wrapper.writeline(f"{output_name}_inputs = [{','.join(input_names)}]")
        wrapper.writeline(f"{output_name} = [{','.join(x.name for x in self.outputs)}]")

    @classmethod
    def create_output_buffers(cls, inputs, size_cb=None):
        outputs = []
        for input in inputs:
            new_size = input.get_size()
            if size_cb is not None:
                size_cb(new_size)
            # new_size[0] *= group_size

            buff = OutputBuffer(
                layout=FlexibleLayout(
                    device=input.get_device(),
                    dtype=input.get_dtype(),
                    size=new_size,
                ),
            )
            outputs.append(buff)
        return outputs

    @classmethod
    def create_output_nodes(cls, coll, output_buffers):
        return [
            MultiOutputNoSizeAssert(
                out_t.layout,
                coll,
                f"[{i}]",
            )
            for i, out_t in enumerate(output_buffers)
        ]


class InPlaceHint(ExternKernel):
    """
    Helper OP to encode an in/out argument that tries to make it inplace whenever possible.
    Wrap the input of your inplace op to enable this behavior.

    The design is based on two key decisions:
    - this node is responsible for allocating the in/out buffer used by the collective.
        This is controlled by the ``should_allocate`` method that returns True here and
        False for the collective node
    - The scheduler special-case this node and enable it to reuse its input.
    """

    def codegen(self, wrapper):
        input_name = self.inputs[0].codegen_reference()
        output_name = self.get_name()
        if not wrapper.did_reuse(self, self.inputs[0]):
            wrapper.writeline(f"{output_name}.copy_({input_name}) #no reuse")

    def __init__(self, layout, input):
        input = self.realize_input(input)
        super().__init__(None, layout, self.unwrap_storage([input]), ())
        self.name = V.graph.register_buffer(self)

    def should_allocate(self):
        return True


class OutputBuffer(ExternKernel):
    """
    Represent the output buffer used by ops that require multiple of them
    """

    def __init__(self, layout):
        super().__init__(name=None, layout=layout, inputs=[])
        self.name = V.graph.register_buffer(self)

    def should_allocate(self):
        return True

    def codegen(self, wrapper):
        wrapper.writeline(f"# collective out buffer {self.name}")


class MultiOutputNoSizeAssert(MultiOutput):
    """
    Extract partial output from a multi-output OP.
    Works like MultiOutput but doesn't assert size. This must be a property guaranteed by the op emitting this.
    """

    def __init__(self, layout, input, index):
        super().__init__(layout, input, [])
        self.index = index

    def codegen(self, wrapper):
        wrapper.writeline(
            f"{self.get_name()} = {self.inputs[0].get_name()}{self.index}"
        )


class AllReduceCoalesced(InPlaceCollectiveKernel):
    def __init__(self, layout, inputs, constant_args, reduce_op):
        super().__init__(layout, inputs, constant_args)
        self.reduce_op = reduce_op

    def should_allocate(self):
        return False

    def get_mutation_names(self):
        return [self.inputs[0].get_name()]

    @classmethod
    def create(
        cls,
        inputs: List["TensorBox"],
        reduce_op: str,
        tag: str,
        ranks: List[int],
        group_size: int,
    ):
        inplace_inputs = cls.wrap_inputs_as_inplace(inputs)
        layout = MutationLayout(inplace_inputs[0])

        _ = AllReduceCoalesced(
            layout=layout,
            inputs=inplace_inputs,
            constant_args=[tag, ranks, group_size],
            reduce_op=reduce_op,
        )
        return inplace_inputs

    def codegen_collective(self, wrapper, output_name, input_names):
        wrapper.writeline(
            f"{output_name}_work = dist.all_reduce_coalesced("
            f"{output_name}, "
            f"op=fun_col_impl._str_to_reduce_op('{str(self.reduce_op)}'), "
            f"group={output_name}_pg, "
            "async_op=True)"
        )


class AllReduce(InPlaceCollectiveKernel):
    def __init__(self, layout, inputs, constant_args, reduce_op):
        super().__init__(layout, inputs, constant_args)
        self.reduce_op = reduce_op

    def get_mutation_names(self):
        return [self.inputs[0].get_name()]

    @classmethod
    def create(
        cls, x: "TensorBox", reduce_op: str, tag: str, ranks: List[int], group_size: int
    ):
        inplace_inputs = cls.wrap_inputs_as_inplace([x])
        layout = MutationLayout(inplace_inputs[0])

        _ = AllReduce(
            layout=layout,
            inputs=inplace_inputs,
            constant_args=[tag, ranks, group_size],
            reduce_op=reduce_op,
        )
        return inplace_inputs[0]

    def codegen_collective(self, wrapper, output_name, input_names):
        wrapper.writeline(
            f"{output_name}_work = dist.all_reduce("
            f"{output_name}, async_op=True, group={output_name}_pg, op=fun_col_impl._str_to_reduce_op('{str(self.reduce_op)}'))"
        )


class AllGatherIntoTensor(OutOfPlaceCollectiveKernel):
    def __init__(self, layout, inputs, outputs, constant_args):
        super().__init__(layout, inputs, outputs, constant_args)

    @classmethod
    def create(cls, x: "TensorBox", tag: str, ranks: List[int], group_size: int):
        inputs = [cls.realize_input(x)]

        def compute_size(new_size):
            new_size[0] *= group_size

        outputs = cls.create_output_buffers(inputs, compute_size)

        layout = MultiOutputLayout(inputs[0].get_device())

        packed = AllGatherIntoTensor(
            layout=layout,
            inputs=inputs,
            outputs=outputs,
            constant_args=[tag, ranks, group_size],
        )
        return cls.create_output_nodes(packed, outputs)[0]

    def codegen_collective(self, wrapper, output_name, input_names):
        wrapper.writeline(
            f"{output_name}_work = dist.all_gather_into_tensor("
            f"{output_name}[0], {output_name}_inputs[0], async_op=True, group={output_name}_pg)"
        )


class ReduceScatterTensor(OutOfPlaceCollectiveKernel):
    def __init__(self, layout, inputs, outputs, constant_args, reduce_op):
        super().__init__(layout, inputs, outputs, constant_args)
        self.reduce_op = reduce_op

    @classmethod
    def create(
        cls,
        x: "TensorBox",
        reduce_op: str,
        tag: str,
        ranks: List[int],
        group_size: int,
    ):
        inputs = [cls.realize_input(x)]

        def compute_size(new_size):
            new_size[0] //= group_size

        outputs = cls.create_output_buffers(inputs, compute_size)

        layout = MultiOutputLayout(inputs[0].get_device())

        packed = ReduceScatterTensor(
            layout=layout,
            inputs=inputs,
            outputs=outputs,
            constant_args=[tag, ranks, group_size],
            reduce_op=reduce_op,
        )
        return cls.create_output_nodes(packed, outputs)[0]

    def codegen_collective(self, wrapper, output_name, input_names):
        wrapper.writeline(
            f"{output_name}_work = dist.reduce_scatter_tensor("
            f"{output_name}[0], {output_name}_inputs[0], "
            f"async_op=True, group={output_name}_pg, op=fun_col_impl._str_to_reduce_op('{str(self.reduce_op)}'))"
        )


class AllGatherIntoTensorCoalesced(OutOfPlaceCollectiveKernel):
    def __init__(self, layout, inputs, outputs, constant_args):
        super().__init__(layout, inputs, outputs, constant_args)

    @classmethod
    def create(
        cls,
        inputs: List["TensorBox"],
        tag: str,
        ranks: List[int],
        group_size: int,
    ):
        inputs = [cls.realize_input(x) for x in inputs]

        def compute_size(new_size):
            new_size[0] *= group_size

        outputs = cls.create_output_buffers(inputs, compute_size)

        layout = MultiOutputLayout(inputs[0].get_device())

        packed = AllGatherIntoTensorCoalesced(
            layout=layout,
            inputs=inputs,
            outputs=outputs,
            constant_args=[tag, ranks, group_size],
        )

        return outputs
        # return cls.create_output_nodes(packed, outputs)

    def codegen_collective(self, wrapper, output_name, input_names):
        wrapper.writeline(
            f"{output_name}_work = fun_col_impl._all_gather_into_tensor_coalesced_fallback("
            f"output_tensors={output_name}, "
            f"input_tensors={output_name}_inputs, "
            f"group={output_name}_pg, "
            "async_op=True)"
        )


class ReduceScatterTensorCoalesced(OutOfPlaceCollectiveKernel):
    def __init__(self, layout, inputs, outputs, constant_args, reduce_op):
        super().__init__(layout, inputs, outputs, constant_args)
        self.reduce_op = reduce_op

    @classmethod
    def create(
        cls,
        inputs: List["TensorBox"],
        reduce_op: str,
        tag: str,
        ranks: List[int],
        group_size: int,
    ):
        inputs = [cls.realize_input(x) for x in inputs]

        def compute_size(new_size):
            new_size[0] //= group_size

        outputs = cls.create_output_buffers(inputs, compute_size)

        layout = MultiOutputLayout(inputs[0].get_device())

        _ = ReduceScatterTensorCoalesced(
            layout=layout,
            inputs=inputs,
            outputs=outputs,
            constant_args=[tag, ranks, group_size],
            reduce_op=reduce_op,
        )

        return outputs

    def codegen_collective(self, wrapper, output_name, input_names):
        wrapper.writeline(
            f"{output_name}_work = fun_col_impl._reduce_scatter_tensor_coalesced_fallback("
            f"output_tensors={output_name}, "
            f"input_tensors={output_name}_inputs, "
            f"op=fun_col_impl._str_to_reduce_op('{str(self.reduce_op)}'), "
            f"group={output_name}_pg, "
            "async_op=True)"
        )


# NB: recursive structure here reflects val_to_arg_str, avoid
# calling free_unbacked_symbols on "exotic" types that don't get pexpr
# treatment
def maybe_free_unbacked_symbols(s):
    if isinstance(s, (SymTypes, sympy.Expr)):
        # This branch should be impossible in return position
        return free_unbacked_symbols(s)
    elif isinstance(s, (tuple, list)):
        r = set()
        for t in s:
            r |= maybe_free_unbacked_symbols(t)
        return r
    elif isinstance(s, torch.Tensor):
        # This branch is impossible in constant-args position
        return free_unbacked_symbols(s)
    else:
        return set()


class AllToAllSingle(OutOfPlaceCollectiveKernel):
    def __init__(
        self,
        layout,
        inputs,
        outputs,
        constant_args,
        output_split_sizes,
        input_split_sizes,
    ):
        super().__init__(layout, inputs, outputs, constant_args)
        self.output_split_sizes = output_split_sizes
        self.input_split_sizes = input_split_sizes

    def get_unbacked_symbol_uses(self):
        r = set()
        if self.output_split_sizes is not None:
            r |= free_unbacked_symbols(self.output_split_sizes)
        if self.input_split_sizes is not None:
            r |= free_unbacked_symbols(self.input_split_sizes)
        return r

    @classmethod
    def create(
        cls,
        x: "TensorBox",
        output_split_sizes: Optional[List[Expr]],
        input_split_sizes: Optional[List[Expr]],
        tag: str,
        ranks: List[int],
        group_size: int,
    ):
        inputs = [cls.realize_input(x)]

        def compute_size(new_size):
            if output_split_sizes is not None:
                new_size[0] = sum(output_split_sizes)

        outputs = cls.create_output_buffers(inputs, compute_size)

        layout = MultiOutputLayout(inputs[0].get_device())

        packed = AllToAllSingle(
            layout=layout,
            inputs=inputs,
            outputs=outputs,
            constant_args=[tag, ranks, group_size],
            output_split_sizes=output_split_sizes,
            input_split_sizes=input_split_sizes,
        )
        return cls.create_output_nodes(packed, outputs)[0]

    def codegen_collective(self, wrapper, output_name, input_names):
        tag, ranks, group_size = self.constant_args

        # TODO: might be necessary to do some pretty printing on
        # split sizes
        wrapper.writeline(
            f"{output_name}_work = dist.all_to_all_single("
            f"{output_name}[0], {output_name}_inputs[0], "
            f"output_split_sizes={self.output_split_sizes}, "
            f"input_split_sizes={self.input_split_sizes}, "
            f"group={output_name}_pg, async_op=True)"
        )<|MERGE_RESOLUTION|>--- conflicted
+++ resolved
@@ -3855,12 +3855,6 @@
             if isinstance(arg, TensorBox):
                 MutationOutput(arg.layout, arg, packed)
 
-<<<<<<< HEAD
-    def has_aliasing(self):
-        return True
-
-=======
->>>>>>> ea4b63db
     def get_alias_names(self):
         return [i.get_name() for i in self.inputs]
 
@@ -3882,12 +3876,6 @@
     def has_side_effects(self):
         return True
 
-<<<<<<< HEAD
-    def has_aliasing(self):
-        return True
-
-=======
->>>>>>> ea4b63db
     def get_alias_names(self):
         return [self.inputs[0].get_name()]
 
