--- conflicted
+++ resolved
@@ -1893,17 +1893,11 @@
         self,
         device: torch.device,
         dtype: torch.dtype,
-<<<<<<< HEAD
-        size: List[Expr],
-        stride: List[Expr] = None,
-        offset: Expr = Integer(0),
-        full_nested_size: List[Expr] = None,
-        jagged_offsets_src: Optional[str] = None,
-=======
         size: Union[List[Expr], List[int]],
         stride: Optional[Union[List[Expr], List[int]]] = None,
         offset: Union[Expr, int] = Integer(0),
->>>>>>> 3183e535
+        full_nested_size: List[Expr] = None,
+        jagged_offsets_src: Optional[str] = None,
     ):
         if stride is None:
             stride = FlexibleLayout.contiguous_strides(size)
