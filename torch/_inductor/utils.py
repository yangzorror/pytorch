from __future__ import annotations

import collections
import contextlib
import enum
import functools
import inspect
import itertools
import logging
import math
import operator
import os
import platform
import shutil
import sys
import tempfile
import textwrap
import time
import unittest
from io import StringIO
from typing import (
    Any,
    Callable,
    Dict,
    Generic,
    Iterable,
    List,
    NamedTuple,
    Optional,
    Protocol,
    Set,
    TypeVar,
    Union,
    ValuesView,
)
from unittest import mock

import sympy

import torch
from torch._dynamo.device_interface import get_interface_for_device
from torch.autograd import DeviceType
from torch.autograd.profiler_util import EventList
from torch.fx.immutable_collections import immutable_list
from torch.utils._sympy.functions import CeilDiv, CleanDiv, FloorDiv, ModularIndexing

from . import config

log = logging.getLogger(__name__)

_T = TypeVar("_T")
VarRanges = Dict[sympy.Expr, sympy.Expr]


def do_bench_using_profiling(fn: Callable[[], Any], warmup=25, rep=100) -> float:
    """
    Returns benchmark results by examining torch profiler events.
    This could be more accurate as it doesn't count CPU side overhead.
    However, this also requires manually excluding irrelevant event, e.g.
    vectorized_elementwise_kernel which is used to fill L2 cache,
    various CUDA events, etc, so could also be fragile.
    """

    fn()
    torch.cuda.synchronize()
    cache = torch.empty(int(256e6 // 4), dtype=torch.int, device="cuda")

    # Estimate the runtime of the function
    start_event = torch.cuda.Event(enable_timing=True)
    end_event = torch.cuda.Event(enable_timing=True)
    start_event.record()
    for _ in range(5):
        cache.zero_()
        fn()
    end_event.record()
    torch.cuda.synchronize()
    estimate_ms = start_event.elapsed_time(end_event) / 5

    # compute number of warmup and repeat
    n_warmup = max(1, int(warmup / estimate_ms))
    n_repeat = max(1, int(rep / estimate_ms))

    # Warm-up
    for _ in range(n_warmup):
        fn()

    with torch.profiler.profile(
        activities=[
            torch.profiler.ProfilerActivity.CUDA,
        ]
    ) as p:
        # Benchmark
        for i in range(n_repeat):
            # we clear the L2 cache before each run
            cache.zero_()
            # record time of `fn`
            fn()
        # Record clocks
        torch.cuda.synchronize()

    log.debug("raw events")
    log.debug(p.key_averages().table(sort_by="self_cuda_time_total", row_limit=-1))

    filtered_events = EventList(
        [event for event in p.events() if event.device_type == DeviceType.CUDA]
    )
    if len(filtered_events) % n_repeat != 0:
        raise RuntimeError(
            "Failed to divide all profiling events into #repeat groups. "
            "#CUDA events: %d, #repeats: %s",
            len(filtered_events),
            n_repeat,
        )
    num_event_per_group = len(filtered_events) / n_repeat
    actual_events = EventList(
        [
            event
            for i, event in enumerate(filtered_events)
            if i % num_event_per_group != 0
        ]
    )
    actual_events._build_tree()
    actual_events = actual_events.key_averages()

    log.debug("profiling time breakdown")
    log.debug(actual_events.table(row_limit=-1))

    res = sum(event.cuda_time for event in actual_events) / 1000.0
    log.debug("profiling results: %s ms", res)
    return res


def do_bench(*args, **kwargs):
    @functools.lru_cache(None)
    def load_triton():
        try:
            # NB: Lazily load triton, as importing triton is slow
            # see https://github.com/openai/triton/issues/1599
            from triton.testing import do_bench as triton_do_bench
        except ImportError:
            raise NotImplementedError("requires Triton")

        # triton PR https://github.com/openai/triton/pull/1513 change the
        # quantile fields name from 'percentiles' to 'quantiles'
        # and change the default value from (0.5, 0.2, 0.8) to None.
        # This may break inductor since a caller expects a tuple may get a item.
        #
        # Add a wrapper to maintain the same behavior for inductor.
        # Maybe we should have own implementation of this function?
        return triton_do_bench, (
            "quantiles"
            if inspect.signature(triton_do_bench).parameters.get("quantiles")
            is not None
            else "percentiles"
        )

    triton_do_bench, quantile_field_name = load_triton()

    if quantile_field_name not in kwargs:
        kwargs[quantile_field_name] = (0.5, 0.2, 0.8)
    return triton_do_bench(*args, **kwargs)[0]


@functools.lru_cache(None)
def has_torchvision_roi_align() -> bool:
    try:
        from torchvision.ops import roi_align  # noqa: F401

        return roi_align is not None and hasattr(
            getattr(torch.ops, "torchvision", None), "roi_align"
        )
    except ImportError:
        return False


def conditional_product(*args):
    return functools.reduce(operator.mul, [x for x in args if x])


def decode_device(device: Union[Optional[torch.device], str]) -> torch.device:
    if device is None:
        return torch.tensor(0.0).device  # default device
    if isinstance(device, str):
        device = torch.device(device)
    if device.type != "cpu" and device.index is None:
        device_interface = get_interface_for_device(device.type)
        return torch.device(device.type, index=device_interface.Worker.current_device())
    return device


def sympy_product(it):
    return functools.reduce(operator.mul, it, sympy.Integer(1))


def sympy_dot(seq1, seq2):
    assert len(seq1) == len(seq2)
    return sympy.expand(sum(a * b for a, b in zip(seq1, seq2)))


def unique(it: Iterable[_T]) -> ValuesView[_T]:
    return {id(x): x for x in it}.values()


def ceildiv(
    numer: Union[int, sympy.Expr], denom: Union[int, sympy.Expr]
) -> Union[int, sympy.Expr]:
    if isinstance(numer, sympy.Expr) or isinstance(denom, sympy.Expr):
        return CeilDiv(numer, denom)
    # TODO: There is a bug in a call to this function, to repro:
    # python benchmarks/dynamo/huggingface.py --inductor -d cuda --accuracy
    # --amp --only YituTechConvBert --dynamic-shapes
    assert isinstance(numer, int) and isinstance(
        denom, int
    ), f"{numer}: {type(numer)}, {denom}: {type(denom)}"
    return -(numer // -denom)


def next_power_of_2(n: int) -> int:
    """Return the smallest power of 2 greater than or equal to n"""
    assert n <= 2**32, "32-bit only"
    n -= 1
    n |= n >> 1
    n |= n >> 2
    n |= n >> 4
    n |= n >> 8
    n |= n >> 16
    n += 1
    return n


def convert_shape_to_inductor(lst: List[Union[int, torch.SymInt]]) -> List[sympy.Expr]:
    """
    Gets the shape and stride of a tensor. For non-symbolic tensors, this is
    trivial. But for symbolic tensors, we need to map from SymIntNode into
    sympy.Expr.
    """
    return [
        i.node.expr if isinstance(i, torch.SymInt) else sympy.Integer(i) for i in lst
    ]


def convert_shape_to_symint(
    lst: List[Union[int, sympy.Expr]]
) -> List[Union[int, torch.SymInt]]:
    """
    Takes a list of shapes from Inductor and converts them into symints (or just
    ints if all shapes are static).
    """
    from .virtualized import V

    return [
        i
        if isinstance(i, int)
        else int(i)
        if isinstance(i, sympy.Integer)
        else V.graph.sizevars.shape_env.create_symintnode(i, hint=None)
        for i in lst
    ]


def is_view(op: torch._ops.OpOverload):
    """
    Does this op overload have aliasing
    """
    assert isinstance(op, torch._ops.OpOverload)
    return any(a.alias_info is not None for a in op._schema.arguments)


def gen_gm_and_inputs(target, args, kwargs):
    g = torch.fx.Graph()
    g_args = []
    a_args = []
    for n, arg in enumerate(args):
        if isinstance(arg, torch.Tensor):
            g_args.append(g.placeholder(f"arg{n}"))
            a_args.append(arg)
        else:
            g_args.append(arg)
    assert all(not isinstance(x, torch.Tensor) for x in kwargs.values())
    node = g.call_function(target, tuple(g_args), kwargs)
    if (
        len(target._schema.returns) == 1
        and str(target._schema.returns[0].type) == "Tensor"
    ):
        node = (node,)
    g.output(node)

    gm = torch.fx.GraphModule({}, g)
    return gm, a_args


def synchronize(device: str = "cuda"):
    if device == "cpu":
        return
    device_interface = get_interface_for_device(device)
    if device_interface.is_available():
        device_interface.synchronize()


def timed(
    model: Callable[..., Any], example_inputs, times: int = 1, device: str = "cuda"
) -> float:
    synchronize(device)
    torch.manual_seed(1337)
    t0 = time.perf_counter()
    for _ in range(times):
        result = model(*example_inputs)
        synchronize(device)
    t1 = time.perf_counter()
    # GC the result after timing
    assert result is not None
    return t1 - t0


def print_performance(
    fn, args=(), times=10, repeat=10, baseline=1.0, device: str = "cuda"
):
    timings = torch.tensor([timed(fn, args, times, device) for _ in range(repeat)])
    took = torch.median(timings) / times
    print(f"{took/baseline:.6f}")
    return took


def precompute_method(obj: Any, method: str):
    """Replace obj.method() with a new method that returns a precomputed constant."""
    result = getattr(obj, method)()
    setattr(obj, method, lambda: result)


def precompute_methods(obj: Any, methods: List[str]):
    """Replace methods with new methods that returns a precomputed constants."""
    for method in methods:
        precompute_method(obj, method)


def cmp(a, b) -> int:
    return int(a > b) - int(a < b)


def pad_listlike(x, size):
    if len(x) == 1:
        return type(x)([x[0]]) * size
    else:
        return x


<<<<<<< HEAD
RV = TypeVar("RV", covariant=True)


# FIXME this should take in a ParamSpec too
class CachedFunction(Generic[RV], Protocol):
    @staticmethod
    def clear_cache(self) -> None:
        ...

    def __call__(self, *args, **kwargs) -> RV:
        ...


def cache_on_self(fn: Callable[..., RV]) -> CachedFunction[RV]:
=======
# Used to ensure that iterating over a set is deterministic
def tuple_sorted(x):
    if len(x) == 0:
        return []

    def sort_func(elem):
        if isinstance(elem, str):
            return elem
        else:
            # We expect `elem` to be `scheduler.BaseSchedulerNode` type here,
            # but we are not able to do isinstance assert because of circular dependency
            return elem.get_name()

    return sorted(x, key=sort_func)


def cache_on_self(fn):
>>>>>>> f2a8e443
    key = f"__{fn.__name__}_cache"

    @functools.wraps(fn)
    def wrapper(self):
        if not hasattr(self, key):
            setattr(self, key, fn(self))
        return getattr(self, key)

    def clear_cache(self):
        if hasattr(self, key):
            delattr(self, key)

    wrapper.clear_cache = clear_cache  # type: ignore[attr-defined]
    return wrapper  # type: ignore[return-value]


def aggregate_origins(node_schedule):
    from . import ir

    if isinstance(node_schedule, list):
        return functools.reduce(
            operator.or_,
            [
                node.node.origins
                for node in node_schedule
                if hasattr(node, "node") and node.node
            ],
            set(),
        )
    elif isinstance(node_schedule, ir.ExternKernel):
        return node_schedule.origins
    else:
        return set()


def get_fused_kernel_name(node_schedule, descriptive_names):
    all_origins = aggregate_origins(node_schedule)
    if descriptive_names == "original_aten":
        # Bases the kernel name off of the top-level aten operator (i.e. pre-decompositions)
        sources = [
            origin.meta["original_aten"]._overloadpacket.__name__
            for origin in all_origins
            if origin.op == "call_function" and "original_aten" in origin.meta
        ]
        sources = sorted(set(sources))
    elif descriptive_names == "torch":
        # Bases the kernel name off of the top-level "torch" operator (i.e. post-dynamo graph)
        sources = []
        for origin in all_origins:
            if origin.op == "call_function" and "source_fn_stack" in origin.meta:
                source_fn = origin.meta["source_fn_stack"][-1]
                if isinstance(source_fn[1], str):
                    sources.append(source_fn[1])
                else:
                    sources.append(source_fn[1].__name__)
        sources = sorted(set(sources))
    elif descriptive_names == "inductor_node":
        sources = [
            origin.name for origin in all_origins if origin.op == "call_function"
        ]
    else:
        raise NotImplementedError
    sources = sources
    return "_".join(["fused"] + sources)


def get_kernel_metadata(node_schedule, wrapper):
    all_origins = aggregate_origins(node_schedule)
    inductor_nodes = [origin for origin in all_origins if origin.op == "call_function"]

    from_node_dict = collections.defaultdict(list)
    original_aten_dict = collections.defaultdict(list)
    for node in inductor_nodes:
        if "original_aten" in node.meta:
            key = str(node.meta["original_aten"]._overloadpacket)
            original_aten_dict[key].append(node.name)
        if "from_node" in node.meta:
            key = node.meta["from_node"][0][0]
            from_node_dict[key].append(node.name)
    metadata = (
        f"{wrapper.comment} Source Nodes: [{', '.join(sorted(from_node_dict.keys()))}], "
        f"Original ATen: [{', '.join(sorted(original_aten_dict.keys()))}]"
    )
    # trace back to original node here
    detailed_metadata = []
    for original_node, nodes in sorted(from_node_dict.items()):
        detailed_metadata.append(
            f"{wrapper.comment} {original_node} => {', '.join(sorted(nodes))}"
        )
    return metadata, "\n".join(detailed_metadata)


def dominated_nodes(
    initial_queue: Iterable[torch.fx.Node], skip_filter=None
) -> Set[torch.fx.Node]:
    """Returns the set of nodes whose values depend on those within initial_queue"""
    initial_queue = list(initial_queue)
    dominated_set = set(initial_queue)

    while initial_queue:
        node = initial_queue.pop()
        for user in node.users:
            if skip_filter and skip_filter(user):
                continue
            if user not in dominated_set:
                dominated_set.add(user)
                initial_queue.append(user)

    return dominated_set


def gather_origins(args, kwargs):
    import itertools

    from . import ir

    def is_unrealized_node(n):
        if isinstance(n, ir.TensorBox):
            return is_unrealized_node(n.data)
        if isinstance(n, ir.StorageBox):
            return is_unrealized_node(n.data)
        return isinstance(n, ir.IRNode) and isinstance(n, ir.Pointwise)

    kwarg_origins = [val.origins for val in kwargs.values() if is_unrealized_node(val)]
    arg_origins = [arg.origins for arg in args if is_unrealized_node(arg)]
    return set(itertools.chain(*arg_origins, *kwarg_origins))


def sympy_str(expr: sympy.Expr) -> str:
    """
    Normal sympy str is very slow, this is a lot faster.  The result are
    somewhat worse, as it doesn't do as much simplification.  So don't
    use this for final codegen.
    """
    if isinstance(expr, sympy.Symbol):
        return expr.name
    if isinstance(expr, sympy.Add):
        return " + ".join(map(sympy_str, expr.args))
    if isinstance(expr, sympy.Mul):
        return " * ".join(map(sympy_str, expr.args))

    if isinstance(expr, (ModularIndexing, CleanDiv, FloorDiv)):
        return f"{expr.func.__name__}({', '.join(map(sympy_str, expr.args))})"
    return str(expr)


def sympy_symbol(name: str) -> sympy.Symbol:
    # This should never be used for creating shape/stride symbols, as those
    # should all be allocated before Inductor.
    assert name[0] != "s"
    # NOTE: shape symbols are positive (> 0), but index variables are only
    # non-negative (>= 0).
    return sympy.Symbol(name, integer=True, nonnegative=True)


def sympy_subs(expr: sympy.Expr, replacements: Dict[Any, Any]) -> sympy.Expr:
    """
    xreplace is faster than subs, but is way more picky
    """

    def promote_strings(key):
        if isinstance(key, str):
            return sympy_symbol(key)
        return key

    return expr.xreplace(
        {promote_strings(k): promote_strings(v) for k, v in replacements.items()}
    )


def free_symbol_startswith(index: sympy.Expr, prefix: str):
    return any(v.name.startswith(prefix) for v in index.free_symbols)


def free_symbol_has(index: sympy.Expr, pattern: str):
    return any(pattern in v.name for v in index.free_symbols)


def has_incompatible_cudagraph_ops(gm):
    forbidden_set = {
        "aten._fused_moving_avg_obs_fq_helper.default",
        "aten._fused_moving_avg_obs_fq_helper_functional.default",
        "aten.multinomial.default",
        "fbgemm.dense_to_jagged.default",
        "fbgemm.jagged_to_padded_dense.default",
        "run_and_save_rng_state",
        "run_with_rng_state",
        "aten._local_scalar_dense",
    }
    if torch.are_deterministic_algorithms_enabled():
        forbidden_set.update(
            {
                "aten._unsafe_index_put.default",
                "aten.index_put.default",
                "aten.index_put_.default",
                "aten.scatter.src",
                "aten.scatter.reduce",
                "aten.scatter.value_reduce",
                "aten.scatter_add_",
                "aten.scatter_add.default",
                "aten.scatter_reduce.two",
                "aten.scatter_reduce_.two",
                "aten.scatter_reduce.two_out",
            }
        )
    for node in gm.graph.nodes:
        if str(node.target) in forbidden_set:
            return True
    return False


instance_descriptor = collections.namedtuple(
    "instance_descriptor",
    ["divisible_by_16", "equal_to_1", "ids_of_folded_args", "divisible_by_8"],
    defaults=[tuple(), tuple(), tuple(), tuple()],
)


@contextlib.contextmanager
def fresh_inductor_cache(cache_entries=None):
    """
    Contextmanager that provides a clean tmp cachedir for inductor.

    Optionally, pass a dict as 'cache_entries' to get a list of filenames and sizes
    generated with this cache instance.
    """
    with tempfile.TemporaryDirectory() as inductor_cache_dir:
        with mock.patch.dict(
            os.environ, {"TORCHINDUCTOR_CACHE_DIR": inductor_cache_dir}
        ):
            triton_cache_dir = os.path.join(inductor_cache_dir, "triton")
            with mock.patch.dict(os.environ, {"TRITON_CACHE_DIR": triton_cache_dir}):
                yield
                if isinstance(cache_entries, dict):
                    assert len(cache_entries) == 0, "expected empty cache_entries dict"
                    if os.path.exists(triton_cache_dir):
                        files = os.listdir(triton_cache_dir)
                        cache_entries.update(
                            {
                                f: os.path.getsize(os.path.join(triton_cache_dir, f))
                                for f in files
                                if ".lock" not in f
                            }
                        )


def argsort(seq) -> List[int]:
    # preserve original order for equal strides
    getter = seq.__getitem__
    a_r = range(len(seq))
    return list(reversed(sorted(a_r, key=getter, reverse=True)))  # noqa: C413


@functools.lru_cache(8)
def get_dtype_size(dtype):
    return torch.empty((), dtype=dtype).element_size()


class LineContext(NamedTuple):
    context: Any


class IndentedBuffer:
    tabwidth = 4

    def __init__(self, initial_indent=0):
        self._lines = []
        self._indent = initial_indent

    def getvaluewithlinemap(self) -> tuple[str, list[tuple[int, LineContext]]]:
        buf = StringIO()
        p = 1
        linemap = []
        for line in self._lines:
            if isinstance(line, DeferredLineBase):
                line = line()
                if line is None:
                    continue
            elif isinstance(line, LineContext):
                linemap.append((p, line.context))
                continue
            assert isinstance(line, str)
            buf.write(line)
            buf.write("\n")
            p += 1 + line.count("\n")
        return buf.getvalue(), linemap

    def getvalue(self) -> str:
        v, _ = self.getvaluewithlinemap()
        return v

    def getrawvalue(self) -> str:
        buf = StringIO()
        for line in self._lines:
            if isinstance(line, DeferredLineBase):
                line = line()
                if line is None:
                    continue
            elif isinstance(line, LineContext):
                continue
            assert isinstance(line, str)
            # backslash implies line continuation
            if line.endswith("\\"):
                buf.write(line[:-1])
            else:
                buf.write(line)
                buf.write("\n")
        return buf.getvalue()

    def clear(self):
        self._lines.clear()

    def __bool__(self):
        return bool(self._lines)

    def prefix(self):
        return " " * (self._indent * self.tabwidth)

    def writeline(self, line):
        if isinstance(line, LineContext):
            self._lines.append(line)
        elif isinstance(line, DeferredLineBase):
            self._lines.append(line.with_prefix(self.prefix()))
        elif line.strip():
            self._lines.append(f"{self.prefix()}{line}")
        else:
            self._lines.append("")

    def writelines(self, lines):
        for line in lines:
            self.writeline(line)

    def indent(self, offset=1):
        @contextlib.contextmanager
        def ctx():
            self._indent += offset
            try:
                yield
            finally:
                self._indent -= offset

        return ctx()

    def splice(self, other_code, strip=False):
        if isinstance(other_code, IndentedBuffer):
            dedent = float("inf")
            for line in other_code._lines:
                if not isinstance(line, LineContext) and line:
                    dedent = min(dedent, len(line) - len(line.lstrip()))
            if math.isinf(dedent):
                dedent = 0
            for line in other_code._lines:
                if isinstance(line, LineContext):
                    self._lines.append(line)
                else:
                    IndentedBuffer.writeline(self, line[int(dedent) :])
        else:
            other_code = textwrap.dedent(other_code)
            if strip:
                other_code = other_code.lstrip()
            if not other_code:
                return
            other_code = other_code.rstrip()
            for line in other_code.split("\n"):
                self.writeline(line)


class DeferredLineBase:
    """A line that can be 'unwritten' at a later time"""

    def __init__(self, line):
        if not line.strip():
            line = ""
        self.line = line

    def __call__(self) -> Optional[str]:
        """Returns either self.line or None to indicate the line has been 'unwritten'"""
        raise NotImplementedError()

    def _new_line(self, line: str) -> DeferredLineBase:
        """Returns a new deferred line with the same condition"""
        raise NotImplementedError()

    def with_prefix(self, prefix):
        return self._new_line(f"{prefix}{self.line}")

    def lstrip(self):
        return self._new_line(self.line.lstrip())

    def __getitem__(self, index):
        return self._new_line(self.line[index])

    def __bool__(self):
        return bool(self.line)

    def __len__(self):
        return len(self.line)


@functools.lru_cache(None)
def is_big_gpu(index):
    sms = torch.cuda.get_device_properties(index).multi_processor_count
    if sms < 80:  # V100
        log.warning("not enough SMs to use max_autotune_gemm mode")
        return False
    return True


def use_max_autotune() -> bool:
    return (
        config.max_autotune or config.max_autotune_gemm or config.search_autotune_cache
    )


def _use_template_for_cuda(layout, allowed_layout_dtypes: List[torch.dtype]) -> bool:
    return (
        use_max_autotune()
        and layout.device.type == "cuda"
        and layout.dtype in allowed_layout_dtypes
        and is_big_gpu(layout.device.index or 0)
    )


def _use_autotune_backend(backend: str) -> bool:
    return backend.upper() in [
        x.strip() for x in config.max_autotune_gemm_backends.upper().split(",")
    ]


def use_triton_template(layout, *, enable_int32=False):
    layout_dtypes = [torch.float16, torch.bfloat16, torch.float32]
    if enable_int32:
        layout_dtypes = [torch.float16, torch.bfloat16, torch.float32, torch.int32]
    return _use_template_for_cuda(layout, layout_dtypes) and _use_autotune_backend(
        "TRITON"
    )


def use_cutlass_template(layout):
    from .codegen.cuda.cutlass_utils import try_import_cutlass

    # Do not use cutlass template on ROCm
    if torch.version.hip:
        return False

    layout_dtypes = [torch.float16, torch.bfloat16, torch.float32]
    res = _use_template_for_cuda(layout, layout_dtypes) and _use_autotune_backend(
        "CUTLASS"
    )

    if res:
        if not try_import_cutlass():
            log.warning(
                "Failed to import CUTLASS lib. Please check whether "
                "_inductor.config.cuda.cutlass_dir is set correctly. "
                "Skipping CUTLASS backend for now."
            )
            return False
    return res


def use_aten_gemm_kernels():
    return not use_max_autotune() or _use_autotune_backend("ATEN")


class DebugDirManager:
    counter = itertools.count(0)

    def __init__(self):
        self.id = next(DebugDirManager.counter)
        self.prev_debug_name = None

    def __enter__(self):
        self.prev_debug_name = torch._dynamo.config.debug_dir_root
        self.new_name = f"{self.prev_debug_name}_tmp_{self.id}"
        torch._dynamo.config.debug_dir_root = self.new_name

    def __exit__(self, *args):
        shutil.rmtree(self.new_name)
        torch._dynamo.config.debug_dir_root = self.prev_debug_name


def run_and_get_code(fn, *args, **kwargs):
    from .graph import GraphLowering

    compile_to_module = GraphLowering.compile_to_module
    source_codes = []

    def patched_compile_to_module(self):
        mod = compile_to_module(self)
        with open(mod.__file__) as f:
            source_codes.append(f.read())
        return mod

    with mock.patch.object(
        GraphLowering, "compile_to_module", patched_compile_to_module
    ):
        torch._dynamo.reset()
        result = fn(*args, **kwargs)
    return result, source_codes


def run_and_get_triton_code(fn, *args, **kwargs):
    _, source_codes = run_and_get_code(fn, *args, **kwargs)
    # Can have two outputs if backwards was eagerly compiled
    assert (
        1 <= len(source_codes) <= 2
    ), f"expected one or two code outputs got {len(source_codes)}"
    return source_codes[0]


@contextlib.contextmanager
def override_lowering(aten_op, override_fn):
    """
    Override the lowering of aten_op with override_fn.
    The first argument of override_fn is the original lowering fn.
    """
    from torch._inductor import lowering

    orig_fn = lowering.lowerings[aten_op]
    try:
        lowering.lowerings[aten_op] = functools.partial(override_fn, orig_fn)
        yield
    finally:
        lowering.lowerings[aten_op] = orig_fn


def add_scheduler_init_hook(pre_fn, post_fn=None):
    """
    Add hook functions to be called at the beginning and end of Scheduler.__init__.
    Used for unit tests.
    """
    from torch._inductor.scheduler import Scheduler

    orig_fn = Scheduler.__init__

    def wrapper(scheduler, nodes):
        pre_fn(scheduler, nodes)
        out = orig_fn(scheduler, nodes)
        if post_fn:
            post_fn(scheduler, nodes)
        return out

    return unittest.mock.patch.object(Scheduler, "__init__", wrapper)


def developer_warning(msg):
    """
    Warnings that will be actionable for PyTorch developers, but not
    end users.  Allows us to easily disable them in stable releases but
    keep them on for nightly builds.
    """
    if config.developer_warnings:
        log.warning(msg)
    else:
        log.info(msg)


def get_num_bytes(*args: torch.Tensor, num_in_out_args: int = 0) -> int:
    """
    Return the total number of bytes the arguments of tensor type takes.

    For in/out args, tensor sizes are counted twice: once for reading and
    once for writing.

    The first num_in_out_args arguments are in out tensors.
    """
    return sum(
        arg.numel() * arg.element_size() * (1 + int(i < num_in_out_args))
        for i, arg in enumerate(args)
        if isinstance(arg, torch.Tensor)
    )


def create_bandwidth_info_str(ms, num_gb, gb_per_s, prefix="", suffix=""):
    info_str = f"{prefix}{ms:.3f}ms    \t{num_gb:.3f} GB \t {gb_per_s:7.2f}GB/s{suffix}"
    try:
        import colorama  # type: ignore[import]

        if ms > 0.012 and gb_per_s < 650:
            info_str = colorama.Fore.RED + info_str + colorama.Fore.RESET
    except ImportError:
        log.warning("Colorama is not installed. Install it if you want colored output")

    return info_str


def get_benchmark_name():
    """
    An experimental API used only when config.benchmark_kernel is true.

    The benchmark name is only available at codegen time. So we can not
    directly call it in benchmark_all_kernels which is run after codegen.

    The function assumes the argument after --only is the benchmark name.
    It works for torchbench.py/hugginface.py/timm_models.py. But for ad-hoc
    scripts, this function may return None.

    There are 2 flavors of --only argument we need handle:
    1. --only model_name
    2. --only=model_name
    """
    try:
        idx = sys.argv.index("--only")
        if (
            idx + 1 < len(sys.argv)
            and len(sys.argv[idx + 1]) > 0
            and sys.argv[idx + 1][0] != "-"
        ):
            return sys.argv[idx + 1]
    except ValueError:
        pass

    for arg in sys.argv:
        if arg.startswith("--only="):
            return arg[len("--only=") :]


def is_ones(items):
    return all(x == 1 for x in items)


def is_zeros(items):
    return all(x == 0 for x in items)


def is_cpu_device(inputs):
    return all(
        item.device == torch.device("cpu")
        for item in inputs
        if isinstance(item, torch.Tensor)
    )


def get_sympy_Expr_dtype(val: sympy.Expr) -> torch.dtype:
    assert isinstance(
        val, sympy.Expr
    ), "only support sympy.Expr as input to get_sympy_Expr_dtype"
    if val.is_integer:
        return torch.int64
    else:
        return torch.float64


@contextlib.contextmanager
def maybe_profile(should_profile, *args, **kwargs):
    if should_profile:
        with torch.profiler.profile(*args, **kwargs) as p:
            yield p
    else:
        yield


def triton_config_to_hashable(cfg):
    """
    Convert triton config to a tuple that can uniquely identify it. We can use
    the return value as a dictionary key.
    """
    items = sorted(cfg.kwargs.items())
    items.append(("num_warps", cfg.num_warps))
    items.append(("num_stages", cfg.num_stages))
    return tuple(items)


HAS_COLORAMA = True
try:
    import colorama
except ImportError:
    HAS_COLORAMA = False


def _color_text(msg, color):
    if not HAS_COLORAMA:
        return msg

    return getattr(colorama.Fore, color.upper()) + msg + colorama.Fore.RESET


def green_text(msg):
    return _color_text(msg, "green")


def yellow_text(msg):
    return _color_text(msg, "yellow")


def red_text(msg):
    return _color_text(msg, "red")


def blue_text(msg):
    return _color_text(msg, "blue")


@functools.lru_cache(None)
def python_type_to_schema_type():
    from . import ir

    PYTHON_TYPE_TO_SCHEMA_TYPE = {
        torch.dtype: "int",
        torch.device: "Device",
        bool: "bool",
        float: "float",
        ir.TensorBox: "Tensor",
    }
    return PYTHON_TYPE_TO_SCHEMA_TYPE


def may_get_optional_schema_type(schema_type, is_optional_arg):
    return f"Optional[{schema_type}]" if is_optional_arg else schema_type


def type_match(arg, arg_type, is_optional_arg):
    if isinstance(arg, immutable_list):
        if all(
            isinstance(x, int) or (isinstance(x, sympy.Symbol) and x.is_integer)
            for x in arg
        ):
            may_optional_schema_type = may_get_optional_schema_type(
                "List[int]", is_optional_arg
            )
            return may_optional_schema_type == str(arg_type)
        else:
            # TODO: add support here
            return False

    if arg.__class__ in python_type_to_schema_type():
        schema_type = python_type_to_schema_type()[arg.__class__]
        may_optional_schema_type = may_get_optional_schema_type(
            schema_type, is_optional_arg
        )
        return may_optional_schema_type == str(arg_type)

    # TODO: add support here
    return False


# torch/csrc/utils/python_arg_parser.cpp:FunctionSignature::parse
def schema_match(schema, args, kwargs):
    min_args = 0
    max_pos_args = 0
    for argument in schema.arguments:
        if not argument.has_default_value():
            min_args += 1
        if not argument.kwarg_only:
            max_pos_args += 1

    nargs = len(args)
    remaining_kwargs = len(kwargs)
    arg_pos = 0

    def args_error_message(nargs, max_pos_args, min_args):
        if min_args != max_pos_args:
            return f"takes from {min_args} to {max_pos_args} positional arguments but {nargs} were given"
        else:
            return f"takes {max_pos_args} positional arguments but {nargs} were given"

    def is_optional(arg):
        return "Optional" in str(arg.type)

    def allow_none(arg):
        return is_optional(arg) or arg.has_default_value()

    assert len(args) <= max_pos_args, args_error_message(
        len(args), max_pos_args, min_args
    )

    for argument in schema.arguments:
        obj = None
        is_kwd = False
        if arg_pos < nargs:
            if argument.kwarg_only:
                return False
            obj = args[arg_pos]
        elif kwargs:
            if argument.name in kwargs:
                obj = kwargs[argument.name]
                is_kwd = True

        if obj is None and not allow_none(argument):
            return False

        if obj is not None:
            expected_type = argument.type
            if not type_match(obj, expected_type, is_optional(argument)):
                return False

        if not is_kwd:
            arg_pos += 1
        elif (obj is None and is_optional(argument)) or obj is not None:
            remaining_kwargs -= 1

    if remaining_kwargs > 0:
        return False

    return True


def try_find_schema(schemas, args, kwargs):
    for schema in schemas:
        if schema_match(schema, args, kwargs):
            return schema

    return None


@functools.lru_cache(None)
def get_device_tflops(dtype):
    from triton.testing import get_max_simd_tflops, get_max_tensorcore_tflops

    assert dtype in (torch.float16, torch.bfloat16, torch.float32)
    if dtype in (torch.float16, torch.bfloat16):
        return get_max_tensorcore_tflops(dtype)

    if torch.backends.cuda.matmul.allow_tf32:
        return get_max_tensorcore_tflops(torch.float32)
    else:
        return get_max_simd_tflops(torch.float32)


@functools.lru_cache(None)
def get_gpu_dram_gbps():
    from triton.testing import get_dram_gbps

    return get_dram_gbps()


def is_welford_reduction(reduction_type):
    return reduction_type.startswith("welford")


def reduction_num_outputs(reduction_type):
    return 3 if is_welford_reduction(reduction_type) else 1


def is_linux() -> bool:
    return platform.system() == "Linux"


# Placeholder strings used in triton codegen.
class Placeholder(enum.Enum):
    # The placeholder for the actual name of a triton kernel.
    # e.g. for "def triton_" it would be "triton_"
    KERNEL_NAME = "KERNEL_NAME"

    # The descriptive name of the triton kernel; when unique_kernel_names = False, this
    # placeholder will be replaced with a string with more information.
    DESCRIPTIVE_NAME = "DESCRIPTIVE_NAME"


# A utility function for easier AOTInductor testing
aot_inductor_launcher = """
#ifdef USE_CUDA
    #include <c10/cuda/CUDAStream.h>
#endif // USE_CUDA
    #include <torch/csrc/inductor/aoti_runtime/interface.h>
    #include <torch/csrc/inductor/aoti_torch/tensor_converter.h>

    class RAIIModelContainer {
    public:
        RAIIModelContainer() {
            AOTI_RUNTIME_ERROR_CODE_CHECK(AOTInductorModelContainerCreate(
                &container_handle,
                1 /*num_models*/,
                false /*is_cpu*/,
                nullptr /*cubin_dir*/));
        }

        ~RAIIModelContainer() {
            AOTI_RUNTIME_ERROR_CODE_CHECK(
                AOTInductorModelContainerDelete(container_handle));
        }

        AOTInductorModelContainerHandle get() const {
            return container_handle;
        }

    private:
        AOTInductorModelContainerHandle container_handle;
    };

    // Global instance
    RAIIModelContainer model_container;

    std::vector<at::Tensor> run(std::vector<at::Tensor>& input_tensors) {
        auto input_handles =
            torch::aot_inductor::unsafe_alloc_new_handles_from_tensors(input_tensors);

        // For outputs, we only allocate a vector to hold returned tensor handles,
        // not allocating the actual output tensor storage here
        size_t num_outputs;
        AOTI_RUNTIME_ERROR_CODE_CHECK(
            AOTInductorModelContainerGetNumOutputs(
                model_container.get(),
                &num_outputs));
        std::vector<AtenTensorHandle> output_handles(num_outputs);

#ifdef USE_CUDA
        const auto& cuda_stream = c10::cuda::getCurrentCUDAStream();
        const auto stream_id = cuda_stream.stream();
        AOTInductorStreamHandle stream_handle =
            reinterpret_cast<AOTInductorStreamHandle>(stream_id);
#else // !USE_CUDA
        AOTInductorStreamHandle stream_handle = nullptr;
#endif

        AOTIProxyExecutorHandle proxy_executor_handle = nullptr;

        AOTI_RUNTIME_ERROR_CODE_CHECK(AOTInductorModelContainerRun(
            model_container.get(),
            input_handles.data(),
            input_tensors.size(),
            output_handles.data(),
            output_handles.size(),
            stream_handle,
            proxy_executor_handle));

        return torch::aot_inductor::alloc_tensors_by_stealing_from_handles(
            output_handles.data(), output_handles.size());
    }
"""<|MERGE_RESOLUTION|>--- conflicted
+++ resolved
@@ -344,22 +344,6 @@
         return x
 
 
-<<<<<<< HEAD
-RV = TypeVar("RV", covariant=True)
-
-
-# FIXME this should take in a ParamSpec too
-class CachedFunction(Generic[RV], Protocol):
-    @staticmethod
-    def clear_cache(self) -> None:
-        ...
-
-    def __call__(self, *args, **kwargs) -> RV:
-        ...
-
-
-def cache_on_self(fn: Callable[..., RV]) -> CachedFunction[RV]:
-=======
 # Used to ensure that iterating over a set is deterministic
 def tuple_sorted(x):
     if len(x) == 0:
@@ -376,8 +360,20 @@
     return sorted(x, key=sort_func)
 
 
-def cache_on_self(fn):
->>>>>>> f2a8e443
+RV = TypeVar("RV", covariant=True)
+
+
+# FIXME this should take in a ParamSpec too
+class CachedFunction(Generic[RV], Protocol):
+    @staticmethod
+    def clear_cache(self) -> None:
+        ...
+
+    def __call__(self, *args, **kwargs) -> RV:
+        ...
+
+
+def cache_on_self(fn: Callable[..., RV]) -> CachedFunction[RV]:
     key = f"__{fn.__name__}_cache"
 
     @functools.wraps(fn)
