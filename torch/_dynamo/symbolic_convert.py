--- conflicted
+++ resolved
@@ -719,13 +719,9 @@
             and self.should_compile_partial_graph()
             and self.is_non_empty_graph()
         ):
-<<<<<<< HEAD
             self.current_speculation = self.speculate()
             if self.current_speculation.failed:
                 return self.step_graph_break(inst)
-=======
-            self.checkpoint = inst, self.copy_graphstate()
->>>>>>> 64f32609
 
         log.debug("TRACE %s %s %s", inst.opname, inst.argval, self.stack)
 
@@ -779,11 +775,7 @@
 
             return inst.opname != "RETURN_VALUE"
         except Unsupported:
-<<<<<<< HEAD
             if self.current_speculation is None:
-=======
-            if self.checkpoint is None:
->>>>>>> 64f32609
                 log.debug("empty checkpoint")
                 raise
             log.debug("step triggered compile", exc_info=True)
