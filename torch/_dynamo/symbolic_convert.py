--- conflicted
+++ resolved
@@ -1062,14 +1062,8 @@
             self.push(tos)
 
     def FOR_ITER(self, inst):
-<<<<<<< HEAD
         it = self.pop().realize()
-        if isinstance(it, ListIteratorVariable):
-=======
-        it = self.pop()
         if isinstance(it, (variables.ListIteratorVariable, variables.IteratorVariable)):
-            self.output.guards.update(it.guards)
->>>>>>> 7f77ec37
             try:
                 val, next_iter = it.next_variables(self)
                 self.push(next_iter)
@@ -2519,14 +2513,9 @@
             if isinstance(tos, ConstantVariable) and tos.value is None:
                 self.pop()
                 return
-<<<<<<< HEAD
-            if isinstance(tos, ListIteratorVariable):
-=======
             if isinstance(
                 tos, (variables.ListIteratorVariable, variables.IteratorVariable)
             ):
-                self.output.guards.update(tos.guards)
->>>>>>> 7f77ec37
                 try:
                     val, next_iter = tos.next_variables(self)
                     self.push(val)
