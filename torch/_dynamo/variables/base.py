import collections
from enum import Enum
from typing import Any, Callable, Dict, List, Optional, Set

from .. import variables
from ..current_scope_id import current_scope_id
from ..exc import unimplemented
from ..source import AttrSource, Source
from ..utils import dict_values, identity, istype, odict_values


class MutableLocalSource(Enum):
    """
    If the VariableTracker.mutable_local represents a Variable that:
    - already existed that Dynamo began tracking while introspection (Existing)
    - is a new variable that is created during Dynamo introspection (Local)
    """

    Existing = 0
    Local = 1


class ParentsTracker:
    """
    This is a perf optimization to limit the number of objects we need to visit in tx.replace_all.
    This must be a seperate object so that it is not cloned in apply.
    """

    def __init__(self):
        # logically this is a set, but we use a dict to ensure deterministic ordering
        self.parents: Dict[ParentsTracker, bool] = dict()

    def add(self, parent):
        self.parents[parent] = True

    def recursive_parents(self):
        rv = dict(self.parents)
        worklist = list(self.parents)
        while worklist:
            for parent in worklist.pop().parents:
                if parent not in rv:
                    assert isinstance(parent, ParentsTracker)
                    rv[parent] = True
                    worklist.append(parent)
        return rv.keys()


class MutableLocalBase:
    """
    Base class for Variable.mutable_local
    """

    def __init__(self, typ: MutableLocalSource):
        # In HigherOrderOperator tracing, we need to distinguish
        # between MutableLocals inside the HigherOrderOperator and
        # ones outside it. For example, it is not safe to mutate
        # `a` in the following example because it was constructed
        # in a different scope.
        #
        # def f(x):
        #     a = 1
        #     def g(x):
        #         nonlocal a
        #         a = 2
        #         return x
        #     return wrap(g, x) + a
        #
        # We use self.scope to distinguish this.
        # scope == 0: The object was an existing variable
        # scope == 1: The object was created while Dynamo
        #             was introspecting a function
        #             (and no HigherOrderOps were involved)
        # scope >= 2: The object was created through
        #             Dynamo introspection of a HigherOrderOp.
        #             The exact number corresponds to the level
        #             of nested HigherOrderOps.
        if typ is MutableLocalSource.Existing:
            self.scope = 0
        elif typ is MutableLocalSource.Local:
            self.scope = current_scope_id()
        else:
            unimplemented(f"Unsupported MutableLocalSource: {typ}")


class MutableLocal(MutableLocalBase):
    """
    Marker used to indicate this (list, iter, etc) was constructed in
    local scope and can be mutated safely in analysis without leaking
    state.
    """

    def __init__(self):
        super().__init__(MutableLocalSource.Local)

    def __hash__(self):
        return id(self)

    def __eq__(self, other):
        return self is other


def _is_top_level_scope(scope_id):
    return scope_id == 1


def is_side_effect_safe(m: MutableLocalBase):
    scope_id = current_scope_id()

    # In the top-level scope (if no HigherOrderOperators are involved),
    # we are allowed to modify variables created in this scope as well
    # as existing variables.
    if _is_top_level_scope(scope_id):
        return True
    # Otherwise, only allow local mutation of variables created in the current scope
    return m.scope == scope_id


class VariableTrackerMeta(type):
    def __call__(cls, *args, **kwargs):
        """Call __post_init__"""
        obj = type.__call__(cls, *args, **kwargs)
        obj.__post_init__(*args, **kwargs)
        return obj

    def __instancecheck__(cls, instance) -> bool:
        """Make isinstance work with LazyVariableTracker"""
        if type.__instancecheck__(
            variables.LazyVariableTracker, instance
        ) and cls not in (
            VariableTracker,
            variables.LazyVariableTracker,
        ):
            instance = instance.realize()
        return type.__instancecheck__(cls, instance)


class VariableTracker(metaclass=VariableTrackerMeta):
    """
    Base class for tracked locals and stack values

    VariableTracker instances are immutable and should be copied in
    order to change them.
    """

    # fields to leave unmodified in apply()
    _nonvar_fields = {
        "value",
        "guards",
        "source",
        "mutable_local",
        "parents_tracker",
        "user_code_variable_name",
    }

    @staticmethod
    def propagate(*vars: List[List["VariableTracker"]]):
        """Combine the guards from many VariableTracker into **kwargs for a new instance"""
        guards = set()

        def visit(var):
            if type(var) in (list, tuple, dict_values, odict_values):
                for i in var:
                    visit(i)
            else:
                assert isinstance(var, VariableTracker), typestr(var)
                guards.update(var.guards)

        visit(vars)
        return {
            "guards": guards,
        }

    def clone(self, **kwargs):
        """Shallow copy with some (optional) changes"""
        args = dict(self.__dict__)
        args.update(kwargs)
        return self.__class__(**args)

    @classmethod
    def copy(cls, value):
        """Deeper (but not full) copy, leaving FX and user objects alone"""
        return cls.apply(identity, value)

    @classmethod
    def apply(
        cls,
        fn: Callable[["VariableTracker"], "VariableTracker"],
        value,
        cache=None,
        skip_fn=lambda _: False,  # Whether we should skip applying to this var
    ):
        """
        Walk this object and call fn on all the VariableTracker
        instances to produce a new VariableTracker with the results.
        """
        if cache is None:
            cache = dict()

        idx = id(value)
        if idx in cache:
            return cache[idx][0]

        if isinstance(value, VariableTracker):
            if not skip_fn(value):
<<<<<<< HEAD

                def updated_dict(v):
                    rv = dict(v.__dict__)
                    for key in rv.keys():
                        if key not in v._nonvar_fields:
                            rv[key] = cls.apply(fn, rv[key], cache, skip_fn)
                    return rv

                value = value.unwrap()
                was_realized = value.is_realized()
                result = fn(value.clone(**updated_dict(value)))
                if not was_realized and value.is_realized():
                    # running fn() resulted in value getting realized,
                    # which means we missed updating the contents of result
                    result = result.clone(**updated_dict(result.unwrap()))
                if update_contains is False:
                    result._update_contains()
=======
                updated_dict = dict(value.__dict__)
                for key in updated_dict.keys():
                    if key not in value._nonvar_fields:
                        updated_dict[key] = cls.apply(
                            fn, updated_dict[key], cache, skip_fn
                        )
                result = fn(value.clone(**updated_dict))
>>>>>>> d5e0adaa
            else:
                result = fn(value).unwrap()
        elif istype(value, list):
            result = [cls.apply(fn, v, cache, skip_fn) for v in value]
        elif istype(value, tuple):
            result = tuple(cls.apply(fn, v, cache, skip_fn) for v in value)
        elif istype(value, collections.OrderedDict):
            result = collections.OrderedDict(
                cls.apply(fn, v, cache, skip_fn) for v in value.items()
            )
        elif istype(value, dict):
            assert "__name__" not in value, "_nonvar_fields should have excluded this"
            result = {
                k: cls.apply(fn, v, cache, skip_fn) for k, v in list(value.items())
            }
        else:
            result = value

        # save `value` to keep it alive and ensure id() isn't reused
        cache[idx] = (result, value)
        return result

    def add_guard(self, guard):
        return self.clone(guards=set.union(self.guards, {guard}))

    def add_guards(self, guards):
        if guards is None:
            return self
        assert isinstance(guards, set)
        return self.clone(guards=set.union(self.guards, guards))

    def add_options(self, options, *more):
        if more:
            return self.add_options(options).add_options(*more)
        if isinstance(options, VariableTracker):
            return self.add_guards(options.guards)
        assert isinstance(options, dict)
        return self.add_guards(options.get("guards", set()))

    def __str__(self):
        return f"{self.__class__.__name__}()"

    def __repr__(self):
        return str(self)

    def python_type(self):
        raise NotImplementedError(f"{self} has no type")

    def as_python_constant(self):
        """For constants"""
        raise NotImplementedError(f"{self} is not a constant")

    def is_python_constant(self):
        try:
            self.as_python_constant()
            return True
        except NotImplementedError:
            return False

    def as_specialized(self, tx):
        """
        For specialized variables, return itself,
        For unspecialized variables, convert to constant variable and return.
        """
        return self

    def can_make_guard(self):
        try:
            self.make_guard(None)
            return True
        except NotImplementedError:
            return False

    def make_guard(self, fn):
        if self.source:
            return self.source.make_guard(fn)
        raise NotImplementedError()

    def const_getattr(self, tx, name: str) -> Any:
        """getattr(self, name) returning a python constant"""
        raise NotImplementedError()

    def var_getattr(self, tx, name: str) -> "VariableTracker":
        """getattr(self, name) returning a new variable"""
        options = VariableTracker.propagate(self)

        value = self.const_getattr(tx, name)
        if not variables.ConstantVariable.is_literal(value):
            raise NotImplementedError()
        if self.source:
            options["source"] = AttrSource(self.source, name)
        return variables.ConstantVariable.create(value, **options)

    def is_proxy(self):
        try:
            self.as_proxy()
            return True
        except NotImplementedError:
            return False

    def as_proxy(self):
        raise NotImplementedError(str(self))

    def reconstruct(self, codegen):
        raise NotImplementedError()

    def unpack_var_sequence(self, tx):
        raise NotImplementedError()

    def has_unpack_var_sequence(self, tx):
        try:
            self.unpack_var_sequence(tx)
            return True
        except NotImplementedError:
            return False

    def num_parameters(self):
        unimplemented(f"num_parameters: {self}")

    def call_hasattr(self, tx, name: str) -> "VariableTracker":
        unimplemented(f"hasattr: {repr(self)}")

    def call_function(
        self, tx, args: "List[VariableTracker]", kwargs: "Dict[str, VariableTracker]"
    ) -> "VariableTracker":
        unimplemented(f"call_function {self} {args} {kwargs}")

    def call_method(
        self,
        tx,
        name,
        args: "List[VariableTracker]",
        kwargs: "Dict[str, VariableTracker]",
    ) -> "VariableTracker":
        if name == "__len__" and self.has_unpack_var_sequence(tx):
            assert not (args or kwargs)
            return variables.ConstantVariable.create(
                len(self.unpack_var_sequence(tx)), **VariableTracker.propagate(self)
            )
        elif (
            name == "__getattr__"
            and len(args) == 1
            and args[0].is_python_constant()
            and not kwargs
        ):
            return self.var_getattr(tx, args[0].as_python_constant()).add_options(
                self, args[0]
            )
        raise unimplemented(f"call_method {self} {name} {args} {kwargs}")

    def rename(self, tx, name):
        new_name = tx.output.new_var(name)
        if not self.mutable_local or not isinstance(self.mutable_local, MutableLocal):
            # This is fine for objects that are not mutable locals
            self.user_code_variable_name = new_name
            return self
        new_vt = self.clone(user_code_variable_name=new_name)
        return tx.replace_all(self, new_vt)

    def realize(self) -> "VariableTracker":
        """Used by LazyVariableTracker to build the real VariableTracker"""
        return self

    def unwrap(self) -> "VariableTracker":
        """Used by LazyVariableTracker to return the real VariableTracker if it already exists"""
        return self

    def is_realized(self):
        """Used by LazyVariableTracker to indicate an unrealized node"""
        return True

    def __init__(
        self,
        *,
        guards: Optional[Set] = None,
        source: Source = None,
        mutable_local: MutableLocal = None,
        user_code_variable_name: str = None,
        parents_tracker: ParentsTracker = None,
    ):
        super().__init__()
        self.guards = guards or set()
        self.source = source
        self.mutable_local = mutable_local
        self.user_code_variable_name = user_code_variable_name
        self.parents_tracker = parents_tracker

    def __post_init__(self, *args, **kwargs):
        if self.parents_tracker is None:
            self.parents_tracker = ParentsTracker()
        # visit children 1 level deep and ensure parent is set properly
        VariableTracker.apply(
            lambda node: node.parents_tracker.add(self.parents_tracker),
            [v for k, v in self.__dict__.items() if k not in self._nonvar_fields],
            skip_fn=lambda _: True,
        )


def typestr(*objs):
    if len(objs) == 1:
        (obj,) = objs
        if isinstance(obj, VariableTracker):
            return str(obj)
        else:
            return type(obj).__name__
    else:
        return " ".join(map(typestr, objs))<|MERGE_RESOLUTION|>--- conflicted
+++ resolved
@@ -202,7 +202,6 @@
 
         if isinstance(value, VariableTracker):
             if not skip_fn(value):
-<<<<<<< HEAD
 
                 def updated_dict(v):
                     rv = dict(v.__dict__)
@@ -218,19 +217,10 @@
                     # running fn() resulted in value getting realized,
                     # which means we missed updating the contents of result
                     result = result.clone(**updated_dict(result.unwrap()))
-                if update_contains is False:
-                    result._update_contains()
-=======
-                updated_dict = dict(value.__dict__)
-                for key in updated_dict.keys():
-                    if key not in value._nonvar_fields:
-                        updated_dict[key] = cls.apply(
-                            fn, updated_dict[key], cache, skip_fn
-                        )
-                result = fn(value.clone(**updated_dict))
->>>>>>> d5e0adaa
             else:
-                result = fn(value).unwrap()
+                result = fn(value)
+                if result is not None:
+                    result = result.unwrap()
         elif istype(value, list):
             result = [cls.apply(fn, v, cache, skip_fn) for v in value]
         elif istype(value, tuple):
