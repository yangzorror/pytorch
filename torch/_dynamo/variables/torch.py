--- conflicted
+++ resolved
@@ -7,11 +7,8 @@
 import types
 from typing import Dict, List
 
-<<<<<<< HEAD
+from torch._streambase import _StreamBase
 from ..guards import install_guard
-=======
-from torch._streambase import _StreamBase
->>>>>>> 73170b23
 
 try:
     import numpy as np
