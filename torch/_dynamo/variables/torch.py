import collections
import inspect
import logging

import math
import re
import types
from typing import Dict, List

from torch._streambase import _StreamBase
from ..guards import install_guard

try:
    import numpy as np
except ModuleNotFoundError:
    np = None

import torch._C
import torch._refs
import torch.fx
import torch.nn
import torch.onnx.operators
from torch._dynamo.variables import UserFunctionVariable

from .. import config, variables
from ..allowed_functions import torch_get_name
from ..device_interface import get_registered_device_interfaces
from ..exc import unimplemented
from ..guards import GuardBuilder
from ..utils import (
    check_constant_args,
    check_unspec_python_args,
    has_torch_function,
    is_rng_state_getter_or_setter,
    istype,
    product,
    proxy_args_kwargs,
    tensortype_to_dtype,
)
from .base import VariableTracker
from .ctx_manager import (
    AutocastModeVariable,
    NullContextVariable,
    TorchFunctionDisableVariable,
)
from .distributed import is_constant_pg_functions, is_from_local, ProcessGroupVariable
from .higher_order_ops import TorchHigherOrderOperatorVariable
from .lists import ListVariable, TupleVariable
from .torch_function import can_dispatch_torch_function, dispatch_torch_function

log = logging.getLogger(__name__)

# TODO(voz): Maybe rename these later
tensor_dunder_fns = [
    torch.Tensor.__rmatmul__,
    torch.Tensor.__rmod__,
    torch.Tensor.__rpow__,
    torch.Tensor.__rsub__,
    torch.Tensor.__rdiv__,
    torch._C.TensorBase.__radd__,
    torch._C.TensorBase.__rmul__,
    torch._C.TensorBase.__ror__,
    torch._C.TensorBase.__rxor__,
    torch._C.TensorBase.__rand__,
]

torch_special_class_types = (torch._C.Generator,)

REWRITE_OPS_TO_TENSOR_SIZE_METHOD = [
    torch.onnx.operators.shape_as_tensor,
    torch._shape_as_tensor,
]

constant_fold_functions = [
    torch._assert,
    torch._utils._get_device_index,
    torch.cuda.is_available,
    torch.device,
    torch.distributed.is_available,
    torch.finfo,
    torch.get_autocast_gpu_dtype,
    torch.get_default_dtype,
    torch.iinfo,
    torch.is_autocast_cache_enabled,
    torch.is_autocast_cpu_enabled,
    torch.is_autocast_enabled,
    torch.is_complex,
    torch.is_floating_point,
    torch.nn.functional._Reduction.get_enum,
    torch.promote_types,
    torch._C._get_privateuse1_backend_name,
]


if torch.distributed.is_available():
    constant_fold_functions.extend(
        [
            torch.distributed.is_initialized,
            torch.distributed.get_rank,
            torch.distributed.get_world_size,
        ]
    )


# TODO(voz): perhaps a decorator? This is rather readable for now tho, and not a public API.
def remap_as_fn___radd__(*args):
    return torch._C.TensorBase.__radd__(*args)


def remap_as_fn___rmul__(*args):
    return torch._C.TensorBase.__rmul__(*args)


def remap_as_fn___ror__(*args):
    return torch._C.TensorBase.__ror__(*args)


def remap_as_fn___rxor__(*args):
    return torch._C.TensorBase.__rxor__(*args)


def remap_as_fn___rand__(*args):
    return torch._C.TensorBase.__rand__(*args)


tensor_dunder_fns_remap = {
    torch._C.TensorBase.__radd__: remap_as_fn___radd__,
    torch._C.TensorBase.__rmul__: remap_as_fn___rmul__,
    torch._C.TensorBase.__ror__: remap_as_fn___ror__,
    torch._C.TensorBase.__rxor__: remap_as_fn___rxor__,
    torch._C.TensorBase.__rand__: remap_as_fn___rand__,
}


def torch_reconstruct(codegen, value):
    name = torch_get_name(value, f"allowed_fn_{id(value)}")
    unique_var_name = "__" + re.sub(r"[^a-zA-Z0-9_]+", "_", name)
    return codegen.setup_globally_cached(unique_var_name, value, False)


class TorchCtxManagerClassVariable(VariableTracker):
    """Points to a context manager class in torch.* that dynamo has implementations"""

    @classmethod
    def create_with_source(cls, value, source):
        install_guard(source.make_guard(GuardBuilder.FUNCTION_MATCH))
        return TorchCtxManagerClassVariable(
            value,
            source=source,
        )

    def __init__(self, value, **kwargs):
        super().__init__(**kwargs)
        self.value = value

    def reconstruct(self, codegen):
        return torch_reconstruct(codegen, self.value)

    def python_type(self):
        return type(self.value)

    def as_python_constant(self):
        return self.value

    def call_function(
        self, tx, args: "List[VariableTracker]", kwargs: "Dict[str, VariableTracker]"
    ) -> "VariableTracker":
        from . import GradModeVariable, InferenceModeVariable, StreamVariable

        if self.value is torch.no_grad:
            if len(args) == 1 and isinstance(
                args[0], variables.functions.BaseUserFunctionVariable
            ):
<<<<<<< HEAD
                ctx = GradModeVariable.create(tx, False, **options)
=======
                ctx = GradModeVariable.create(tx, False, initialized=False)
>>>>>>> d261687d
                return ctx.call_function(tx, args, kwargs)
            else:
                return GradModeVariable.create(tx, False)
        elif self.value is torch.enable_grad:
            if len(args) == 1 and isinstance(
                args[0], variables.functions.BaseUserFunctionVariable
            ):
<<<<<<< HEAD
                ctx = GradModeVariable.create(tx, True, **options)
=======
                ctx = GradModeVariable.create(tx, True, initialized=False)
>>>>>>> d261687d
                return ctx.call_function(tx, args, kwargs)
            return GradModeVariable.create(tx, True)
        elif self.value is torch.set_grad_enabled and len(args) == 1:
<<<<<<< HEAD
            return GradModeVariable.create(
                tx, args[0].as_python_constant(), initialized=True, **options
            )
=======
            return GradModeVariable.create(tx, args[0].as_python_constant())
>>>>>>> d261687d
        elif self.value is torch.inference_mode:
            return InferenceModeVariable.create(tx, args[0].as_python_constant())
        elif inspect.isclass(self.value) and issubclass(self.value, _StreamBase):
            from torch._dynamo.variables.builder import wrap_fx_proxy_cls

            return wrap_fx_proxy_cls(
                StreamVariable,
                tx,
                tx.output.create_proxy(
                    "call_function",
                    self.value,
                    (),
                    {},
                ),
            )
        elif self.value in [
            torch.amp.autocast_mode.autocast,
            torch.cuda.amp.autocast,
            torch.cpu.amp.autocast,
        ]:
            return AutocastModeVariable.create(self.value, args, kwargs)
        elif self.value in (
            torch.profiler.profile,
            torch.profiler.record_function,
            torch.autograd.profiler.profile,
            torch.autograd.profiler.record_function,
        ):
            log.warning("Profiler function %s will be ignored", self.value)
            return NullContextVariable()
        elif self.value is torch._C.DisableTorchFunctionSubclass:
            assert not (args or kwargs)
            return TorchFunctionDisableVariable.create(tx)


class TorchVariable(VariableTracker):
    """Points to a module or method in torch.*"""

    def __init__(self, value, **kwargs):
        super().__init__(**kwargs)
        if (
            isinstance(value, collections.abc.Hashable)
            and value in tensor_dunder_fns_remap
        ):
            value = tensor_dunder_fns_remap[value]

        self.value = value

        assert not isinstance(
            value, (torch.dtype, torch.device)
        ), "should use ConstantVariable"
        # the remainder of this is just optional debug checks
        try:
            self_should_be_none = getattr(self.value, "__self__", None)
        except RuntimeError as e:
            assert "No such operator" in str(e), str(e)
            self_should_be_none = None
        except AssertionError as e:
            assert "Unknown attribute" in str(e), str(e)
            self_should_be_none = None

        # assert "_ntuple.<locals>.parse" not in str(value)

        if self_should_be_none is None:
            pass
        elif isinstance(self_should_be_none, types.ModuleType):
            # weird ones like torch.nn.functional.avg_pool2d have __self__
            name = self_should_be_none.__name__
            assert re.match(r"^(torch|math)([.]|$)", name), f"__self__ set to {name}"
        elif isinstance(
            self_should_be_none, type(torch._C._get_tracing_state.__self__)
        ):
            # some _C functions have __self__ as a null capsule
            pass
        elif isinstance(self_should_be_none, torch_special_class_types):
            pass
        else:
            raise AssertionError(f"{value} found with __self__ set")

    def __repr__(self):
        return f"TorchVariable({self.value})"

    def call_hasattr(self, tx, name):
        result = hasattr(self.value, name)
        return variables.ConstantVariable.create(result)

    def reconstruct(self, codegen):
        return torch_reconstruct(codegen, self.value)

    def as_proxy(self):
        return self.value

    def python_type(self):
        if isinstance(self.value, (torch.Tensor, torch.nn.Module, torch.device)):
            return type(self.value)
        if isinstance(self.value, type):
            return type
        return super().python_type()

    def as_python_constant(self):
        return self.value

    def can_constant_fold_through(self):
        if self.value in constant_fold_functions:
            return True
        return getattr(self.value, "__module__", None) == "math"

    def call_function(
        self, tx, args: "List[VariableTracker]", kwargs: "Dict[str, VariableTracker]"
    ) -> "VariableTracker":
        from . import (
            ConstantVariable,
            DeterministicAlgorithmsVariable,
            DisabledSavedTensorsHooksVariable,
            GradModeVariable,
            StreamContextVariable,
            SymNodeVariable,
            TensorVariable,
            UserDefinedObjectVariable,
        )

        from .builder import wrap_fx_proxy, wrap_fx_proxy_cls

        constant_args = check_constant_args(args, kwargs)
        unspec_python_args = check_unspec_python_args(args, kwargs)

        if self.value is torch._functorch.vmap.vmap_impl:
            return TorchHigherOrderOperatorVariable.make(
                self.value,
                source=self.source,
            ).call_function(tx, args, kwargs)
        if self.value is torch.overrides.get_default_nowrap_functions:
            # [Note: __torch_function__] we return empty here because we restrict
            # the set of functions that we trace __torch_function__ on to
            # functions outside of the actual set. Implementing this properly will require implementing
            # some variable types to track and compare tensor getset descriptors
            from .builder import SourcelessBuilder

            return SourcelessBuilder()(
                tx, torch.overrides.get_default_nowrap_functions()
            )
        elif self.value in config.constant_functions:
            assert not args and not kwargs
            # See: https://github.com/pytorch/pytorch/issues/110765
            if self.value in [
                torch._utils.is_compiling,
                torch._dynamo.external_utils.is_compiling,
            ]:
                tx.mark_inconsistent_side_effects()
            return ConstantVariable.create(config.constant_functions[self.value])
        elif self.value is torch._functorch.eager_transforms.grad_impl:
            op = TorchHigherOrderOperatorVariable.make(
                self.value,
                source=self.source,
            ).call_function(tx, args, kwargs)
            return op
        elif self.can_constant_fold_through() and (constant_args or unspec_python_args):
            # constant fold
            return ConstantVariable.create(
                self.as_python_constant()(
                    *[x.as_python_constant() for x in args],
                    **{k: v.as_python_constant() for k, v in kwargs.items()},
                ),
            )
        elif istype(self.value, type) and issubclass(self.value, torch.nn.Module):
            if self.value is torch.nn.CrossEntropyLoss:
                return self._call_cross_entropy_loss(tx, args, kwargs)
            else:
                return variables.UserDefinedClassVariable(
                    self.value, source=self.source
                ).call_function(tx, args, kwargs)
        elif self.value in (torch.is_tensor, torch.overrides.is_tensor_like):
            assert len(args) == 1
            if isinstance(args[0], TensorVariable) or (
                self.value is torch.overrides.is_tensor_like
                and isinstance(args[0], UserDefinedObjectVariable)
                and hasattr(args[0].value, "__torch_function__")
            ):
                return ConstantVariable.create(True)
            else:
                return ConstantVariable.create(False)
        elif self.value in (
            torch.is_floating_point,
            torch.is_complex,
        ):
            input_arg = None
            if args:
                input_arg = args[0]
            else:
                assert "input" in kwargs
                input_arg = kwargs["input"]
            if isinstance(input_arg, TensorVariable) and input_arg.dtype is not None:
                if self.value is torch.is_floating_point:
                    return ConstantVariable.create(input_arg.dtype.is_floating_point)
                elif self.value is torch.is_complex:
                    return ConstantVariable.create(input_arg.dtype.is_complex)
                else:
                    raise AssertionError(f"calling {self.value}")
        elif (
            self.value is torch.numel
            and isinstance(args[0], TensorVariable)
            and args[0].size is not None
        ):
            return ConstantVariable.create(product(args[0].size))
        elif self.value in REWRITE_OPS_TO_TENSOR_SIZE_METHOD:
            assert len(args) == 1
            assert isinstance(args[0], TensorVariable)
            return args[0].call_method(tx, "size", [], {})
        elif self.value in (
            torch.nn.modules.utils._single,
            torch.nn.modules.utils._pair,
            torch.nn.modules.utils._triple,
            torch.nn.modules.utils._quadruple,
            torch.nn.modules.utils._ntuple,
        ):
            return self._call_ntuple(tx, args, kwargs)
        elif self.value is torch.is_grad_enabled:
            assert not (args or kwargs)
            install_guard(GradModeVariable._guards_singleton)
            return ConstantVariable.create(torch.is_grad_enabled())
        elif self.value is torch.use_deterministic_algorithms and len(args) == 1:
            return DeterministicAlgorithmsVariable.create(
                tx, args[0].as_python_constant()
            )
        elif self.value is torch.are_deterministic_algorithms_enabled:
            assert not (args or kwargs)
            install_guard(DeterministicAlgorithmsVariable._guards_singleton)
            return ConstantVariable.create(torch.are_deterministic_algorithms_enabled())
        elif self.value is torch.autograd.graph.disable_saved_tensors_hooks:
            assert len(args) == 1
            return DisabledSavedTensorsHooksVariable.create(
                tx, args[0].as_python_constant()
            )
        elif self.value is torch._C._is_torch_function_enabled:
            assert not (args or kwargs)
            install_guard(TorchFunctionDisableVariable._guards_singleton)
            return ConstantVariable.create(tx.output.torch_function_enabled)
        elif self.value in (
            torch.overrides.has_torch_function_variadic,
            torch.overrides.has_torch_function_unary,
        ):
            assert not kwargs
            return ConstantVariable.create(
                any(has_torch_function(a) for a in args),
            )
        elif any(
            self.value is method
            for method in [
                device_interface.stream
                for _, device_interface in get_registered_device_interfaces()
            ]
        ):
            assert len(args) == 1
            return StreamContextVariable.create(tx, args[0])
        elif self.value is torch.from_numpy:
            if not config.trace_numpy:
                unimplemented("torch.from_numpy. config.trace_numpy is False")
            if not np:
                unimplemented("torch.from_numpy. NumPy is not available")
            assert len(args) == 1, f"Got arguments {args}"
            assert not kwargs
            t = args[0]
            from .tensor import NumpyNdarrayVariable

            if isinstance(t, NumpyNdarrayVariable):
                # TODO: mark the tensor as non-resizable
                return wrap_fx_proxy_cls(
                    target_cls=TensorVariable,
                    tx=tx,
                    proxy=tx.output.create_proxy(
                        "call_function",
                        torch.detach,
                        *proxy_args_kwargs(args, {}),
                    ),
                    example_value=None,
                )
            else:
                unimplemented(f"torch.from_numpy(<{type(t)}>)")
        elif can_dispatch_torch_function(tx, args, kwargs):
            return dispatch_torch_function(tx, self, args, kwargs)
        elif self.value is torch.autograd._profiler_enabled:
            unimplemented("torch.autograd._profiler_enabled not supported yet")
        elif self.value is torch.jit.annotate:
            assert len(args) == 2
            return args[1]
        elif self.value is torch.backends.cudnn.is_acceptable:
            # is_acceptable(tensor) returns true if
            #   (a) tensor dtype/device are supported by cudnn
            #   (b) cudnn is available
            #   (c) some initialization has completed
            # technically, it depends on some global state from (c) (torch.backends.cudnn.__cudnn_version)
            assert (
                len(args) == 1 or "tensor" in kwargs
            ), "Expect 1 input to cudnn.is_acceptable"
            tensor_variable = args[0] if len(args) > 0 else kwargs["tensor"]
            assert isinstance(
                tensor_variable, TensorVariable
            ), "Expect input to cudnn.is_acceptable to be a tensor"
            tensor_inp = torch.tensor(
                0, dtype=tensor_variable.dtype, device=tensor_variable.device
            )
            return ConstantVariable.create(
                torch.backends.cudnn.is_acceptable(tensor_inp)
            )
        elif self.value is torch.nn.Parameter:
            # https://github.com/pytorch/pytorch/issues/99569
            unimplemented("torch.nn.Parameter not supported")
        elif is_rng_state_getter_or_setter(self.value):
            # We graph break on RNG state setters or getters like
            # `torch.get_rng_state` or `torch.set_rng_state`. These functions
            # are not aten operations and therefore they are completely ignored
            # by the AOT dispatcher. As a result, the AOT graph does not have
            # these setter or getter functions, producing an incorrect graph
            # when it comes to rng states.
            unimplemented(f"RNG state getter/setter function - {self.value}")
        elif self.value is torch.manual_seed:
            # https://github.com/pytorch/pytorch/issues/107187
            unimplemented("torch.manual_seed not supported")
        elif (
            self.value == torch.numel
            and len(args) == 1
            and isinstance(args[0], TensorVariable)
            and len(kwargs) == 0
        ):
            # TODO(voz): This is rewritten as a call_method because
            # torch.numel(x) w/ sym shapes raises a RuntimeError and x.numel() does not
            return wrap_fx_proxy(
                tx=tx,
                proxy=tx.output.create_proxy(
                    "call_method",
                    "numel",
                    *proxy_args_kwargs(args, kwargs),
                ),
            )
        # TODO: These special cases shouldn't be necessary; we should
        # generically support torch.ops that return int
        elif (
            self.value in [torch.ops.aten.sym_size, torch.ops.aten.sym_size.int]
            and len(args) == 2
            and len(kwargs) == 0
            and isinstance(args[0], TensorVariable)
        ):
            # we see this when retracing already traced code
            return args[0].call_method(tx, "size", [args[1]], {})
        elif (
            self.value is [torch.ops.aten.sym_stride, torch.ops.aten.sym_stride.int]
            and len(args) == 2
            and len(kwargs) == 0
            and isinstance(args[0], TensorVariable)
        ):
            return args[0].call_method(tx, "stride", [args[1]], {})
        elif (
            self.value == torch.addcdiv
            and len(args) == 3
            and "value" in kwargs
            and len(kwargs) == 1
        ):
            # decompose addcdiv into constituent ops, prevents a graph break due to converting
            # value to a scalar
            result = TorchVariable(torch.div).call_function(tx, args[1:], {})
            result = TorchVariable(torch.mul).call_function(
                tx, [result, kwargs["value"]], {}
            )
            return TorchVariable(torch.add).call_function(tx, [args[0], result], {})
        elif is_constant_pg_functions(self.value):
            # becuase the input is a "ProcessGroupVariable", we'll be guarding on its
            # ID_MATCH based on how it was constructed.

            # We desugar it at trace-time into ranks by directly calling util
            # bake the result into the trace
            assert len(args) == 1, "Expected one arg (pg)"
            assert isinstance(args[0], ProcessGroupVariable)

            invocation_result = self.value(args[0].as_python_constant())
            # Note - while we *could* cook up sources around invocations, like a FunctionSource
            # the space of invoking functions in the middle of the guard chain is very iffy. As such,
            # guard propagation via options is the best we can do.
            from .builder import SourcelessBuilder

            return SourcelessBuilder()(tx, invocation_result)
        elif is_from_local(self.value):
            # rewrite non-primitive args/kwargs to be included in the on-the-fly prim function
            # and rewrite args to have only proxyable args, then insert call_function
            args_as_value = [x.as_python_constant() for x in args[1:]]
            kwargs_as_value = {k: v.as_python_constant() for k, v in kwargs.items()}

            def fn_with_prim_types(x):
                return self.value(x, *args_as_value, **kwargs_as_value)

            # attach the same function name for better debugging
            fn_with_prim_types.__name__ = "prim " + self.value.__name__

            return wrap_fx_proxy(
                tx=tx,
                proxy=tx.output.create_proxy(
                    "call_function",
                    fn_with_prim_types,
                    *proxy_args_kwargs([args[0]], {}),
                ),
            )
        elif self.value == torch.nn.init._calculate_correct_fan:
            return UserFunctionVariable(
                torch.nn.init._calculate_correct_fan
            ).call_function(tx, args, {})
        elif (
            self.value is torch.nested.nested_tensor
            and kwargs.get("layout", torch.strided) == torch.strided
        ) or self.value in (
            torch._nested_tensor_from_mask,
            torch._nested_from_padded,
        ):
            raise unimplemented("torch.compile does not support strided NestedTensor")
        elif self.value is torch.nn.utils.rnn.pack_padded_sequence:
            unimplemented("workaround https://github.com/pytorch/pytorch/issues/93501")
        elif isinstance(self.value, types.ModuleType):
            unimplemented("TypeError(\"'module' object is not callable\")")
        else:
            any_symints_or_symfloats = any(isinstance(x, SymNodeVariable) for x in args)
            all_ints_or_floats = all(
                isinstance(x, (variables.ConstantVariable, variables.SymNodeVariable))
                for x in args
            )
            bin_ops = {"add", "sub", "mul", "div", "sqrt"}
            if (
                getattr(self.value, "__module__", "") == "torch"
                and self.value.__name__ in bin_ops
                and any_symints_or_symfloats
                and all_ints_or_floats
            ):
                msg = f"""\
Calling {str(self.value)} on only torch.SymInt arguments is not yet supported.
To support this behavior, we need to allow const-propping tensors that store symint data.
For now, dynamo will explicitly graph break when it encounters user code with this behavior.
"""
                log.warning(msg)
                raise unimplemented(msg)
            # torch.LongTensor cannot accept a list of FakeTensors.
            # So we stack the list of FakeTensors instead.
            if (
                np
                and self.value in tensortype_to_dtype
                and len(args) == 1
                and isinstance(args[0], ListVariable)
                and len(args[0].items) > 1
                and all(isinstance(x, variables.TensorVariable) for x in args[0].items)
            ):
                # Stack FakeTensor
                stacked = wrap_fx_proxy(
                    tx=tx,
                    proxy=tx.output.create_proxy(
                        "call_function",
                        torch.stack,
                        *proxy_args_kwargs(args, kwargs),
                    ),
                )
                args = [stacked]

            # TODO(voz): Replace w/ dynamic shape rewrite table.
            # Ideally, we would be able to do this at ctor time, but alas we need a combination
            # of value + args to determine this.
            fn_ = self.value
            if any(isinstance(x, SymNodeVariable) for x in args):
                if self.value == math.sqrt:
                    from torch.fx.experimental.sym_node import sym_sqrt

                    fn_ = sym_sqrt

            if fn_ is torch.tensor:

                def check_any_unspec(x):
                    # NB: This includes UnspecializedPythonVariable
                    if isinstance(x, (TensorVariable, SymNodeVariable)):
                        return True
                    elif isinstance(x, ListVariable):
                        return any(check_any_unspec(y) for y in x.items)
                    # TODO: there maybe other recursive structures you need to
                    # check
                    else:
                        return False

                data_arg = None
                if args:
                    data_arg = args[0]
                elif "data" in kwargs:
                    data_arg = kwargs["data"]

                # NB: OK to pass torch.tensor(tensor), this will trace fine
                if not isinstance(data_arg, TensorVariable) and check_any_unspec(
                    data_arg
                ):
                    # This is slower and less canonical, so only use it if we
                    # have to
                    fn_ = torch._refs.tensor

            tensor_variable = wrap_fx_proxy(
                tx=tx,
                proxy=tx.output.create_proxy(
                    "call_function",
                    fn_,
                    *proxy_args_kwargs(args, kwargs),
                ),
            )

            if "out" in kwargs and not (
                isinstance(kwargs["out"], variables.ConstantVariable)
                and kwargs["out"].as_python_constant() is None
            ):
                # out variants of torch operators like torch.sort and
                # torch.sigmoid mutate the tensors in the out field. Track such
                # tensors and rewrite the symbolic locals.
                if isinstance(tensor_variable, TupleVariable):
                    assert isinstance(kwargs["out"], (TupleVariable, ListVariable))
                    output_tensor_names = [
                        tx.find_symbolic_locals_name(x) for x in kwargs["out"].items
                    ]
                    for idx, name in enumerate(output_tensor_names):
                        if name in tx.symbolic_locals:
                            tx.symbolic_locals[name] = tensor_variable.items[idx]
                elif isinstance(tensor_variable, TensorVariable):
                    assert isinstance(kwargs["out"], TensorVariable)
                    if (
                        kwargs["out"].source
                        and kwargs["out"] in tx.output.graphargs
                        and kwargs["out"].size != tensor_variable.size
                    ):
                        # It's hard to get out variants with resizing on graph inputs work
                        # properly across dynamo/aot/inductor, just fall back.
                        unimplemented("out variants with resizing on graph inputs")
                    name = tx.find_symbolic_locals_name(kwargs["out"])
                    if name in tx.symbolic_locals:
                        tx.symbolic_locals[name] = tensor_variable
                else:
                    unimplemented(f"out variant of {type(kwargs['out'])}")

            return tensor_variable

    def _call_cross_entropy_loss(self, tx, args, kwargs):
        """
        functional: input, target, weight=None, size_average=None, ignore_index=- 100, reduce=None, reduction='mean',
        label_smoothing=0.0

        non functional ctor: weight=None, size_average=None, ignore_index=- 100, reduce=None, reduction='mean',
        label_smoothing=0.0

        non functional loss call: input, target, optional_output
        """
        from . import ConstantVariable

        def normalize_args(
            weight=ConstantVariable.create(None),
            size_average=ConstantVariable.create(None),
            ignore_index=ConstantVariable.create(-100),
            reduce=ConstantVariable.create(None),
            reduction=ConstantVariable.create("mean"),
            label_smoothing=ConstantVariable.create(0.0),
        ):
            return (
                weight,
                size_average,
                ignore_index,
                reduce,
                reduction,
                label_smoothing,
            )

        (
            weight,
            size_average,
            ignore_index,
            reduce_arg,
            reduction,
            label_smoothing,
        ) = normalize_args(*args, **kwargs)

        def fake_cross_entropy_loss(input, target):
            from .builder import wrap_fx_proxy

            return wrap_fx_proxy(
                tx=tx,
                proxy=tx.output.create_proxy(
                    "call_function",
                    torch.nn.functional.cross_entropy,
                    *proxy_args_kwargs(
                        [
                            input,
                            target,
                            weight,
                            size_average,
                            ignore_index,
                            reduce_arg,
                            reduction,
                            label_smoothing,
                        ],
                        {},
                    ),
                ),
            )

        return variables.LambdaVariable(fake_cross_entropy_loss)

    def _call_ntuple(self, tx, args, kwargs):
        """inline behavior of torch.nn.modules.utils._ntuple"""
        if self.value is torch.nn.modules.utils._ntuple:
            count = args[0].as_python_constant()
        else:
            count = self.value.__closure__[0].cell_contents
        assert isinstance(count, int)
        assert not kwargs

        def handle_ntuple(value):
            if value.has_unpack_var_sequence(tx):
                return variables.TupleVariable(
                    list(value.unpack_var_sequence(tx)),
                )
            elif value.is_python_constant():
                # constant prop through it
                return variables.ConstantVariable.create(
                    torch.nn.modules.utils._ntuple(count)(value.as_python_constant()),
                )
            else:
                unimplemented(f"torch.nn.modules.utils._ntuple({value})")

        if self.value is torch.nn.modules.utils._ntuple:
            return variables.LambdaVariable(handle_ntuple)
        else:
            return handle_ntuple(args[0])<|MERGE_RESOLUTION|>--- conflicted
+++ resolved
@@ -171,11 +171,7 @@
             if len(args) == 1 and isinstance(
                 args[0], variables.functions.BaseUserFunctionVariable
             ):
-<<<<<<< HEAD
-                ctx = GradModeVariable.create(tx, False, **options)
-=======
-                ctx = GradModeVariable.create(tx, False, initialized=False)
->>>>>>> d261687d
+                ctx = GradModeVariable.create(tx, False)
                 return ctx.call_function(tx, args, kwargs)
             else:
                 return GradModeVariable.create(tx, False)
@@ -183,21 +179,13 @@
             if len(args) == 1 and isinstance(
                 args[0], variables.functions.BaseUserFunctionVariable
             ):
-<<<<<<< HEAD
-                ctx = GradModeVariable.create(tx, True, **options)
-=======
-                ctx = GradModeVariable.create(tx, True, initialized=False)
->>>>>>> d261687d
+                ctx = GradModeVariable.create(tx, True)
                 return ctx.call_function(tx, args, kwargs)
             return GradModeVariable.create(tx, True)
         elif self.value is torch.set_grad_enabled and len(args) == 1:
-<<<<<<< HEAD
             return GradModeVariable.create(
-                tx, args[0].as_python_constant(), initialized=True, **options
-            )
-=======
-            return GradModeVariable.create(tx, args[0].as_python_constant())
->>>>>>> d261687d
+                tx, args[0].as_python_constant(), initialized=True
+            )
         elif self.value is torch.inference_mode:
             return InferenceModeVariable.create(tx, args[0].as_python_constant())
         elif inspect.isclass(self.value) and issubclass(self.value, _StreamBase):
