import functools
import inspect
import itertools
import logging
import math
import operator
import types
from typing import Dict, List

import torch
from torch import sym_float, sym_int

from .. import config, polyfill, variables
from ..allowed_functions import is_allowed
from ..exc import (
    AttributeMutationError,
    unimplemented,
    Unsupported,
    UserError,
    UserErrorType,
)
from ..guards import GuardBuilder, install_guard
from ..replay_record import DummyModule
from ..source import AttrSource, GetItemSource, is_constant_source, TypeSource
from ..utils import (
    build_checkpoint_variable,
    check_constant_args,
    check_numpy_ndarray_args,
    check_unspec_python_args,
    extract_fake_example_value,
    get_fake_value,
    guard_if_dyn,
    is_utils_checkpoint,
    istype,
    numpy_operator_wrapper,
    proxy_args_kwargs,
    tensortype_to_dtype,
)
from .base import MutableLocal, typestr, VariableTracker
from .constant import ConstantVariable
from .ctx_manager import EventVariable, StreamVariable
from .dicts import ConstDictVariable, SetVariable
from .lists import (
    BaseListVariable,
    ListIteratorVariable,
    ListVariable,
    SizeVariable,
    TupleIteratorVariable,
    TupleVariable,
)
from .tensor import FakeItemVariable, SymNodeVariable, UnspecializedPythonVariable
from .user_defined import UserDefinedVariable

log = logging.getLogger(__name__)


class BuiltinVariable(VariableTracker):
    @staticmethod
    @functools.lru_cache(None)
    def _constant_fold_functions():
        fns = {
            abs,
            all,
            any,
            bool,
            callable,
            chr,
            divmod,
            float,
            int,
            len,
            max,
            min,
            ord,
            pow,
            repr,
            round,
            str,
            str.format,
            sum,
            type,
            operator.pos,
            operator.neg,
            operator.not_,
            operator.invert,
            operator.pow,
            operator.mul,
            operator.matmul,
            operator.floordiv,
            operator.truediv,
            operator.mod,
            operator.add,
            operator.sub,
            operator.getitem,
            operator.lshift,
            operator.rshift,
            operator.and_,
            operator.or_,
            operator.xor,
            operator.ipow,
            operator.imul,
            operator.imatmul,
            operator.ifloordiv,
            operator.itruediv,
            operator.imod,
            operator.iadd,
            operator.isub,
            operator.ilshift,
            operator.irshift,
            operator.iand,
            operator.ixor,
            operator.ior,
            operator.index,
        }
        fns.update(x for x in math.__dict__.values() if isinstance(x, type(math.sqrt)))
        return fns

    def can_constant_fold_through(self):
        return self.fn in self._constant_fold_functions()

    @staticmethod
    @functools.lru_cache(None)
    def _fx_graph_functions():
        fns = {
            operator.pos,
            operator.neg,
            operator.not_,
            operator.invert,
            operator.pow,
            operator.mul,
            operator.matmul,
            operator.floordiv,
            operator.truediv,
            operator.mod,
            operator.add,
            operator.lt,
            operator.gt,
            operator.ge,
            operator.le,
            operator.ne,
            operator.eq,
            operator.sub,
            operator.getitem,
            operator.lshift,
            operator.rshift,
            operator.and_,
            operator.or_,
            operator.xor,
            operator.ipow,
            operator.imul,
            operator.imatmul,
            operator.ifloordiv,
            operator.itruediv,
            operator.imod,
            operator.iadd,
            operator.isub,
            operator.ilshift,
            operator.irshift,
            operator.iand,
            operator.ixor,
            operator.ior,
        }
        return fns

    @staticmethod
    @functools.lru_cache(None)
    def _self_assigning_ops():
        fns = {
            operator.ipow,
            operator.imul,
            operator.imatmul,
            operator.ifloordiv,
            operator.itruediv,
            operator.imod,
            operator.iadd,
            operator.isub,
            operator.ilshift,
            operator.irshift,
            operator.iand,
            operator.ixor,
            operator.ior,
        }
        return fns

    @staticmethod
    @functools.lru_cache(None)
    def _binops():
        # function -> ([forward name, reverse name, in-place name], in-place op)
        fns = {
            operator.add: (["__add__", "__radd__", "__iadd__"], operator.iadd),
            operator.sub: (["__sub__", "__rsub__", "__isub__"], operator.isub),
            operator.mul: (["__mul__", "__rmul__", "__imul__"], operator.imul),
            operator.truediv: (
                ["__truediv__", "__rtruediv__", "__itruediv__"],
                operator.itruediv,
            ),
            operator.floordiv: (
                ["__floordiv__", "__rfloordiv__", "__ifloordiv__"],
                operator.ifloordiv,
            ),
            operator.mod: (["__mod__", "__rmod__", "__imod__"], operator.imod),
            pow: (["__pow__", "__rpow__", "__ipow__"], operator.ipow),
            operator.pow: (["__pow__", "__rpow__", "__ipow__"], operator.ipow),
            operator.lshift: (
                ["__lshift__", "__rlshift__", "__ilshift__"],
                operator.ilshift,
            ),
            operator.rshift: (
                ["__rshift__", "__rrshift__", "__irshift__"],
                operator.irshift,
            ),
            # NB: The follow binary operators are not supported for now, since the
            # corresponding magic methods aren't defined on SymInt / SymFloat:
            # operator.matmul
            # divmod
            # operator.and_
            # operator.or_
            # operator.xor
        }
        return fns

    @staticmethod
    @functools.lru_cache(None)
    def _binop_handlers():
        # Multiple dispatch mechanism defining custom binop behavior for certain type
        # combinations. Handlers are attempted in order, and will be used if the type checks
        # match. They are expected to have the signature:
        # fn(tx, arg0: VariableTracker, arg1: VariableTracker, options) -> VariableTracker

        # Override table contains: op_fn -> [list of handlers]
        op_handlers = {}
        for (
            op,
            (magic_method_names, in_place_op),
        ) in BuiltinVariable._binops().items():
            op_handlers[op] = []
            op_handlers[in_place_op] = []

            forward_name, reverse_name, inplace_name = magic_method_names

            # User-defined args (highest precedence)
            def user_defined_handler(
                tx,
                a,
                b,
                options,
                forward_name=forward_name,
                reverse_name=reverse_name,
            ):
                # Manually handle reversing logic if needed (e.g. call __radd__)

                # TODO: If we expand this to handle tensor args, we need to manually
                # handle cases like this:
                #
                # class A(int):
                #     def __radd__(self, other):
                #         print("woof")
                # torch.randn(3) + A(3)
                #
                # In this example, A.__radd__() is not called -> nothing is printed, because
                # Tensor.__add__ only does a subtype test against int, ignoring the subclass.
                # To be fully correct, we should not call A.__radd__() here, and there may be
                # other cases to reason about and add exceptions for.
                if isinstance(a, UserDefinedVariable):
                    return a.call_method(tx, forward_name, [b], {})
                else:
                    return b.call_method(tx, reverse_name, [a], {})

            op_handlers[op].append(
                ((UserDefinedVariable, VariableTracker), user_defined_handler)
            )
            op_handlers[op].append(
                ((VariableTracker, UserDefinedVariable), user_defined_handler)
            )

            def user_defined_inplace_handler(
                tx, a, b, options, forward_name=inplace_name
            ):
                return a.call_method(tx, forward_name, [b], {})

            op_handlers[in_place_op].append(
                ((UserDefinedVariable, VariableTracker), user_defined_inplace_handler)
            )
            op_handlers[in_place_op].append(
                ((VariableTracker, UserDefinedVariable), user_defined_inplace_handler)
            )

            # Dynamic shape args
            def dynamic_handler(tx, a, b, options, fn=op):
                from .builder import wrap_fx_proxy

                return wrap_fx_proxy(
                    tx,
                    tx.output.create_proxy(
                        "call_function", fn, *proxy_args_kwargs([a, b], {})
                    ),
                    **options,
                )

            op_handlers[op].append(
                ((SymNodeVariable, VariableTracker), dynamic_handler)
            )
            op_handlers[op].append(
                ((VariableTracker, SymNodeVariable), dynamic_handler)
            )

            # NB: Prefer out-of-place op when calling in-place op to generate valid graph
            op_handlers[in_place_op].append(
                ((SymNodeVariable, VariableTracker), dynamic_handler)
            )
            op_handlers[in_place_op].append(
                ((VariableTracker, SymNodeVariable), dynamic_handler)
            )

        # Special cases - lower precedence but still prefer these over constant folding

        # List-like addition (e.g. [1, 2] + [3, 4])
        def tuple_add_handler(tx, a, b, options):
            return TupleVariable(a.items + list(b.unpack_var_sequence(tx)), **options)

        def size_add_handler(tx, a, b, options):
            return SizeVariable(a.items + list(b.unpack_var_sequence(tx)), **options)

        list_like_addition_handlers = [
            # NB: Prefer the tuple-specific logic over base logic because of
            # some SizeVariable weirdness. Specifically, the tuple-specific logic
            # drops the subclass type (e.g. SizeVariable) and returns TupleVariables.
            (
                (SizeVariable, SizeVariable),
                size_add_handler,
            ),
            (
                (TupleVariable, TupleVariable),
                tuple_add_handler,
            ),
            (
                (TupleVariable, ConstantVariable),
                tuple_add_handler,
            ),
            (
                (ConstantVariable, TupleVariable),
                lambda tx, a, b, options: TupleVariable(
                    list(a.unpack_var_sequence(tx)) + b.items, **options
                ),
            ),
            (
                (BaseListVariable, BaseListVariable),
                lambda tx, a, b, options: type(a)(a.items + b.items, **options),
            ),
        ]
        op_handlers[operator.add].extend(list_like_addition_handlers)

        def list_iadd_handler(tx, a, b, options):
            if not a.mutable_local or not b.has_unpack_var_sequence(tx):
                # Handler doesn't apply
                return None

            return tx.replace_all(
                a,
                ListVariable(
                    list(a.items) + list(b.unpack_var_sequence(tx)),
                    **options,
                ),
            )

        list_like_iadd_handlers = [
            (
                (ListVariable, VariableTracker),
                list_iadd_handler,
            ),
            (
                (TupleVariable, TupleVariable),
                tuple_add_handler,
            ),
            (
                (TupleVariable, ConstantVariable),
                tuple_add_handler,
            ),
        ]
        op_handlers[operator.iadd].extend(list_like_iadd_handlers)

        # List-like expansion (e.g. [1, 2, 3] * 3)
        def expand_list_like(tx, lst, const, options):
            return lst.__class__(
                items=lst.items * const.as_python_constant(),
                mutable_local=MutableLocal(),
                **options,
            )

        list_like_expansion_handlers = [
            ((ListVariable, ConstantVariable), expand_list_like),
            ((TupleVariable, ConstantVariable), expand_list_like),
            (
                (ConstantVariable, ListVariable),
                lambda tx, a, b, options: expand_list_like(tx, b, a, options),
            ),
            (
                (ConstantVariable, TupleVariable),
                lambda tx, a, b, options: expand_list_like(tx, b, a, options),
            ),
        ]
        op_handlers[operator.mul].extend(list_like_expansion_handlers)

        return op_handlers

    @staticmethod
    def _find_binop_handler(op, a, b):
        handlers = BuiltinVariable._binop_handlers()
        if op not in handlers:
            return None

        # Return first handler that matches the type checks
        for (type1, type2), handler in handlers[op]:
            if isinstance(a, type1) and isinstance(b, type2):
                return handler

        return None

    def can_insert_in_graph(self):
        return self.fn in self._fx_graph_functions()

    def __init__(self, fn, **kwargs):
        super().__init__(**kwargs)
        self.fn = fn

    def __str__(self):
        if self.fn is None:
            name = "None"
        else:
            name = self.fn.__name__

        return f"{self.__class__.__name__}({name})"

    def python_type(self):
        return type(self.fn)

    def as_python_constant(self):
        return self.fn

    def as_proxy(self):
        DTYPE = {
            bool: torch.bool,
            int: torch.int64,
            float: torch.float64,
        }
        if self.fn in DTYPE:
            return DTYPE[self.fn]
        return super().as_proxy()

    def reconstruct(self, codegen):
        name = self.fn.__name__
        assert self.fn.__module__ == "builtins"
        assert name not in codegen.tx.f_globals, "shadowed global"
        return [codegen.create_load_global(name, False, add=True)]

    def constant_args(self, *args, **kwargs):
        return check_constant_args(args, kwargs)

    def tensor_args(self, *args, **kwargs):
        return any(
            isinstance(i, variables.TensorVariable)
            for i in itertools.chain(args, kwargs.values())
        ) and not any(
            isinstance(i, variables.GetAttrVariable)
            for i in itertools.chain(args, kwargs.values())
        )

    def unspec_python_args(self, *args, **kwargs):
        return check_unspec_python_args(args, kwargs)

    @staticmethod
    def unwrap_unspec_args_kwargs(args, kwargs):
        return [x.as_python_constant() for x in args], {
            k: v.as_python_constant() for k, v in kwargs.items()
        }

    def call_function(
        self, tx, args: "List[VariableTracker]", kwargs: "Dict[str, VariableTracker]"
    ) -> "VariableTracker":
        from . import UserFunctionVariable
        from .builder import wrap_fx_proxy, wrap_fx_proxy_cls

        args = [v.realize() for v in args]
        kwargs = {k: v.realize() for k, v in kwargs.items()}
        constant_args = check_constant_args(args, kwargs)
        tensor_args = self.tensor_args(*args, **kwargs)
        unspec_python_args = self.unspec_python_args(*args, **kwargs)
        has_constant_handler = self.can_constant_fold_through() and (
            constant_args or unspec_python_args
        )
        assert isinstance(args, (list, tuple))
        assert isinstance(kwargs, dict)

        # args[0] is list and args[1] is unspec
        if self.fn is operator.getitem and not isinstance(
            args[0], variables.TensorVariable
        ):
            tensor_args = False

        if (
            self.can_insert_in_graph()
            and tensor_args
            and not (
                self.fn is operator.getitem
                and isinstance(args[0], ConstDictVariable)
                and isinstance(args[1], variables.TensorVariable)
            )
        ):
            try:
                fn = self.fn

                if self.fn is operator.iadd and isinstance(
                    args[0], variables.ConstantVariable
                ):
                    # Work around weird bug in hf_T5
                    fn, args = operator.add, [args[1], args[0]]

                if self.fn is operator.getitem and isinstance(args[1], SymNodeVariable):
                    # Standard indexing will force specialization due to
                    # __index__.  Rewrite as a regular torch op which will
                    # trace fine
                    fn, args = torch.select, [
                        args[0],
                        variables.ConstantVariable.create(0),
                        args[1],
                    ]

                # Interaction between ndarray and tensors:
                #   We prefer the tensor op whenever there are tensors involved
                if check_numpy_ndarray_args(args, kwargs) and not any(
                    type(arg) == variables.TensorVariable for arg in args
                ):
                    proxy = tx.output.create_proxy(
                        "call_function",
                        numpy_operator_wrapper(self.fn),
                        *proxy_args_kwargs(args, kwargs),
                    )

<<<<<<< HEAD
                    ret = wrap_fx_proxy_cls(
                        variables.NumpyNdarrayVariable, tx, proxy, **options
                    )
                    if self.fn in self._self_assigning_ops():
                        assert isinstance(args[0], TensorVariable)
                        assert (
                            args[0].as_proxy().node.meta["example_value"]
                            is ret.as_proxy().node.meta["example_value"]
                        )
                        # The mutation is propagated via the example_value
                        ret = args[0]
                    return ret
=======
                    return wrap_fx_proxy_cls(variables.NumpyNdarrayVariable, tx, proxy)
>>>>>>> 056f2cba

                proxy = tx.output.create_proxy(
                    "call_function",
                    fn,
                    *proxy_args_kwargs(args, kwargs),
                )
                if any(isinstance(arg, FakeItemVariable) for arg in args):
                    ret = wrap_fx_proxy_cls(
                        FakeItemVariable,
                        tx,
                        proxy,
                    )
                elif self.unspec_python_args(*args, **kwargs):
                    _args, _kwargs = self.unwrap_unspec_args_kwargs(args, kwargs)
                    raw_value = self.fn(*_args, **_kwargs)

                    need_unwrap = any(
                        x.need_unwrap
                        for x in itertools.chain(args, kwargs.values())
                        if isinstance(x, variables.UnspecializedPythonVariable)
                    )

                    ret = wrap_fx_proxy_cls(
                        UnspecializedPythonVariable,
                        tx,
                        proxy,
                        raw_value=raw_value,
                        need_unwrap=need_unwrap,
                    )
                elif all(isinstance(x, SymNodeVariable) for x in args):
<<<<<<< HEAD
                    ret = SymNodeVariable.create(tx, proxy, None, **options)
=======
                    return SymNodeVariable.create(tx, proxy, None)
>>>>>>> 056f2cba
                else:
                    # Work around for vision_maskrcnn due to precision difference
                    # specialize the dividend when float divide by tensor
                    if self.fn is operator.truediv and isinstance(
                        args[0], variables.UnspecializedPythonVariable
                    ):
                        args[0] = args[0].convert_to_constant(tx)
<<<<<<< HEAD
                    ret = wrap_fx_proxy(tx, proxy, **options)

                if self.fn in self._self_assigning_ops():
                    assert isinstance(args[0], TensorVariable)
                    assert (
                        args[0].as_proxy().node.meta["example_value"]
                        is ret.as_proxy().node.meta["example_value"]
                    )
                    # The mutation is propagated via the example_value
                    ret = args[0]
                return ret
=======
                    return wrap_fx_proxy(tx, proxy)
>>>>>>> 056f2cba

            except NotImplementedError:
                unimplemented(f"partial tensor op: {self} {args} {kwargs}")

        # Handle cases like int(torch.seed())
        # Also handle sym_float to sym_int cases
        if self.fn in (int, float) and isinstance(
            args[0], (SymNodeVariable, variables.TensorVariable)
        ):
            if isinstance(args[0], variables.TensorVariable):
                item = args[0].call_method(tx, "item", [], {})
            else:
                item = args[0]
            fn_ = sym_int if self.fn is int else sym_float
            out = wrap_fx_proxy(
                tx=tx,
                proxy=tx.output.create_proxy(
                    "call_function",
                    fn_,
                    (item.as_proxy(),),
                    {},
                ),
            )
            return out

        # Handle `str` on a user defined function
        if self.fn == str and args and isinstance(args[0], (UserFunctionVariable)):
            return variables.ConstantVariable.create(value=str(args[0].fn))

        # Handle binary ops (e.g. __add__ / __radd__, __iadd__, etc.)
        # NB: Tensor args are handled above and not here
        if len(kwargs) == 0 and len(args) == 2:
            # Try to find a handler for the arg types; otherwise, fall through to constant handler
            binop_handler = BuiltinVariable._find_binop_handler(
                self.fn, args[0], args[1]
            )
            if binop_handler:
                res = binop_handler(tx, args[0], args[1], {})
                if res is not None:
                    return res

        handler = getattr(self, f"call_{self.fn.__name__}", None)
        if handler:
            try:
                inspect.signature(handler).bind(tx, *args, **kwargs)
            except TypeError as exc:
                if not has_constant_handler:
                    log.warning(
                        "incorrect arg count %s %s and no constant handler",
                        handler,
                        exc,
                    )
                handler = None

        if handler:
            try:
                result = handler(tx, *args, **kwargs)
                if result is not None:
                    return result
            except Unsupported as exc:
                if not has_constant_handler:
                    raise
                # Actually, we will handle this just fine
                exc.remove_from_stats()

        if has_constant_handler:
            # constant fold
            return variables.ConstantVariable.create(
                self.as_python_constant()(
                    *[x.as_python_constant() for x in args],
                    **{k: v.as_python_constant() for k, v in kwargs.items()},
                ),
            )

        if self.fn is round:
            if len(args) > 0 and isinstance(args[0], SymNodeVariable):
                raise UserError(
                    UserErrorType.STANDARD_LIBRARY,
                    "Calling round() on symbolic value is not supported. "
                    "You can use floor() to implement this functionality",
                    case_name="dynamic_shape_round",
                )
        return super().call_function(tx, args, kwargs)

    def _call_min_max(self, tx, *args):
        if len(args) == 1 and args[0].has_unpack_var_sequence(tx):
            # expand iterable
            items = args[0].unpack_var_sequence(tx)
            return self._call_min_max_seq(tx, items)
        elif len(args) == 2:
            return self._call_min_max_binary(tx, args[0], args[1])
        elif len(args) > 2:
            return self._call_min_max_seq(tx, args)

    def _call_min_max_seq(self, tx, items):
        assert len(items) > 0
        if len(items) == 1:
            return items[0]

        return functools.reduce(functools.partial(self._call_min_max_binary, tx), items)

    def _call_min_max_binary(self, tx, a, b):
        if self.tensor_args(a, b):
            if not isinstance(a, variables.TensorVariable):
                a, b = b, a
            assert isinstance(a, variables.TensorVariable)

            # result of an item call is a scalar convert to a tensor
            if isinstance(a, FakeItemVariable):
                a = variables.TorchVariable(torch.tensor).call_function(tx, [a], {})

            # Dynamic input does not get resolved, rather, gets stored as call_function
            if isinstance(a, SymNodeVariable) or isinstance(b, SymNodeVariable):
                from .builder import wrap_fx_proxy_cls

                return wrap_fx_proxy_cls(
                    type(a),
                    tx=tx,
                    proxy=tx.output.create_proxy(
                        "call_function",
                        self.fn,
                        *proxy_args_kwargs([a, b], {}),
                    ),
                )

            # convert min/max to torch ops
            if b.is_python_constant():
                if isinstance(a, variables.NumpyNdarrayVariable):
                    import numpy as np

                    fn = variables.NumpyVariable(np.clip)
                else:
                    fn = variables.TorchVariable(torch.clamp)
                kwargs = {"min": b} if (self.fn is max) else {"max": b}
                result = fn.call_function(tx, [a], kwargs)
            else:
                if isinstance(a, variables.NumpyNdarrayVariable):
                    import numpy as np

                    fn = {max: np.maximum, min: np.minimum}[self.fn]
                    fn = variables.NumpyVariable(fn)
                else:
                    fn = {max: torch.maximum, min: torch.minimum}[self.fn]
                    fn = variables.TorchVariable(fn)
                result = fn.call_function(tx, [a, b], {})

            # return unspec if both a, b are unspec or const
            if all(
                isinstance(
                    i,
                    (
                        variables.UnspecializedPythonVariable,
                        variables.ConstantVariable,
                    ),
                )
                for i in [a, b]
            ):
                if any(isinstance(val, FakeItemVariable) for val in [a, b]):
                    return variables.FakeItemVariable.from_tensor_variable(result)

                if b.is_python_constant():
                    raw_b = b.as_python_constant()
                else:
                    raw_b = b.raw_value
                if self.fn is max:
                    raw_res = max(a.raw_value, raw_b)
                else:
                    raw_res = min(a.raw_value, raw_b)

                need_unwrap = any(
                    x.need_unwrap
                    for x in [a, b]
                    if isinstance(x, variables.UnspecializedPythonVariable)
                )
                return variables.UnspecializedPythonVariable.from_tensor_variable(
                    result, raw_res, need_unwrap
                )
            # otherwise return tensor
            else:
                return result
        elif isinstance(a, variables.ConstantVariable) and isinstance(
            b, variables.ConstantVariable
        ):
            if self.fn is max:
                return variables.ConstantVariable.create(max(a.value, b.value))
            else:
                return variables.ConstantVariable.create(min(a.value, b.value))
        elif isinstance(a, SymNodeVariable) or isinstance(b, SymNodeVariable):
            proxy = tx.output.create_proxy(
                "call_function", self.fn, *proxy_args_kwargs([a, b], {})
            )
            return SymNodeVariable.create(tx, proxy, None)
        else:
            unimplemented(f"unsupported min / max over args {str(a)}, {str(b)}")

    call_min = _call_min_max
    call_max = _call_min_max

    def call_abs(self, tx, arg: "VariableTracker"):
        # Call arg.__abs__()
        abs_method = BuiltinVariable(getattr).call_function(
            tx, [arg, ConstantVariable.create("__abs__")], {}
        )
        return abs_method.call_function(tx, [], {})

    def call_range(self, tx, *args):
        if self.unspec_python_args(*args) or self.constant_args(*args):
            return variables.RangeVariable(args)
        elif self._dynamic_args(*args):
            args = [
                variables.ConstantVariable.create(guard_if_dyn(arg)) for arg in args
            ]
            return variables.RangeVariable(args)
        # None no-ops this handler and lets the driving function proceed
        return None

    def _dynamic_args(self, *args, **kwargs):
        return any(isinstance(x, SymNodeVariable) for x in args) or any(
            isinstance(x, SymNodeVariable) for x in kwargs.values()
        )

    def call_slice(self, tx, *args):
        return variables.SliceVariable(args)

    def _dyn_proxy(self, tx, *args, **kwargs):
        from .builder import wrap_fx_proxy

        return wrap_fx_proxy(
            tx,
            tx.output.create_proxy(
                "call_function", self.fn, *proxy_args_kwargs(args, kwargs)
            ),
        )

    def _call_iter_tuple_list(self, tx, obj=None, *args, **kwargs):
        if self._dynamic_args(*args, **kwargs):
            return self._dyn_proxy(tx, *args, **kwargs)

        if isinstance(obj, variables.IteratorVariable):
            # For non-list iterators, we will guard on vars that
            # determine the control flow
            return obj

        # TODO This should probably be treated as a dict, or dicts should also be treated here
        if self.fn == set:
            cls = SetVariable
        else:
            cls = variables.BaseListVariable.cls_for(self.fn)
        if obj is None:
            if cls is SetVariable:
                return cls(
                    [],
                    mutable_local=MutableLocal(),
                )
            else:
                return cls(
                    [],
                    mutable_local=MutableLocal(),
                )
        elif obj.has_unpack_var_sequence(tx):
            if obj.source and not is_constant_source(obj.source):
                if isinstance(obj, TupleIteratorVariable):
                    install_guard(
                        obj.source.make_guard(GuardBuilder.TUPLE_ITERATOR_LEN)
                    )
                else:
                    install_guard(obj.source.make_guard(GuardBuilder.LIST_LENGTH))
            if cls is SetVariable:
                return cls(
                    list(obj.unpack_var_sequence(tx)),
                    mutable_local=MutableLocal(),
                )

            return cls(
                list(obj.unpack_var_sequence(tx)),
                mutable_local=MutableLocal(),
            )

    call_iter = _call_iter_tuple_list
    call_tuple = _call_iter_tuple_list
    call_list = _call_iter_tuple_list
    call_set = _call_iter_tuple_list

    def call_callable(self, tx, arg):
        from .functions import BaseUserFunctionVariable

        if isinstance(
            arg, (variables.UserDefinedClassVariable, BaseUserFunctionVariable)
        ):
            return variables.ConstantVariable.create(True)

    def call_cast(self, _, *args, **kwargs):
        if len(args) == 2:
            return args[1]

        unimplemented(f"unsupported args to builtin cast(): {args} {kwargs}")

    def call_dict(self, tx, *args, **kwargs):
        return BuiltinVariable.call_custom_dict(tx, dict, *args, **kwargs)

    @staticmethod
    def call_custom_dict(tx, user_cls, *args, **kwargs):
        if not kwargs:
            if not args:
                args = ({},)
            assert len(args) == 1
            arg = args[0]
            if isinstance(arg, dict):
                return ConstDictVariable(arg, user_cls, mutable_local=MutableLocal())
            elif isinstance(arg, variables.ConstDictVariable):
                return arg.clone(user_cls=user_cls, mutable_local=MutableLocal())
            elif isinstance(
                arg,
                (
                    ListVariable,
                    TupleVariable,
                    ListIteratorVariable,
                ),
            ):
                items = user_cls()
                for x in arg.unpack_var_sequence(tx):
                    k, v = x.unpack_var_sequence(tx)
                    k = ConstDictVariable.get_key(k)
                    items.update({k: v})
                return ConstDictVariable(items, user_cls, mutable_local=MutableLocal())
        elif not args and kwargs:
            return variables.ConstDictVariable(
                dict(kwargs), user_cls=user_cls, mutable_local=MutableLocal()
            )
        unimplemented(f"dict(): {args} {kwargs}")

    def call_zip(self, tx, *args):
        if all(x.has_unpack_var_sequence(tx) for x in args):
            items = [
                variables.TupleVariable(list(item))
                for item in zip(*[arg.unpack_var_sequence(tx) for arg in args])
            ]
            return variables.TupleVariable(items)

    def call_enumerate(self, tx, *args):
        if len(args) == 1:
            start = 0
        else:
            assert len(args) == 2
            assert isinstance(args[1], variables.ConstantVariable)
            start = args[1].as_python_constant()
        if args[0].has_unpack_var_sequence(tx):
            items = [
                variables.TupleVariable(
                    [variables.ConstantVariable.create(idx), var],
                )
                for idx, var in enumerate(args[0].unpack_var_sequence(tx), start)
            ]
            return variables.TupleVariable(items)

    def call_len(self, tx, *args, **kwargs):
        return args[0].call_method(tx, "__len__", args[1:], kwargs)

    def call_getitem(self, tx, *args, **kwargs):
        return args[0].call_method(tx, "__getitem__", args[1:], kwargs)

    def call_isinstance(self, tx, arg, isinstance_type):
        arg_type = arg.python_type()

        isinstance_type = isinstance_type.as_python_constant()

        if isinstance(arg, variables.TensorVariable) and arg.dtype is not None:

            def _tensor_isinstance(tensor_var, tensor_type):
                def check_type(ty):
                    if ty not in tensortype_to_dtype:
                        return issubclass(arg.python_type(), ty)

                    dtypes = tensortype_to_dtype[ty]
                    return arg.dtype in dtypes

                if type(tensor_type) is tuple:
                    return any(check_type(ty) for ty in tensor_type)
                else:
                    return check_type(tensor_type)

            return variables.ConstantVariable.create(
                _tensor_isinstance(arg, isinstance_type)
            )
        # UserDefinedObject with C extensions can have torch.Tensor attributes,
        # so break graph.
        if isinstance(arg, variables.UserDefinedObjectVariable) and isinstance(
            arg.value, types.MemberDescriptorType
        ):
            unimplemented(
                f"isinstance called on UserDefinedClass {arg} {isinstance_type}"
            )
        # handle __instancecheck__ defined in user class
        if (
            isinstance(arg, variables.UserDefinedObjectVariable)
            and "__instancecheck__" in isinstance_type.__class__.__dict__
        ):
            return variables.ConstantVariable.create(
                isinstance_type.__class__.__instancecheck__(isinstance_type, arg.value)
            )

        try:
            val = issubclass(arg_type, isinstance_type)
        except TypeError:
            val = arg_type is isinstance_type
        return variables.ConstantVariable.create(val)

    def call_issubclass(self, tx, left_ty, right_ty):
        """Checks if first arg is subclass of right arg"""
        left_ty = left_ty.as_python_constant()
        right_ty = right_ty.as_python_constant()

        return variables.ConstantVariable(issubclass(left_ty, right_ty))

    def call_super(self, tx, a, b):
        return variables.SuperVariable(a, b)

    def call_next(self, tx, arg):
        if isinstance(
            arg, (variables.ListIteratorVariable, variables.IteratorVariable)
        ):
            val, next_iter = arg.next_variables(tx)
            return val
        elif isinstance(arg, variables.BaseListVariable):
            return arg.items[0]

    def call_hasattr(self, tx, obj, attr):
        if attr.is_python_constant():
            name = attr.as_python_constant()
            return obj.call_hasattr(tx, name)

    def call_map(self, tx, fn, seq):
        if seq.has_unpack_var_sequence(tx):
            items = [fn.call_function(tx, [x], {}) for x in seq.unpack_var_sequence(tx)]
            return variables.TupleVariable(items)

    def call_sum(self, tx, seq, **kwargs):
        # Special case for sum on tuple of floats and ints
        if (
            isinstance(seq, (variables.ListVariable, variables.TupleVariable))
            and all(
                isinstance(x, variables.ConstantVariable)
                and isinstance(x.value, (int, float))
                for x in seq.items
            )
            and not kwargs
        ):
            new_list = [x.value for x in seq.items]
            return variables.ConstantVariable.create(sum(new_list))
        if seq.has_unpack_var_sequence(tx):
            start = kwargs.pop(
                "start", variables.ConstantVariable.create(0)
            ).as_python_constant()
            assert not kwargs
            items = seq.unpack_var_sequence(tx)[start:]
            return BuiltinVariable(functools.reduce).call_function(
                tx,
                [
                    BuiltinVariable(operator.add),
                    variables.TupleVariable(items),
                    variables.ConstantVariable.create(0),
                ],
                {},
            )

    def call_reduce(self, tx, function, iterable, initializer=None):
        if iterable.has_unpack_var_sequence(tx):
            items = iterable.unpack_var_sequence(tx)
            if initializer is None:
                value, items = items[0], items[1:]
            else:
                value = initializer
            for element in items:
                value = function.call_function(tx, [value, element], {})
            return value

    def call_getattr(
        self, tx, obj: VariableTracker, name_var: VariableTracker, default=None
    ):
        from .. import trace_rules
        from . import (
            ConstantVariable,
            GetAttrVariable,
            PythonModuleVariable,
            TorchVariable,
            UserFunctionVariable,
        )
        from .builder import SourcelessBuilder, VariableBuilder

        name = name_var.as_python_constant()

        if not name_var.is_python_constant():
            unimplemented("non-const getattr() name")

        if tx.output.side_effects.is_attribute_mutation(obj):
            try:
                # re-read a pending side effect?
                return tx.output.side_effects.load_attr(obj, name)
            except KeyError:
                pass

        if default is not None:
            hasattr_var = self.call_hasattr(tx, obj, name_var)
            assert hasattr_var.as_python_constant() in (True, False)
            if not hasattr_var.as_python_constant():
                return default

        options = {}
        if obj.source:
            source = AttrSource(obj.source, name)
            options["source"] = source
        else:
            source = None

        if name == "__bases__":
            try:
                value = obj.as_python_constant()
                if isinstance(value, type):
                    bases = value.__bases__
                    if source is not None:
                        tuple_args = [
                            VariableBuilder(tx, GetItemSource(source, i))(b)
                            for i, b in enumerate(bases)
                        ]
                    elif len(bases) == 1 and (
                        bases[0] is object or bases[0] is torch._C.TensorBase
                    ):
                        tuple_args = [SourcelessBuilder()(tx, bases[0])]
                    else:
                        unimplemented(f"unexpected sourceless type bases: {bases}")

                    return variables.TupleVariable(tuple_args, **options)
            except NotImplementedError:
                pass

        if isinstance(obj, variables.NNModuleVariable):
            return obj.var_getattr(tx, name)
        elif isinstance(obj, variables.TensorVariable) and name == "grad":
            if source:
                # We are going to be raising this tensor as grapharg. So, ensure
                # that we have real grad value instead of fake tensor value.
                # Walk through the inputs of the subgraph and find if we already
                # have the original tensor stored in the graphargs.
                for grapharg in tx.output.graphargs:
                    if grapharg.source == source.base:
                        example_value = grapharg.example.grad
                        return VariableBuilder(tx, source)(example_value)
                unimplemented("tensor grad")
            else:
                unimplemented("tensor grad")
        elif isinstance(
            obj,
            (
                variables.TensorVariable,
                variables.NamedTupleVariable,
                variables.ConstantVariable,
                variables.UserDefinedClassVariable,
                variables.UserDefinedObjectVariable,
            ),
        ):
            try:
                return obj.var_getattr(tx, name).clone(source=source)
            except NotImplementedError:
                return GetAttrVariable(obj, name, **options)
        elif isinstance(obj, TorchVariable):
            member = getattr(obj.value, name)
            if is_utils_checkpoint(member):
                options["source"] = source
                return build_checkpoint_variable(**options)
            elif trace_rules.lookup(member) is not None:
                return trace_rules.lookup(member)(member, **options)
            elif is_allowed(member):
                return TorchVariable(member, **options)
            elif ConstantVariable.is_literal(member):
                return ConstantVariable.create(member, **options)
            else:
                return VariableBuilder(tx, source)(member)
        elif isinstance(obj, (PythonModuleVariable, DummyModule)):
            member = obj.value.__dict__[name]

            if config.replay_record_enabled:
                tx.exec_recorder.record_module_access(obj.value, name, member)

            return VariableBuilder(tx, source)(member)
        elif istype(obj, UserFunctionVariable) and name in ("__name__", "__module__"):
            return ConstantVariable.create(getattr(obj.fn, name))
        else:
            try:
                return obj.var_getattr(tx, name).clone(source=source)
            except NotImplementedError:
                return GetAttrVariable(obj, name, **options)

    def call_setattr(
        self, tx, obj: VariableTracker, name_var: VariableTracker, val: VariableTracker
    ):
        from .distributed import PlacementVariable

        if isinstance(
            obj,
            (
                variables.DataClassVariable,
                variables.CustomizedDictVariable,
                PlacementVariable,
            ),
        ):
            return obj.call_method(tx, "__setattr__", [name_var, val], {})
        elif (
            tx.output.side_effects.is_attribute_mutation(obj)
            and name_var.is_python_constant()
        ):
            name = name_var.as_python_constant()
            if name == "data" and all(
                isinstance(t, variables.TensorVariable)
                # and not (t.source is None or is_constant_source(t.source))
                for t in [val, obj]
            ):
                unimplemented(
                    ".data assignment to a tracked tensors can introduce aliasing, hence we "
                    "need to graph break to apply the aliasing (or track new aliased tensors) "
                    "to continue to trace the graph"
                )
            tx.output.side_effects.store_attr(obj, name, val)
            return val
        elif isinstance(obj, variables.UserDefinedObjectVariable):
            unimplemented(
                f"setattr(UserDefinedObjectVariable) {type(obj.value).__setattr__}"
            )
        elif isinstance(obj, variables.NNModuleVariable):
            if not tx.output.is_root_tracer():
                raise AttributeMutationError(
                    "Can't inplace modify module params/buffers inside HigherOrderOp"
                )
            if name_var.is_python_constant() and isinstance(
                val, variables.TensorVariable
            ):
                assigning_fake_val = get_fake_value(val.as_proxy().node, tx)

                try:
                    getattr_var = obj.var_getattr(tx, name_var.as_python_constant())
                except AttributeError:
                    getattr_var = None

                if isinstance(getattr_var, variables.TensorVariable):
                    # get_fake_val will get the same fake tensor
                    existing_fake_attr = get_fake_value(getattr_var.as_proxy().node, tx)

                    # same tensor identiy, setattr is a no-op
                    mod_setattr = inspect.getattr_static(obj.module_type, "__setattr__")
                    if (
                        existing_fake_attr is assigning_fake_val
                        and mod_setattr is torch.nn.Module.__setattr__
                    ):
                        return getattr_var

            obj.convert_to_unspecialized(tx)
        # FIXME (tmanlaibaatar) this is utter hack to unblock HuggingFace export
        # Export generally doesn't want to allow mutations on objects directly,
        # but we don't have good way to do this rn. For now, we make it an undefined
        # behaviour and just set attributes directly on the PretrainedConfig object
        # for now.
        elif isinstance(obj, variables.dicts.HFPretrainedConfigVariable) and tx.export:
            if name_var.is_python_constant() and isinstance(
                val, variables.ConstantVariable
            ):
                setattr(
                    obj.obj, name_var.as_python_constant(), val.as_python_constant()
                )
                return ConstantVariable(None)

    def call_delattr(self, tx, obj: VariableTracker, name_var: VariableTracker):
        return self.call_setattr(tx, obj, name_var, variables.DeletedVariable())

    def call_type(self, tx, obj: VariableTracker):
        from .builder import VariableBuilder

        try:
            py_type = obj.python_type()
        except NotImplementedError:
            py_type = None

        if istype(obj, variables.TupleVariable):
            return BuiltinVariable(py_type)

        if py_type is not None and obj.source:
            return VariableBuilder(tx, TypeSource(obj.source))(py_type)

        if py_type is not None:
            return ConstantVariable.create(py_type)

        raise UserError(
            UserErrorType.ANTI_PATTERN,
            f"Can't call type() on generated custom object {obj}. "
            "Please use __class__ instead",
            case_name="type_reflection_method",
        )

    def call_reversed(self, tx, obj: VariableTracker):
        if obj.has_unpack_var_sequence(tx):
            items = list(reversed(obj.unpack_var_sequence(tx)))
            return variables.TupleVariable(items)

    def call_sorted(self, tx, obj: VariableTracker, **kwargs):
        if (
            obj.has_unpack_var_sequence(tx)
            and not isinstance(obj, variables.TensorVariable)
            and all(x.is_python_constant() for x in obj.unpack_var_sequence(tx))
        ):
            function = kwargs.pop("key", None)
            reverse = kwargs.pop(
                "reverse", ConstantVariable.create(False)
            ).as_python_constant()
            assert len(kwargs) == 0
            if function:
                items = sorted(
                    obj.unpack_var_sequence(tx),
                    key=lambda x: function.call_function(
                        tx, [x], {}
                    ).as_python_constant(),
                    reverse=reverse,
                )
            else:
                items = sorted(
                    obj.unpack_var_sequence(tx),
                    key=lambda x: x.as_python_constant(),
                    reverse=reverse,
                )
            return variables.ListVariable(items)

    def call_chain(self, tx, *args):
        if all(obj.has_unpack_var_sequence(tx) for obj in args):
            items = []
            for obj in args:
                items.extend(obj.unpack_var_sequence(tx))
            return variables.TupleVariable(items)

    def call_islice(self, tx, iterable, *args):
        if iterable.has_unpack_var_sequence(tx) and all(
            x.is_python_constant() for x in args
        ):
            const_args = [x.as_python_constant() for x in args]
            items = iterable.unpack_var_sequence(tx)
            items = list(itertools.islice(items, *const_args))
            return variables.TupleVariable(items)

    # neg is a constant fold function, so we only get here if constant fold is not valid
    def call_neg(self, tx, a):
        if isinstance(a, SymNodeVariable):
            return SymNodeVariable.create(
                tx,
                (operator.neg)(a.as_proxy()),
                sym_num=None,
            )
        # None no-ops this handler and lets the driving function proceed
        return None

    def call_id(self, tx, *args):
        if len(args) > 0 and isinstance(args[0], variables.NNModuleVariable):
            nn_mod_variable = args[0]
            mod = tx.output.get_submodule(nn_mod_variable.module_key)
            return variables.ConstantVariable.create(id(mod))
        else:
            unimplemented(f"call_id with args {args}")

    def _comparison(self, tx, left, right):
        """
        Used to implement comparison operators for different types.
        For example, list1 < list2 is implemented differently from tensor1 < tensor2
        """
        from . import (
            BaseListVariable,
            ConstantVariable,
            NNModuleVariable,
            TensorVariable,
            UserDefinedObjectVariable,
            UserFunctionVariable,
        )
        from .lists import SizeVariable
        from .tensor import (
            supported_const_comparison_ops,
            supported_tensor_comparison_ops,
        )

        op = self.fn

        def _unimplemented():
            unimplemented(f"comparison {typestr(left)} {op} {typestr(right)}")

        if (
            all(
                isinstance(x, (NNModuleVariable, ConstantVariable))
                for x in [left, right]
            )
            and op in supported_const_comparison_ops.values()
        ):
            left = (
                tx.output.get_submodule(left.module_key)
                if isinstance(left, NNModuleVariable)
                else left.as_python_constant()
            )
            right = (
                tx.output.get_submodule(right.module_key)
                if isinstance(right, NNModuleVariable)
                else right.as_python_constant()
            )
            return ConstantVariable.create(op(left, right))

        if isinstance(left, UserFunctionVariable):
            if op not in supported_const_comparison_ops.values():
                _unimplemented()
            if not isinstance(right, UserFunctionVariable):
                _unimplemented()
            return ConstantVariable.create(op(left.fn, right.fn))

        # Note, we have a rare BaseListVariable subtype mismatch with valid comparison
        # x = torch.randn([3, 3])
        # x.size() == (3, 3) # True
        # (3, 3) == x.size() # True
        if isinstance(left, (SizeVariable, TupleVariable)) and isinstance(
            right, (TupleVariable, SizeVariable)
        ):
            return BaseListVariable.list_compare(tx, op, left, right)

        if isinstance(left, BaseListVariable):
            if not type(left) == type(right):  # Mismatch in BaseListVariable subclasses
                _unimplemented()
            return BaseListVariable.list_compare(tx, op, left, right)

        if isinstance(left, SetVariable):
            if not type(left) == type(right):  # Mismatch in BaseListVariable subclasses
                _unimplemented()
            return ConstantVariable.create(
                op(left._underlying_items, right._underlying_items)
            )

        if isinstance(left, TensorVariable) or isinstance(right, TensorVariable):
            from .builder import wrap_fx_proxy_cls

            if op is operator.is_ and isinstance(right, TensorVariable):
                return ConstantVariable.create(
                    id(extract_fake_example_value(left.as_proxy().node))
                    == id(extract_fake_example_value(right.as_proxy().node))
                )

            if op not in supported_tensor_comparison_ops.values():
                _unimplemented()
            if (
                isinstance(left, TensorVariable)
                and isinstance(right, TensorVariable)
                and (left.size and right.size) is not None
                and left.size != right.size
            ):
                try:
                    torch.broadcast_shapes(left.size, right.size)
                except RuntimeError:
                    # not broadcastable, can't be compared
                    _unimplemented()
            tensor_cls = left if isinstance(left, TensorVariable) else right
            return wrap_fx_proxy_cls(
                type(tensor_cls),  # handle Ndarrays and Tensors
                tx,
                proxy,
            )

        if isinstance(left, SymNodeVariable) or isinstance(right, SymNodeVariable):
            if op not in supported_tensor_comparison_ops.values():
                _unimplemented()

            proxy = tx.output.create_proxy(
                "call_function", op, (left.as_proxy(), right.as_proxy()), {}
            )
            return SymNodeVariable.create(
                tx,
                proxy,
                sym_num=None,
            )

        if isinstance(left, ConstantVariable) and isinstance(right, ConstantVariable):
            return ConstantVariable.create(op(left.value, right.value))

        if isinstance(left, UserDefinedObjectVariable) and isinstance(
            right, UserDefinedObjectVariable
        ):
            return ConstantVariable.create(op(left.value, right.value))

        if (
            (isinstance(left, StreamVariable) and isinstance(right, StreamVariable))
            or (isinstance(left, EventVariable) and isinstance(right, EventVariable))
        ) and op is operator.eq:
            return ConstantVariable(op(left.value, right.value))

        if op.__name__ == "is_":
            # If the two objects are of different type, we can safely return False
            if type(left) is not type(right):
                return ConstantVariable.create(False)

        _unimplemented()

    # and_ is a constant fold function, so we only get here if constant fold is not valid
    def call_and_(self, tx, a, b):
        if isinstance(a, (SymNodeVariable, ConstantVariable)) and isinstance(
            b, (SymNodeVariable, ConstantVariable)
        ):
            return SymNodeVariable.create(
                tx,
                tx.output.create_proxy(
                    "call_function", operator.and_, *proxy_args_kwargs([a, b], {})
                ),
                sym_num=None,
            )
        # None no-ops this handler and lets the driving function proceed
        return None

    # or_ is a constant fold function, so we only get here if constant fold is not valid
    def call_or_(self, tx, a, b):
        if isinstance(a, (SymNodeVariable, ConstantVariable)) and isinstance(
            b, (SymNodeVariable, ConstantVariable)
        ):
            return SymNodeVariable.create(
                tx,
                tx.output.create_proxy(
                    "call_function", operator.or_, *proxy_args_kwargs([a, b], {})
                ),
                sym_num=None,
            )
        # None no-ops this handler and lets the driving function proceed
        return None

    def call_not_(self, tx, a):
        if isinstance(a, SymNodeVariable):
            return SymNodeVariable.create(
                tx,
                tx.output.create_proxy(
                    "call_function", operator.not_, *proxy_args_kwargs([a], {})
                ),
                sym_num=None,
            )

        if isinstance(a, ListVariable):
            return ConstantVariable.create(len(a.items) == 0)

        return None

    call_eq = _comparison
    call_gt = _comparison
    call_lt = _comparison
    call_ge = _comparison
    call_le = _comparison
    call_ne = _comparison
    call_is_ = _comparison
    call_is_not = _comparison

    def call_all(self, tx, *args, **kwargs):
        from .builder import SourcelessBuilder

        return tx.inline_user_function_return(
            SourcelessBuilder()(tx, polyfill.all), args, kwargs
        )<|MERGE_RESOLUTION|>--- conflicted
+++ resolved
@@ -536,7 +536,6 @@
                         *proxy_args_kwargs(args, kwargs),
                     )
 
-<<<<<<< HEAD
                     ret = wrap_fx_proxy_cls(
                         variables.NumpyNdarrayVariable, tx, proxy, **options
                     )
@@ -549,9 +548,6 @@
                         # The mutation is propagated via the example_value
                         ret = args[0]
                     return ret
-=======
-                    return wrap_fx_proxy_cls(variables.NumpyNdarrayVariable, tx, proxy)
->>>>>>> 056f2cba
 
                 proxy = tx.output.create_proxy(
                     "call_function",
@@ -582,11 +578,7 @@
                         need_unwrap=need_unwrap,
                     )
                 elif all(isinstance(x, SymNodeVariable) for x in args):
-<<<<<<< HEAD
                     ret = SymNodeVariable.create(tx, proxy, None, **options)
-=======
-                    return SymNodeVariable.create(tx, proxy, None)
->>>>>>> 056f2cba
                 else:
                     # Work around for vision_maskrcnn due to precision difference
                     # specialize the dividend when float divide by tensor
@@ -594,11 +586,9 @@
                         args[0], variables.UnspecializedPythonVariable
                     ):
                         args[0] = args[0].convert_to_constant(tx)
-<<<<<<< HEAD
                     ret = wrap_fx_proxy(tx, proxy, **options)
 
                 if self.fn in self._self_assigning_ops():
-                    assert isinstance(args[0], TensorVariable)
                     assert (
                         args[0].as_proxy().node.meta["example_value"]
                         is ret.as_proxy().node.meta["example_value"]
@@ -606,12 +596,6 @@
                     # The mutation is propagated via the example_value
                     ret = args[0]
                 return ret
-=======
-                    return wrap_fx_proxy(tx, proxy)
->>>>>>> 056f2cba
-
-            except NotImplementedError:
-                unimplemented(f"partial tensor op: {self} {args} {kwargs}")
 
         # Handle cases like int(torch.seed())
         # Also handle sym_float to sym_int cases
