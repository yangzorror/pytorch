--- conflicted
+++ resolved
@@ -470,14 +470,11 @@
             return BuiltinVariable(value, source=self.source)
         elif is_utils_checkpoint(value):
             return build_checkpoint_variable(source=self.source)
-<<<<<<< HEAD
         elif is_allowed(value):
             if is_user_defined_allowed(value):
                 self.tx.output.has_user_defined_allowed_in_graph = True
             self.install_guards(GuardBuilder.FUNCTION_MATCH)
             return TorchVariable(value, source=self.source)
-=======
->>>>>>> cb03b4b5
         elif isinstance(value, functools.partial):
             func_src = AttrSource(self.get_source(), "func")
             func_obj = VariableBuilder(self.tx, func_src)(value.func)
@@ -504,19 +501,8 @@
             return FunctoolsPartialVariable(func_obj, args, keywords, original=value)
         elif is_typing(value):
             # typing.List, typing.Mapping, etc.
-<<<<<<< HEAD
             self.install_guards(GuardBuilder.ID_MATCH)
             return TypingVariable(value, source=self.source)
-=======
-            return TypingVariable(
-                value,
-                source=self.source,
-                guards=make_guards(GuardBuilder.ID_MATCH),
-            )
-        elif isinstance(value, np.generic):
-            # numpy array scalars: convert to 0D arrays
-            return self.wrap_numpy_ndarray(np.asarray(value))
->>>>>>> cb03b4b5
         elif is_numpy(value):
             assert np
             self.install_guards(
@@ -524,7 +510,6 @@
                 if callable(value)
                 else GuardBuilder.TYPE_MATCH
             )
-<<<<<<< HEAD
             return NumpyVariable(value, source=self.source)
         elif (
             istype(value, (type, types.FunctionType))
@@ -537,8 +522,6 @@
                 skipfiles.check_verbose(value, allow_torch=True).reason,
                 source=self.source,
             )
-=======
->>>>>>> cb03b4b5
         # NB: These can't be put in type_dispatch, they have to run later
         elif CollectiveFunctionRewriteVariable.can_rewrite(value):
             new_fn, new_source = CollectiveFunctionRewriteVariable.rewrite(value)
@@ -548,7 +531,6 @@
             return CollectiveFunctionRewriteVariable(
                 new_fn, orig_fn=value, orig_source=old_source, source=new_source
             )
-<<<<<<< HEAD
         elif istype(value, (types.FunctionType, torch.jit.ScriptFunction)):
             self.install_guards(GuardBuilder.FUNCTION_MATCH)
             return UserFunctionVariable(value, source=self.source)
@@ -558,8 +540,6 @@
                 value,
                 source=self.source,
             )
-=======
->>>>>>> cb03b4b5
         elif istype(value, torch.autograd.function.FunctionMeta):
             self.install_guards(GuardBuilder.FUNCTION_MATCH)
             return AutogradFunctionVariable(
@@ -617,7 +597,6 @@
             and value in config.traceable_tensor_subclasses
         ):
             return TensorSubclassVariable(value, source=self.source)
-<<<<<<< HEAD
         elif isinstance(value, types.MethodType) and isinstance(
             value.__self__, torch.nn.Module
         ):
@@ -640,8 +619,6 @@
             ), "Failed to produce a valid self obj"
             self.install_guards(GuardBuilder.FUNCTION_MATCH)
             return UserMethodVariable(value.__func__, self_obj, source=self.source)
-=======
->>>>>>> cb03b4b5
         elif (
             istype(value, contextlib.nullcontext)
             and inspect.getattr_static(value, "enter_result", None) is None
@@ -656,15 +633,12 @@
             return self.tx.output.side_effects.track_object_existing(
                 self.source, value, result
             )
-<<<<<<< HEAD
         elif isinstance(value, types.GetSetDescriptorType):
             self.install_guards(GuardBuilder.FUNCTION_MATCH)
             return GetSetDescriptorVariable(value)
         elif isinstance(value, types.MethodWrapperType):
             self.install_guards(GuardBuilder.FUNCTION_MATCH)
             return MethodWrapperVariable(value)
-=======
->>>>>>> cb03b4b5
         elif isinstance(value, torch.optim.Optimizer):
             self.install_guards(GuardBuilder.TYPE_MATCH)
             return OptimizerVariable(value, source=self.source)
@@ -686,14 +660,11 @@
                 value,
                 source=self.source,
             )
-<<<<<<< HEAD
         elif issubclass(type(value), type):
             # TODO(whc) the following seems preferable but breaks some tests, debug
             # elif inspect.isclass(value):
             self.install_guards(GuardBuilder.FUNCTION_MATCH)
             return UserDefinedClassVariable(value, source=self.source)
-=======
->>>>>>> cb03b4b5
         elif isinstance(value, torch.SymBool):
             # Note: the idea here is to re-use the infra we've built for SymInt by simulating the
             # user provided SymBool with a SymInt in dynamo.
