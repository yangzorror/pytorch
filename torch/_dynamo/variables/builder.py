--- conflicted
+++ resolved
@@ -370,14 +370,9 @@
             class JITFunction:
                 pass
 
-<<<<<<< HEAD
-=======
             class Autotuner:
                 pass
 
-        make_guards = self.make_guards
-
->>>>>>> a1a765c1
         # Handle exact type() match
         type_dispatch = self._type_dispatch().get(type(value))
         if type_dispatch is not None:
@@ -513,18 +508,12 @@
             return FunctoolsPartialVariable(func_obj, args, keywords, original=value)
         elif is_typing(value):
             # typing.List, typing.Mapping, etc.
-<<<<<<< HEAD
             self.install_guards(GuardBuilder.ID_MATCH)
-            return TypingVariable(value, source=self.source)
-        elif isinstance(value, np.generic):
-=======
             return TypingVariable(
                 value,
                 source=self.source,
-                guards=make_guards(GuardBuilder.ID_MATCH),
             )
         elif np is not None and isinstance(value, np.generic):
->>>>>>> a1a765c1
             # numpy array scalars: convert to 0D arrays
             return self.wrap_numpy_ndarray(np.asarray(value))
         elif is_numpy(value):
@@ -748,12 +737,8 @@
                 sym_node_proxy,
                 new_symint == 1,
             )
-<<<<<<< HEAD
-        elif isinstance(value, JITFunction):
+        elif isinstance(value, (JITFunction, Autotuner)):
             self.install_guards(GuardBuilder.ID_MATCH)
-=======
-        elif isinstance(value, (JITFunction, Autotuner)):
->>>>>>> a1a765c1
             return TritonKernelVariable(
                 value,
                 None,  # No kernel idx provided
