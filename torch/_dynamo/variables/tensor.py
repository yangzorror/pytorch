--- conflicted
+++ resolved
@@ -216,15 +216,9 @@
         if name == "ndim" and self.ndim is not None:
             result = ConstantVariable.create(self.ndim)
         elif name == "dtype" and self.dtype is not None:
-<<<<<<< HEAD
-            result = TorchVariable(self.dtype)
+            result = ConstantVariable.create(self.dtype)
         elif name == "device" and self.device is not None:
-            result = TorchVariable(self.device)
-=======
-            result = ConstantVariable.create(self.dtype, **options)
-        elif name == "device" and self.device is not None:
-            result = ConstantVariable.create(self.device, **options)
->>>>>>> 1f1ade6d
+            result = ConstantVariable.create(self.device)
         elif name == "layout" and self.layout is not None:
             result = TorchVariable(self.layout)
         elif name == "is_cuda" and self.device is not None:
