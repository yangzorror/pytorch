--- conflicted
+++ resolved
@@ -9,13 +9,8 @@
 
 from .. import skipfiles, variables
 from ..allowed_functions import is_allowed
-<<<<<<< HEAD
-from ..exc import RestartAnalysis, unimplemented, Unsupported
+from ..exc import unimplemented, UnspecializeRestartAnalysis, Unsupported
 from ..guards import GuardBuilder, install_guard
-=======
-from ..exc import unimplemented, UnspecializeRestartAnalysis, Unsupported
-from ..guards import GuardBuilder
->>>>>>> 507d0101
 from ..mutation_guard import GenerationTracker
 from ..source import (
     AttrSource,
