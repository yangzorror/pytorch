--- conflicted
+++ resolved
@@ -26,15 +26,12 @@
 void binaryOpTensor(const Tensor& self, const Tensor& other, const Scalar& alpha,
                     const Tensor& output_, std::string op_name, BinaryOpBlock binaryBlock)
 {
-<<<<<<< HEAD
-=======
   TORCH_CHECK(!(!is_macos_13_or_newer() && self.scalar_type() == ScalarType::Byte ),
               "MPS support binary op with uint8 natively starting from macOS 13.0");
   TORCH_CHECK(!(op_name == "power" && !is_macos_13_or_newer(MacOSVersion::MACOS_VER_13_2_PLUS) &&
               (self.scalar_type() == ScalarType::Long ||
               (other.scalar_type() == ScalarType::Long && (self.scalar_type() != ScalarType::Half && self.scalar_type() != ScalarType::Float)))),
               "MPS: ", op_name, " op with int64 input is supported natively starting from macOS 13.2");
->>>>>>> d978395f
   MPSStream* mpsStream = getCurrentMPSStream();
 
   const bool is_self_scalar = self.dim() == 0;
@@ -216,7 +213,16 @@
       }
       return truncTensor;
     } else if (*rounding_mode == "floor") {
-      return [mpsGraph floorWithTensor:divTensor name:nil];
+      MPSGraphTensor* floorTensor = [mpsGraph floorWithTensor:divTensor name:nil];
+      if (op_name == "remainder_out_mps") {
+        auto mulTensor = [mpsGraph multiplicationWithPrimaryTensor:floorTensor
+                                                   secondaryTensor:secondaryCastTensor
+                                                              name:nil];
+        return [mpsGraph subtractionWithPrimaryTensor:primaryCastTensor
+                                      secondaryTensor:mulTensor
+                                                 name:nil];
+      }
+      return floorTensor;
     }
     assert(0 && "Invalid rounding mode\n");
     return nullptr;
@@ -277,7 +283,7 @@
 #define CREATE_MPS_STRUCTURED_BINARY_OP_FUNC(func_out, func_stub, other_type)                   \
 TORCH_IMPL_FUNC(func_out) (const Tensor& self, const other_type& other, const Tensor& output) { \
   TORCH_CHECK(!(self.scalar_type() == ScalarType::Long &&                                       \
-               (std::string(#func_stub) == "power" || std::string(#func_stub) == "atan2")),     \
+               std::string(#func_stub) == "atan2"),                                             \
                "MPS does not support ", #func_stub, " op with int64 input")                     \
   mps::binaryOp##other_type(self, other, Scalar(1.0), output, #func_stub,                       \
     ^BinaryOpFn(cachedGraph, primaryCastTensor, secondaryCastTensor) {                          \
@@ -357,29 +363,7 @@
 }
 
 TORCH_IMPL_FUNC(remainder_out_mps) (const Tensor& self, const Tensor& other, const Tensor& output) {
-  // torch.remainder(a, b) == a - a.div(b, rounding_mode="floor") * b
-  mps::BinaryOpBlock remainder_op_block = ^BinaryOpFn(cachedGraph, primaryCastTensor, secondaryCastTensor) {
-    MPSGraph* mpsGraph = cachedGraph->graph();
-    // Rounding is a no-op for integral types, and also a reasonable workaround
-    // For MPSGraph bug on Apple Silicon, that throws `Function floorOp_i64 was not found in the library`
-    // See https://github.com/pytorch/pytorch/issues/84995
-
-    auto divTensor =  [mpsGraph divisionWithPrimaryTensor:primaryCastTensor
-                                          secondaryTensor:secondaryCastTensor
-                                                     name:nil];
-    bool isFloatOutput = ([divTensor dataType] & MPSDataTypeFloatBit) != 0;
-    if (isFloatOutput) {
-      divTensor = [mpsGraph floorWithTensor:divTensor name:nil];
-    }
-
-    auto mulTensor = [mpsGraph multiplicationWithPrimaryTensor:divTensor
-                                               secondaryTensor:secondaryCastTensor
-                                                          name:nil];
-    return [mpsGraph subtractionWithPrimaryTensor:primaryCastTensor
-                                       secondaryTensor:mulTensor
-                                           name: nil];
-    };
-  mps::binaryOpTensor(self, other, Scalar(1.0), output, "remainder_out_mps", remainder_op_block);
+  mps::div_mode_template(self, other, "floor", output, "remainder_out_mps");
 }
 
 TORCH_IMPL_FUNC(fmod_mps_out) (const Tensor& self, const Tensor& other, const Tensor& output) {
