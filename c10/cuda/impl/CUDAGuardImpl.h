--- conflicted
+++ resolved
@@ -66,12 +66,8 @@
   Stream getDefaultStream(Device d) const override {
     return getDefaultCUDAStream(d.index());
   }
-<<<<<<< HEAD
-  Stream getStreamFromGlobalPool(Device d, bool isHighPriority = false) const override {
-=======
   Stream getStreamFromGlobalPool(Device d, bool isHighPriority = false)
       const override {
->>>>>>> 0ecdbfeb
     return getStreamFromPool(isHighPriority, d.index());
   }
   // NB: These do NOT set the current device
