# @generated DO NOT EDIT MANUALLY
# Template is at:    .github/templates/macos_binary_build_workflow.yml.j2
# Generation script: .github/scripts/generate_ci_workflows.py
name: macos-arm64-binary-wheel

on:
# TODO: Migrate to new ciflow trigger, reference https://github.com/pytorch/pytorch/pull/70321
  push:
    # NOTE: Meta Employees can trigger new nightlies using: https://fburl.com/trigger_pytorch_nightly_build
    branches:
      - nightly
    tags:
      # NOTE: Binary build pipelines should only get triggered on release candidate builds
      # Release candidate tags look like: v1.11.0-rc1
      - v[0-9]+.[0-9]+.[0-9]+-rc[0-9]+
      - 'ciflow/binaries/*'
      - 'ciflow/binaries_wheel/*'
  workflow_dispatch:

# For setup-miniconda, see https://github.com/conda-incubator/setup-miniconda/issues/179
defaults:
  run:
    shell: bash -e -l {0}

env:
  # Needed for conda builds
  ALPINE_IMAGE: "308535385114.dkr.ecr.us-east-1.amazonaws.com/tool/alpine"
  ANACONDA_USER: pytorch
  AWS_DEFAULT_REGION: us-east-1
  BUILD_ENVIRONMENT: macos-arm64-binary-wheel
  GITHUB_TOKEN: ${{ secrets.GITHUB_TOKEN }}
  IN_CI: 1
  IS_GHA: 1
  PR_LABELS: ${{ toJson(github.event.pull_request.labels.*.name) }}
  PR_NUMBER: ${{ github.event.pull_request.number }}
  SKIP_ALL_TESTS: 1
  CROSS_COMPILE_ARM64: 1

concurrency:
  group: macos-arm64-binary-wheel-${{ github.event.pull_request.number || github.sha }}-${{ github.event_name == 'workflow_dispatch' }}
  cancel-in-progress: true

jobs:
<<<<<<< HEAD
=======
  wheel-py3_7-cpu-build:
    runs-on: macos-10.15
    timeout-minutes: 240
    env:
      PYTORCH_ROOT: ${{ github.workspace }}/pytorch
      BUILDER_ROOT: ${{ github.workspace }}/builder
      PACKAGE_TYPE: wheel
      SKIP_ALL_TESTS: 1
      DESIRED_CUDA: cpu
      DESIRED_PYTHON: "3.7"
    steps:
      # NOTE: These environment variables are put here so that they can be applied on every job equally
      #       They are also here because setting them at a workflow level doesn't give us access to the
      #       runner.temp variable, which we need.
      - name: Populate binary env
        shell: bash
        run: |
          echo "BINARY_ENV_FILE=${RUNNER_TEMP}/env" >> "${GITHUB_ENV}"
          echo "PYTORCH_FINAL_PACKAGE_DIR=${RUNNER_TEMP}/artifacts" >> "${GITHUB_ENV}"
          echo "MAC_PACKAGE_WORK_DIR=${RUNNER_TEMP}" >> "${GITHUB_ENV}"
      # libtorch needs a default version of python to get miniconda setup
      - name: Setup miniconda
        uses: conda-incubator/setup-miniconda@v2
        with:
          auto-update-conda: true
          python-version: 3.7
          activate-environment: build
      - name: Clone pytorch/pytorch
        uses: actions/checkout@v2
        with:
          path: ${{ env.PYTORCH_ROOT }}
          submodules: recursive
      - name: Clone pytorch/builder
        uses: actions/checkout@v2
        with:
          repository: pytorch/builder
          path: ${{ env.BUILDER_ROOT }}
      - name: Populate binary env
        run: |
          "${PYTORCH_ROOT}/.circleci/scripts/binary_populate_env.sh"
      - name: Build PyTorch binary
        run: |
          "${PYTORCH_ROOT}/.circleci/scripts/binary_macos_build.sh"
      - uses: actions/upload-artifact@v2
        if: always()
        with:
          name: wheel-py3_7-cpu
          retention-days: 14
          if-no-files-found: error
          path: "${{ env.PYTORCH_FINAL_PACKAGE_DIR }}"
  wheel-py3_7-cpu-upload:  # Uploading
    runs-on: linux.2xlarge  # self hosted runner to download ec2 artifacts
    if: ${{ github.repository_owner == 'pytorch' }}
    needs: wheel-py3_7-cpu-build
    env:
      PYTORCH_ROOT: ${{ github.workspace }}/pytorch
      BUILDER_ROOT: ${{ github.workspace }}/builder
      PACKAGE_TYPE: wheel
      SKIP_ALL_TESTS: 1
      DESIRED_CUDA: cpu
      DESIRED_PYTHON: "3.7"
    steps:
      - name: Display EC2 information
        shell: bash
        run: |
          set -euo pipefail
          function get_ec2_metadata() {
            # Pulled from instance metadata endpoint for EC2
            # see https://docs.aws.amazon.com/AWSEC2/latest/UserGuide/instancedata-data-retrieval.html
            category=$1
            curl -fsSL "http://169.254.169.254/latest/meta-data/${category}"
          }
          echo "ami-id: $(get_ec2_metadata ami-id)"
          echo "instance-id: $(get_ec2_metadata instance-id)"
          echo "instance-type: $(get_ec2_metadata instance-type)"
      - name: Log in to ECR
        env:
          AWS_RETRY_MODE: standard
          AWS_MAX_ATTEMPTS: 5
        run: |
          AWS_ACCOUNT_ID=$(aws sts get-caller-identity|grep Account|cut -f4 -d\")
          retry () {
              "$@"  || (sleep 1 && "$@") || (sleep 2 && "$@")
          }
          retry aws ecr get-login-password --region "$AWS_DEFAULT_REGION" | docker login --username AWS \
              --password-stdin "$AWS_ACCOUNT_ID.dkr.ecr.$AWS_DEFAULT_REGION.amazonaws.com"
      - name: Chown workspace
        run: |
          retry () {
              "$@"  || (sleep 1 && "$@") || (sleep 2 && "$@")
          }
          retry docker pull "${ALPINE_IMAGE}"
          # Ensure the working directory gets chowned back to the current user
          docker run --pull=never --rm -v "$(pwd)":/v -w /v "${ALPINE_IMAGE}" chown -R "$(id -u):$(id -g)" .
      - name: Clean workspace
        run: |
          rm -rf "${GITHUB_WORKSPACE}"
          mkdir "${GITHUB_WORKSPACE}"
      - name: "[FB EMPLOYEES] Enable SSH (Click me for login details)"
        uses: seemethere/add-github-ssh-key@v1
        with:
          GITHUB_TOKEN: ${{ secrets.GITHUB_TOKEN }}
      - name: Preserve github env variables for use in docker
        run: |
          env | grep '^GITHUB' > "/tmp/github_env_${GITHUB_RUN_ID}"
      - name: Clone pytorch/pytorch
        uses: actions/checkout@v2
      - uses: actions/download-artifact@v2
        name: Download Build Artifacts
        with:
          name: wheel-py3_7-cpu
          path: "${{ runner.temp }}/artifacts/"
      - name: Set DRY_RUN (only for tagged pushes)
        if: ${{ github.event_name == 'push' && startsWith(github.event.ref, 'refs/tags/')}}
        run: |
          echo "DRY_RUN=disabled" >> "$GITHUB_ENV"
      - name: Set UPLOAD_CHANNEL (only for tagged pushes)
        if: ${{ github.event_name == 'push' && startsWith(github.event.ref, 'refs/tags/')}}
        run: |
          # reference ends with an RC suffix
          if [[ ${GITHUB_REF_NAME} = *-rc[0-9]* ]]; then
            echo "UPLOAD_CHANNEL=test" >> "$GITHUB_ENV"
          fi
      - name: Upload binaries
        env:
          PKG_DIR: "${{ runner.temp }}/artifacts"
          UPLOAD_SUBFOLDER: "${{ env.DESIRED_CUDA }}"
          # When running these on pull_request events these should be blank
          AWS_ACCESS_KEY_ID: ${{ secrets.AWS_PYTORCH_ACCESS_KEY_ID }}
          AWS_SECRET_ACCESS_KEY: ${{ secrets.AWS_PYTORCH_SECRET_KEY }}
          ANACONDA_API_TOKEN: ${{ secrets.CONDA_PYTORCHBOT_TOKEN }}
        run: |
          docker run --rm -i \
            -e ANACONDA_API_TOKEN \
            -e AWS_ACCESS_KEY_ID \
            -e AWS_SECRET_ACCESS_KEY \
            -e DRY_RUN \
            -e PACKAGE_TYPE \
            -e PKG_DIR=/artifacts \
            -e UPLOAD_CHANNEL \
            -e UPLOAD_SUBFOLDER \
            -v "${RUNNER_TEMP}/artifacts:/artifacts" \
            -v "${GITHUB_WORKSPACE}:/v" \
            -w /v \
            308535385114.dkr.ecr.us-east-1.amazonaws.com/tool/miniconda3:4.10.3 \
            bash -c '.circleci/scripts/binary_upload.sh'
      - name: Hold runner for 2 hours or until ssh sessions have drained
        # Always hold for active ssh sessions
        if: always()
        run: .github/scripts/wait_for_ssh_to_drain.sh
      - name: Chown workspace
        if: always()
        run: |
          # Ensure the working directory gets chowned back to the current user
          docker run --rm -v "$(pwd)":/v -w /v "${ALPINE_IMAGE}" chown -R "$(id -u):$(id -g)" .
      - name: Kill containers, clean up images
        if: always()
        run: |
          # ignore expansion of "docker ps -q" since it could be empty
          # shellcheck disable=SC2046
          docker stop $(docker ps -q) || true
          # Prune all of the docker images
          docker system prune -af
>>>>>>> 60967604
  wheel-py3_8-cpu-build:
    runs-on: macos-10.15
    timeout-minutes: 240
    env:
      PYTORCH_ROOT: ${{ github.workspace }}/pytorch
      BUILDER_ROOT: ${{ github.workspace }}/builder
      PACKAGE_TYPE: wheel
      SKIP_ALL_TESTS: 1
      DESIRED_CUDA: cpu
      DESIRED_PYTHON: "3.8"
    steps:
      # NOTE: These environment variables are put here so that they can be applied on every job equally
      #       They are also here because setting them at a workflow level doesn't give us access to the
      #       runner.temp variable, which we need.
      - name: Populate binary env
        shell: bash
        run: |
          echo "BINARY_ENV_FILE=${RUNNER_TEMP}/env" >> "${GITHUB_ENV}"
          echo "PYTORCH_FINAL_PACKAGE_DIR=${RUNNER_TEMP}/artifacts" >> "${GITHUB_ENV}"
          echo "MAC_PACKAGE_WORK_DIR=${RUNNER_TEMP}" >> "${GITHUB_ENV}"
      # libtorch needs a default version of python to get miniconda setup
      - name: Setup miniconda
        uses: conda-incubator/setup-miniconda@v2
        with:
          auto-update-conda: true
          python-version: 3.8
          activate-environment: build
      - name: Clone pytorch/pytorch
        uses: actions/checkout@v2
        with:
          path: ${{ env.PYTORCH_ROOT }}
          submodules: recursive
      - name: Clone pytorch/builder
        uses: actions/checkout@v2
        with:
          repository: pytorch/builder
          path: ${{ env.BUILDER_ROOT }}
      - name: Populate binary env
        run: |
          "${PYTORCH_ROOT}/.circleci/scripts/binary_populate_env.sh"
      - name: Build PyTorch binary
        run: |
          "${PYTORCH_ROOT}/.circleci/scripts/binary_macos_build.sh"
      - uses: actions/upload-artifact@v2
        if: always()
        with:
          name: wheel-py3_8-cpu
          retention-days: 14
          if-no-files-found: error
          path: "${{ env.PYTORCH_FINAL_PACKAGE_DIR }}"
  wheel-py3_8-cpu-upload:  # Uploading
    runs-on: linux.2xlarge  # self hosted runner to download ec2 artifacts
    if: ${{ github.repository_owner == 'pytorch' }}
    needs: wheel-py3_8-cpu-build
    env:
      PYTORCH_ROOT: ${{ github.workspace }}/pytorch
      BUILDER_ROOT: ${{ github.workspace }}/builder
      PACKAGE_TYPE: wheel
      SKIP_ALL_TESTS: 1
      DESIRED_CUDA: cpu
      DESIRED_PYTHON: "3.8"
    steps:
      - name: Display EC2 information
        shell: bash
        run: |
          set -euo pipefail
          function get_ec2_metadata() {
            # Pulled from instance metadata endpoint for EC2
            # see https://docs.aws.amazon.com/AWSEC2/latest/UserGuide/instancedata-data-retrieval.html
            category=$1
            curl -fsSL "http://169.254.169.254/latest/meta-data/${category}"
          }
          echo "ami-id: $(get_ec2_metadata ami-id)"
          echo "instance-id: $(get_ec2_metadata instance-id)"
          echo "instance-type: $(get_ec2_metadata instance-type)"
      - name: Log in to ECR
        env:
          AWS_RETRY_MODE: standard
          AWS_MAX_ATTEMPTS: 5
        run: |
          AWS_ACCOUNT_ID=$(aws sts get-caller-identity|grep Account|cut -f4 -d\")
          retry () {
              "$@"  || (sleep 1 && "$@") || (sleep 2 && "$@")
          }
          retry aws ecr get-login-password --region "$AWS_DEFAULT_REGION" | docker login --username AWS \
              --password-stdin "$AWS_ACCOUNT_ID.dkr.ecr.$AWS_DEFAULT_REGION.amazonaws.com"
      - name: Chown workspace
        run: |
          retry () {
              "$@"  || (sleep 1 && "$@") || (sleep 2 && "$@")
          }
          retry docker pull "${ALPINE_IMAGE}"
          # Ensure the working directory gets chowned back to the current user
          docker run --pull=never --rm -v "$(pwd)":/v -w /v "${ALPINE_IMAGE}" chown -R "$(id -u):$(id -g)" .
      - name: Clean workspace
        run: |
          rm -rf "${GITHUB_WORKSPACE}"
          mkdir "${GITHUB_WORKSPACE}"
      - name: "[FB EMPLOYEES] Enable SSH (Click me for login details)"
        uses: seemethere/add-github-ssh-key@v1
        with:
          GITHUB_TOKEN: ${{ secrets.GITHUB_TOKEN }}
      - name: Preserve github env variables for use in docker
        run: |
          env | grep '^GITHUB' > "/tmp/github_env_${GITHUB_RUN_ID}"
      - name: Clone pytorch/pytorch
        uses: actions/checkout@v2
      - uses: actions/download-artifact@v2
        name: Download Build Artifacts
        with:
          name: wheel-py3_8-cpu
          path: "${{ runner.temp }}/artifacts/"
      - name: Set DRY_RUN (only for tagged pushes)
        if: ${{ github.event_name == 'push' && startsWith(github.event.ref, 'refs/tags/')}}
        run: |
          echo "DRY_RUN=disabled" >> "$GITHUB_ENV"
      - name: Set UPLOAD_CHANNEL (only for tagged pushes)
        if: ${{ github.event_name == 'push' && startsWith(github.event.ref, 'refs/tags/')}}
        run: |
          # reference ends with an RC suffix
          if [[ ${GITHUB_REF_NAME} = *-rc[0-9]* ]]; then
            echo "UPLOAD_CHANNEL=test" >> "$GITHUB_ENV"
          fi
      - name: Upload binaries
        env:
          PKG_DIR: "${{ runner.temp }}/artifacts"
          UPLOAD_SUBFOLDER: "${{ env.DESIRED_CUDA }}"
          # When running these on pull_request events these should be blank
          AWS_ACCESS_KEY_ID: ${{ secrets.AWS_PYTORCH_ACCESS_KEY_ID }}
          AWS_SECRET_ACCESS_KEY: ${{ secrets.AWS_PYTORCH_SECRET_KEY }}
          ANACONDA_API_TOKEN: ${{ secrets.CONDA_PYTORCHBOT_TOKEN }}
        run: |
          docker run --rm -i \
            -e ANACONDA_API_TOKEN \
            -e AWS_ACCESS_KEY_ID \
            -e AWS_SECRET_ACCESS_KEY \
            -e DRY_RUN \
            -e PACKAGE_TYPE \
            -e PKG_DIR=/artifacts \
            -e UPLOAD_CHANNEL \
            -e UPLOAD_SUBFOLDER \
            -v "${RUNNER_TEMP}/artifacts:/artifacts" \
            -v "${GITHUB_WORKSPACE}:/v" \
            -w /v \
            308535385114.dkr.ecr.us-east-1.amazonaws.com/tool/miniconda3:4.10.3 \
            bash -c '.circleci/scripts/binary_upload.sh'
      - name: Hold runner for 2 hours or until ssh sessions have drained
        # Always hold for active ssh sessions
        if: always()
        run: .github/scripts/wait_for_ssh_to_drain.sh
      - name: Chown workspace
        if: always()
        run: |
          # Ensure the working directory gets chowned back to the current user
          docker run --rm -v "$(pwd)":/v -w /v "${ALPINE_IMAGE}" chown -R "$(id -u):$(id -g)" .
      - name: Kill containers, clean up images
        if: always()
        run: |
          # ignore expansion of "docker ps -q" since it could be empty
          # shellcheck disable=SC2046
          docker stop $(docker ps -q) || true
          # Prune all of the docker images
<<<<<<< HEAD
=======
          docker system prune -af
  wheel-py3_9-cpu-build:
    runs-on: macos-10.15
    timeout-minutes: 240
    env:
      PYTORCH_ROOT: ${{ github.workspace }}/pytorch
      BUILDER_ROOT: ${{ github.workspace }}/builder
      PACKAGE_TYPE: wheel
      SKIP_ALL_TESTS: 1
      DESIRED_CUDA: cpu
      DESIRED_PYTHON: "3.9"
    steps:
      # NOTE: These environment variables are put here so that they can be applied on every job equally
      #       They are also here because setting them at a workflow level doesn't give us access to the
      #       runner.temp variable, which we need.
      - name: Populate binary env
        shell: bash
        run: |
          echo "BINARY_ENV_FILE=${RUNNER_TEMP}/env" >> "${GITHUB_ENV}"
          echo "PYTORCH_FINAL_PACKAGE_DIR=${RUNNER_TEMP}/artifacts" >> "${GITHUB_ENV}"
          echo "MAC_PACKAGE_WORK_DIR=${RUNNER_TEMP}" >> "${GITHUB_ENV}"
      # libtorch needs a default version of python to get miniconda setup
      - name: Setup miniconda
        uses: conda-incubator/setup-miniconda@v2
        with:
          auto-update-conda: true
          python-version: 3.9
          activate-environment: build
      - name: Clone pytorch/pytorch
        uses: actions/checkout@v2
        with:
          path: ${{ env.PYTORCH_ROOT }}
          submodules: recursive
      - name: Clone pytorch/builder
        uses: actions/checkout@v2
        with:
          repository: pytorch/builder
          path: ${{ env.BUILDER_ROOT }}
      - name: Populate binary env
        run: |
          "${PYTORCH_ROOT}/.circleci/scripts/binary_populate_env.sh"
      - name: Build PyTorch binary
        run: |
          "${PYTORCH_ROOT}/.circleci/scripts/binary_macos_build.sh"
      - uses: actions/upload-artifact@v2
        if: always()
        with:
          name: wheel-py3_9-cpu
          retention-days: 14
          if-no-files-found: error
          path: "${{ env.PYTORCH_FINAL_PACKAGE_DIR }}"
  wheel-py3_9-cpu-upload:  # Uploading
    runs-on: linux.2xlarge  # self hosted runner to download ec2 artifacts
    if: ${{ github.repository_owner == 'pytorch' }}
    needs: wheel-py3_9-cpu-build
    env:
      PYTORCH_ROOT: ${{ github.workspace }}/pytorch
      BUILDER_ROOT: ${{ github.workspace }}/builder
      PACKAGE_TYPE: wheel
      SKIP_ALL_TESTS: 1
      DESIRED_CUDA: cpu
      DESIRED_PYTHON: "3.9"
    steps:
      - name: Display EC2 information
        shell: bash
        run: |
          set -euo pipefail
          function get_ec2_metadata() {
            # Pulled from instance metadata endpoint for EC2
            # see https://docs.aws.amazon.com/AWSEC2/latest/UserGuide/instancedata-data-retrieval.html
            category=$1
            curl -fsSL "http://169.254.169.254/latest/meta-data/${category}"
          }
          echo "ami-id: $(get_ec2_metadata ami-id)"
          echo "instance-id: $(get_ec2_metadata instance-id)"
          echo "instance-type: $(get_ec2_metadata instance-type)"
      - name: Log in to ECR
        env:
          AWS_RETRY_MODE: standard
          AWS_MAX_ATTEMPTS: 5
        run: |
          AWS_ACCOUNT_ID=$(aws sts get-caller-identity|grep Account|cut -f4 -d\")
          retry () {
              "$@"  || (sleep 1 && "$@") || (sleep 2 && "$@")
          }
          retry aws ecr get-login-password --region "$AWS_DEFAULT_REGION" | docker login --username AWS \
              --password-stdin "$AWS_ACCOUNT_ID.dkr.ecr.$AWS_DEFAULT_REGION.amazonaws.com"
      - name: Chown workspace
        run: |
          retry () {
              "$@"  || (sleep 1 && "$@") || (sleep 2 && "$@")
          }
          retry docker pull "${ALPINE_IMAGE}"
          # Ensure the working directory gets chowned back to the current user
          docker run --pull=never --rm -v "$(pwd)":/v -w /v "${ALPINE_IMAGE}" chown -R "$(id -u):$(id -g)" .
      - name: Clean workspace
        run: |
          rm -rf "${GITHUB_WORKSPACE}"
          mkdir "${GITHUB_WORKSPACE}"
      - name: "[FB EMPLOYEES] Enable SSH (Click me for login details)"
        uses: seemethere/add-github-ssh-key@v1
        with:
          GITHUB_TOKEN: ${{ secrets.GITHUB_TOKEN }}
      - name: Preserve github env variables for use in docker
        run: |
          env | grep '^GITHUB' > "/tmp/github_env_${GITHUB_RUN_ID}"
      - name: Clone pytorch/pytorch
        uses: actions/checkout@v2
      - uses: actions/download-artifact@v2
        name: Download Build Artifacts
        with:
          name: wheel-py3_9-cpu
          path: "${{ runner.temp }}/artifacts/"
      - name: Set DRY_RUN (only for tagged pushes)
        if: ${{ github.event_name == 'push' && startsWith(github.event.ref, 'refs/tags/')}}
        run: |
          echo "DRY_RUN=disabled" >> "$GITHUB_ENV"
      - name: Set UPLOAD_CHANNEL (only for tagged pushes)
        if: ${{ github.event_name == 'push' && startsWith(github.event.ref, 'refs/tags/')}}
        run: |
          # reference ends with an RC suffix
          if [[ ${GITHUB_REF_NAME} = *-rc[0-9]* ]]; then
            echo "UPLOAD_CHANNEL=test" >> "$GITHUB_ENV"
          fi
      - name: Upload binaries
        env:
          PKG_DIR: "${{ runner.temp }}/artifacts"
          UPLOAD_SUBFOLDER: "${{ env.DESIRED_CUDA }}"
          # When running these on pull_request events these should be blank
          AWS_ACCESS_KEY_ID: ${{ secrets.AWS_PYTORCH_ACCESS_KEY_ID }}
          AWS_SECRET_ACCESS_KEY: ${{ secrets.AWS_PYTORCH_SECRET_KEY }}
          ANACONDA_API_TOKEN: ${{ secrets.CONDA_PYTORCHBOT_TOKEN }}
        run: |
          docker run --rm -i \
            -e ANACONDA_API_TOKEN \
            -e AWS_ACCESS_KEY_ID \
            -e AWS_SECRET_ACCESS_KEY \
            -e DRY_RUN \
            -e PACKAGE_TYPE \
            -e PKG_DIR=/artifacts \
            -e UPLOAD_CHANNEL \
            -e UPLOAD_SUBFOLDER \
            -v "${RUNNER_TEMP}/artifacts:/artifacts" \
            -v "${GITHUB_WORKSPACE}:/v" \
            -w /v \
            308535385114.dkr.ecr.us-east-1.amazonaws.com/tool/miniconda3:4.10.3 \
            bash -c '.circleci/scripts/binary_upload.sh'
      - name: Hold runner for 2 hours or until ssh sessions have drained
        # Always hold for active ssh sessions
        if: always()
        run: .github/scripts/wait_for_ssh_to_drain.sh
      - name: Chown workspace
        if: always()
        run: |
          # Ensure the working directory gets chowned back to the current user
          docker run --rm -v "$(pwd)":/v -w /v "${ALPINE_IMAGE}" chown -R "$(id -u):$(id -g)" .
      - name: Kill containers, clean up images
        if: always()
        run: |
          # ignore expansion of "docker ps -q" since it could be empty
          # shellcheck disable=SC2046
          docker stop $(docker ps -q) || true
          # Prune all of the docker images
          docker system prune -af
  wheel-py3_10-cpu-build:
    runs-on: macos-10.15
    timeout-minutes: 240
    env:
      PYTORCH_ROOT: ${{ github.workspace }}/pytorch
      BUILDER_ROOT: ${{ github.workspace }}/builder
      PACKAGE_TYPE: wheel
      SKIP_ALL_TESTS: 1
      DESIRED_CUDA: cpu
      DESIRED_PYTHON: "3.10"
    steps:
      # NOTE: These environment variables are put here so that they can be applied on every job equally
      #       They are also here because setting them at a workflow level doesn't give us access to the
      #       runner.temp variable, which we need.
      - name: Populate binary env
        shell: bash
        run: |
          echo "BINARY_ENV_FILE=${RUNNER_TEMP}/env" >> "${GITHUB_ENV}"
          echo "PYTORCH_FINAL_PACKAGE_DIR=${RUNNER_TEMP}/artifacts" >> "${GITHUB_ENV}"
          echo "MAC_PACKAGE_WORK_DIR=${RUNNER_TEMP}" >> "${GITHUB_ENV}"
      # libtorch needs a default version of python to get miniconda setup
      - name: Setup miniconda
        uses: conda-incubator/setup-miniconda@v2
        with:
          auto-update-conda: true
          python-version: 3.10
          activate-environment: build
      - name: Clone pytorch/pytorch
        uses: actions/checkout@v2
        with:
          path: ${{ env.PYTORCH_ROOT }}
          submodules: recursive
      - name: Clone pytorch/builder
        uses: actions/checkout@v2
        with:
          repository: pytorch/builder
          path: ${{ env.BUILDER_ROOT }}
      - name: Populate binary env
        run: |
          "${PYTORCH_ROOT}/.circleci/scripts/binary_populate_env.sh"
      - name: Build PyTorch binary
        run: |
          "${PYTORCH_ROOT}/.circleci/scripts/binary_macos_build.sh"
      - uses: actions/upload-artifact@v2
        if: always()
        with:
          name: wheel-py3_10-cpu
          retention-days: 14
          if-no-files-found: error
          path: "${{ env.PYTORCH_FINAL_PACKAGE_DIR }}"
  wheel-py3_10-cpu-upload:  # Uploading
    runs-on: linux.2xlarge  # self hosted runner to download ec2 artifacts
    if: ${{ github.repository_owner == 'pytorch' }}
    needs: wheel-py3_10-cpu-build
    env:
      PYTORCH_ROOT: ${{ github.workspace }}/pytorch
      BUILDER_ROOT: ${{ github.workspace }}/builder
      PACKAGE_TYPE: wheel
      SKIP_ALL_TESTS: 1
      DESIRED_CUDA: cpu
      DESIRED_PYTHON: "3.10"
    steps:
      - name: Display EC2 information
        shell: bash
        run: |
          set -euo pipefail
          function get_ec2_metadata() {
            # Pulled from instance metadata endpoint for EC2
            # see https://docs.aws.amazon.com/AWSEC2/latest/UserGuide/instancedata-data-retrieval.html
            category=$1
            curl -fsSL "http://169.254.169.254/latest/meta-data/${category}"
          }
          echo "ami-id: $(get_ec2_metadata ami-id)"
          echo "instance-id: $(get_ec2_metadata instance-id)"
          echo "instance-type: $(get_ec2_metadata instance-type)"
      - name: Log in to ECR
        env:
          AWS_RETRY_MODE: standard
          AWS_MAX_ATTEMPTS: 5
        run: |
          AWS_ACCOUNT_ID=$(aws sts get-caller-identity|grep Account|cut -f4 -d\")
          retry () {
              "$@"  || (sleep 1 && "$@") || (sleep 2 && "$@")
          }
          retry aws ecr get-login-password --region "$AWS_DEFAULT_REGION" | docker login --username AWS \
              --password-stdin "$AWS_ACCOUNT_ID.dkr.ecr.$AWS_DEFAULT_REGION.amazonaws.com"
      - name: Chown workspace
        run: |
          retry () {
              "$@"  || (sleep 1 && "$@") || (sleep 2 && "$@")
          }
          retry docker pull "${ALPINE_IMAGE}"
          # Ensure the working directory gets chowned back to the current user
          docker run --pull=never --rm -v "$(pwd)":/v -w /v "${ALPINE_IMAGE}" chown -R "$(id -u):$(id -g)" .
      - name: Clean workspace
        run: |
          rm -rf "${GITHUB_WORKSPACE}"
          mkdir "${GITHUB_WORKSPACE}"
      - name: "[FB EMPLOYEES] Enable SSH (Click me for login details)"
        uses: seemethere/add-github-ssh-key@v1
        with:
          GITHUB_TOKEN: ${{ secrets.GITHUB_TOKEN }}
      - name: Preserve github env variables for use in docker
        run: |
          env | grep '^GITHUB' > "/tmp/github_env_${GITHUB_RUN_ID}"
      - name: Clone pytorch/pytorch
        uses: actions/checkout@v2
      - uses: actions/download-artifact@v2
        name: Download Build Artifacts
        with:
          name: wheel-py3_10-cpu
          path: "${{ runner.temp }}/artifacts/"
      - name: Set DRY_RUN (only for tagged pushes)
        if: ${{ github.event_name == 'push' && startsWith(github.event.ref, 'refs/tags/')}}
        run: |
          echo "DRY_RUN=disabled" >> "$GITHUB_ENV"
      - name: Set UPLOAD_CHANNEL (only for tagged pushes)
        if: ${{ github.event_name == 'push' && startsWith(github.event.ref, 'refs/tags/')}}
        run: |
          # reference ends with an RC suffix
          if [[ ${GITHUB_REF_NAME} = *-rc[0-9]* ]]; then
            echo "UPLOAD_CHANNEL=test" >> "$GITHUB_ENV"
          fi
      - name: Upload binaries
        env:
          PKG_DIR: "${{ runner.temp }}/artifacts"
          UPLOAD_SUBFOLDER: "${{ env.DESIRED_CUDA }}"
          # When running these on pull_request events these should be blank
          AWS_ACCESS_KEY_ID: ${{ secrets.AWS_PYTORCH_ACCESS_KEY_ID }}
          AWS_SECRET_ACCESS_KEY: ${{ secrets.AWS_PYTORCH_SECRET_KEY }}
          ANACONDA_API_TOKEN: ${{ secrets.CONDA_PYTORCHBOT_TOKEN }}
        run: |
          docker run --rm -i \
            -e ANACONDA_API_TOKEN \
            -e AWS_ACCESS_KEY_ID \
            -e AWS_SECRET_ACCESS_KEY \
            -e DRY_RUN \
            -e PACKAGE_TYPE \
            -e PKG_DIR=/artifacts \
            -e UPLOAD_CHANNEL \
            -e UPLOAD_SUBFOLDER \
            -v "${RUNNER_TEMP}/artifacts:/artifacts" \
            -v "${GITHUB_WORKSPACE}:/v" \
            -w /v \
            308535385114.dkr.ecr.us-east-1.amazonaws.com/tool/miniconda3:4.10.3 \
            bash -c '.circleci/scripts/binary_upload.sh'
      - name: Hold runner for 2 hours or until ssh sessions have drained
        # Always hold for active ssh sessions
        if: always()
        run: .github/scripts/wait_for_ssh_to_drain.sh
      - name: Chown workspace
        if: always()
        run: |
          # Ensure the working directory gets chowned back to the current user
          docker run --rm -v "$(pwd)":/v -w /v "${ALPINE_IMAGE}" chown -R "$(id -u):$(id -g)" .
      - name: Kill containers, clean up images
        if: always()
        run: |
          # ignore expansion of "docker ps -q" since it could be empty
          # shellcheck disable=SC2046
          docker stop $(docker ps -q) || true
          # Prune all of the docker images
>>>>>>> 60967604
          docker system prune -af<|MERGE_RESOLUTION|>--- conflicted
+++ resolved
@@ -41,172 +41,6 @@
   cancel-in-progress: true
 
 jobs:
-<<<<<<< HEAD
-=======
-  wheel-py3_7-cpu-build:
-    runs-on: macos-10.15
-    timeout-minutes: 240
-    env:
-      PYTORCH_ROOT: ${{ github.workspace }}/pytorch
-      BUILDER_ROOT: ${{ github.workspace }}/builder
-      PACKAGE_TYPE: wheel
-      SKIP_ALL_TESTS: 1
-      DESIRED_CUDA: cpu
-      DESIRED_PYTHON: "3.7"
-    steps:
-      # NOTE: These environment variables are put here so that they can be applied on every job equally
-      #       They are also here because setting them at a workflow level doesn't give us access to the
-      #       runner.temp variable, which we need.
-      - name: Populate binary env
-        shell: bash
-        run: |
-          echo "BINARY_ENV_FILE=${RUNNER_TEMP}/env" >> "${GITHUB_ENV}"
-          echo "PYTORCH_FINAL_PACKAGE_DIR=${RUNNER_TEMP}/artifacts" >> "${GITHUB_ENV}"
-          echo "MAC_PACKAGE_WORK_DIR=${RUNNER_TEMP}" >> "${GITHUB_ENV}"
-      # libtorch needs a default version of python to get miniconda setup
-      - name: Setup miniconda
-        uses: conda-incubator/setup-miniconda@v2
-        with:
-          auto-update-conda: true
-          python-version: 3.7
-          activate-environment: build
-      - name: Clone pytorch/pytorch
-        uses: actions/checkout@v2
-        with:
-          path: ${{ env.PYTORCH_ROOT }}
-          submodules: recursive
-      - name: Clone pytorch/builder
-        uses: actions/checkout@v2
-        with:
-          repository: pytorch/builder
-          path: ${{ env.BUILDER_ROOT }}
-      - name: Populate binary env
-        run: |
-          "${PYTORCH_ROOT}/.circleci/scripts/binary_populate_env.sh"
-      - name: Build PyTorch binary
-        run: |
-          "${PYTORCH_ROOT}/.circleci/scripts/binary_macos_build.sh"
-      - uses: actions/upload-artifact@v2
-        if: always()
-        with:
-          name: wheel-py3_7-cpu
-          retention-days: 14
-          if-no-files-found: error
-          path: "${{ env.PYTORCH_FINAL_PACKAGE_DIR }}"
-  wheel-py3_7-cpu-upload:  # Uploading
-    runs-on: linux.2xlarge  # self hosted runner to download ec2 artifacts
-    if: ${{ github.repository_owner == 'pytorch' }}
-    needs: wheel-py3_7-cpu-build
-    env:
-      PYTORCH_ROOT: ${{ github.workspace }}/pytorch
-      BUILDER_ROOT: ${{ github.workspace }}/builder
-      PACKAGE_TYPE: wheel
-      SKIP_ALL_TESTS: 1
-      DESIRED_CUDA: cpu
-      DESIRED_PYTHON: "3.7"
-    steps:
-      - name: Display EC2 information
-        shell: bash
-        run: |
-          set -euo pipefail
-          function get_ec2_metadata() {
-            # Pulled from instance metadata endpoint for EC2
-            # see https://docs.aws.amazon.com/AWSEC2/latest/UserGuide/instancedata-data-retrieval.html
-            category=$1
-            curl -fsSL "http://169.254.169.254/latest/meta-data/${category}"
-          }
-          echo "ami-id: $(get_ec2_metadata ami-id)"
-          echo "instance-id: $(get_ec2_metadata instance-id)"
-          echo "instance-type: $(get_ec2_metadata instance-type)"
-      - name: Log in to ECR
-        env:
-          AWS_RETRY_MODE: standard
-          AWS_MAX_ATTEMPTS: 5
-        run: |
-          AWS_ACCOUNT_ID=$(aws sts get-caller-identity|grep Account|cut -f4 -d\")
-          retry () {
-              "$@"  || (sleep 1 && "$@") || (sleep 2 && "$@")
-          }
-          retry aws ecr get-login-password --region "$AWS_DEFAULT_REGION" | docker login --username AWS \
-              --password-stdin "$AWS_ACCOUNT_ID.dkr.ecr.$AWS_DEFAULT_REGION.amazonaws.com"
-      - name: Chown workspace
-        run: |
-          retry () {
-              "$@"  || (sleep 1 && "$@") || (sleep 2 && "$@")
-          }
-          retry docker pull "${ALPINE_IMAGE}"
-          # Ensure the working directory gets chowned back to the current user
-          docker run --pull=never --rm -v "$(pwd)":/v -w /v "${ALPINE_IMAGE}" chown -R "$(id -u):$(id -g)" .
-      - name: Clean workspace
-        run: |
-          rm -rf "${GITHUB_WORKSPACE}"
-          mkdir "${GITHUB_WORKSPACE}"
-      - name: "[FB EMPLOYEES] Enable SSH (Click me for login details)"
-        uses: seemethere/add-github-ssh-key@v1
-        with:
-          GITHUB_TOKEN: ${{ secrets.GITHUB_TOKEN }}
-      - name: Preserve github env variables for use in docker
-        run: |
-          env | grep '^GITHUB' > "/tmp/github_env_${GITHUB_RUN_ID}"
-      - name: Clone pytorch/pytorch
-        uses: actions/checkout@v2
-      - uses: actions/download-artifact@v2
-        name: Download Build Artifacts
-        with:
-          name: wheel-py3_7-cpu
-          path: "${{ runner.temp }}/artifacts/"
-      - name: Set DRY_RUN (only for tagged pushes)
-        if: ${{ github.event_name == 'push' && startsWith(github.event.ref, 'refs/tags/')}}
-        run: |
-          echo "DRY_RUN=disabled" >> "$GITHUB_ENV"
-      - name: Set UPLOAD_CHANNEL (only for tagged pushes)
-        if: ${{ github.event_name == 'push' && startsWith(github.event.ref, 'refs/tags/')}}
-        run: |
-          # reference ends with an RC suffix
-          if [[ ${GITHUB_REF_NAME} = *-rc[0-9]* ]]; then
-            echo "UPLOAD_CHANNEL=test" >> "$GITHUB_ENV"
-          fi
-      - name: Upload binaries
-        env:
-          PKG_DIR: "${{ runner.temp }}/artifacts"
-          UPLOAD_SUBFOLDER: "${{ env.DESIRED_CUDA }}"
-          # When running these on pull_request events these should be blank
-          AWS_ACCESS_KEY_ID: ${{ secrets.AWS_PYTORCH_ACCESS_KEY_ID }}
-          AWS_SECRET_ACCESS_KEY: ${{ secrets.AWS_PYTORCH_SECRET_KEY }}
-          ANACONDA_API_TOKEN: ${{ secrets.CONDA_PYTORCHBOT_TOKEN }}
-        run: |
-          docker run --rm -i \
-            -e ANACONDA_API_TOKEN \
-            -e AWS_ACCESS_KEY_ID \
-            -e AWS_SECRET_ACCESS_KEY \
-            -e DRY_RUN \
-            -e PACKAGE_TYPE \
-            -e PKG_DIR=/artifacts \
-            -e UPLOAD_CHANNEL \
-            -e UPLOAD_SUBFOLDER \
-            -v "${RUNNER_TEMP}/artifacts:/artifacts" \
-            -v "${GITHUB_WORKSPACE}:/v" \
-            -w /v \
-            308535385114.dkr.ecr.us-east-1.amazonaws.com/tool/miniconda3:4.10.3 \
-            bash -c '.circleci/scripts/binary_upload.sh'
-      - name: Hold runner for 2 hours or until ssh sessions have drained
-        # Always hold for active ssh sessions
-        if: always()
-        run: .github/scripts/wait_for_ssh_to_drain.sh
-      - name: Chown workspace
-        if: always()
-        run: |
-          # Ensure the working directory gets chowned back to the current user
-          docker run --rm -v "$(pwd)":/v -w /v "${ALPINE_IMAGE}" chown -R "$(id -u):$(id -g)" .
-      - name: Kill containers, clean up images
-        if: always()
-        run: |
-          # ignore expansion of "docker ps -q" since it could be empty
-          # shellcheck disable=SC2046
-          docker stop $(docker ps -q) || true
-          # Prune all of the docker images
-          docker system prune -af
->>>>>>> 60967604
   wheel-py3_8-cpu-build:
     runs-on: macos-10.15
     timeout-minutes: 240
@@ -369,333 +203,4 @@
           # shellcheck disable=SC2046
           docker stop $(docker ps -q) || true
           # Prune all of the docker images
-<<<<<<< HEAD
-=======
-          docker system prune -af
-  wheel-py3_9-cpu-build:
-    runs-on: macos-10.15
-    timeout-minutes: 240
-    env:
-      PYTORCH_ROOT: ${{ github.workspace }}/pytorch
-      BUILDER_ROOT: ${{ github.workspace }}/builder
-      PACKAGE_TYPE: wheel
-      SKIP_ALL_TESTS: 1
-      DESIRED_CUDA: cpu
-      DESIRED_PYTHON: "3.9"
-    steps:
-      # NOTE: These environment variables are put here so that they can be applied on every job equally
-      #       They are also here because setting them at a workflow level doesn't give us access to the
-      #       runner.temp variable, which we need.
-      - name: Populate binary env
-        shell: bash
-        run: |
-          echo "BINARY_ENV_FILE=${RUNNER_TEMP}/env" >> "${GITHUB_ENV}"
-          echo "PYTORCH_FINAL_PACKAGE_DIR=${RUNNER_TEMP}/artifacts" >> "${GITHUB_ENV}"
-          echo "MAC_PACKAGE_WORK_DIR=${RUNNER_TEMP}" >> "${GITHUB_ENV}"
-      # libtorch needs a default version of python to get miniconda setup
-      - name: Setup miniconda
-        uses: conda-incubator/setup-miniconda@v2
-        with:
-          auto-update-conda: true
-          python-version: 3.9
-          activate-environment: build
-      - name: Clone pytorch/pytorch
-        uses: actions/checkout@v2
-        with:
-          path: ${{ env.PYTORCH_ROOT }}
-          submodules: recursive
-      - name: Clone pytorch/builder
-        uses: actions/checkout@v2
-        with:
-          repository: pytorch/builder
-          path: ${{ env.BUILDER_ROOT }}
-      - name: Populate binary env
-        run: |
-          "${PYTORCH_ROOT}/.circleci/scripts/binary_populate_env.sh"
-      - name: Build PyTorch binary
-        run: |
-          "${PYTORCH_ROOT}/.circleci/scripts/binary_macos_build.sh"
-      - uses: actions/upload-artifact@v2
-        if: always()
-        with:
-          name: wheel-py3_9-cpu
-          retention-days: 14
-          if-no-files-found: error
-          path: "${{ env.PYTORCH_FINAL_PACKAGE_DIR }}"
-  wheel-py3_9-cpu-upload:  # Uploading
-    runs-on: linux.2xlarge  # self hosted runner to download ec2 artifacts
-    if: ${{ github.repository_owner == 'pytorch' }}
-    needs: wheel-py3_9-cpu-build
-    env:
-      PYTORCH_ROOT: ${{ github.workspace }}/pytorch
-      BUILDER_ROOT: ${{ github.workspace }}/builder
-      PACKAGE_TYPE: wheel
-      SKIP_ALL_TESTS: 1
-      DESIRED_CUDA: cpu
-      DESIRED_PYTHON: "3.9"
-    steps:
-      - name: Display EC2 information
-        shell: bash
-        run: |
-          set -euo pipefail
-          function get_ec2_metadata() {
-            # Pulled from instance metadata endpoint for EC2
-            # see https://docs.aws.amazon.com/AWSEC2/latest/UserGuide/instancedata-data-retrieval.html
-            category=$1
-            curl -fsSL "http://169.254.169.254/latest/meta-data/${category}"
-          }
-          echo "ami-id: $(get_ec2_metadata ami-id)"
-          echo "instance-id: $(get_ec2_metadata instance-id)"
-          echo "instance-type: $(get_ec2_metadata instance-type)"
-      - name: Log in to ECR
-        env:
-          AWS_RETRY_MODE: standard
-          AWS_MAX_ATTEMPTS: 5
-        run: |
-          AWS_ACCOUNT_ID=$(aws sts get-caller-identity|grep Account|cut -f4 -d\")
-          retry () {
-              "$@"  || (sleep 1 && "$@") || (sleep 2 && "$@")
-          }
-          retry aws ecr get-login-password --region "$AWS_DEFAULT_REGION" | docker login --username AWS \
-              --password-stdin "$AWS_ACCOUNT_ID.dkr.ecr.$AWS_DEFAULT_REGION.amazonaws.com"
-      - name: Chown workspace
-        run: |
-          retry () {
-              "$@"  || (sleep 1 && "$@") || (sleep 2 && "$@")
-          }
-          retry docker pull "${ALPINE_IMAGE}"
-          # Ensure the working directory gets chowned back to the current user
-          docker run --pull=never --rm -v "$(pwd)":/v -w /v "${ALPINE_IMAGE}" chown -R "$(id -u):$(id -g)" .
-      - name: Clean workspace
-        run: |
-          rm -rf "${GITHUB_WORKSPACE}"
-          mkdir "${GITHUB_WORKSPACE}"
-      - name: "[FB EMPLOYEES] Enable SSH (Click me for login details)"
-        uses: seemethere/add-github-ssh-key@v1
-        with:
-          GITHUB_TOKEN: ${{ secrets.GITHUB_TOKEN }}
-      - name: Preserve github env variables for use in docker
-        run: |
-          env | grep '^GITHUB' > "/tmp/github_env_${GITHUB_RUN_ID}"
-      - name: Clone pytorch/pytorch
-        uses: actions/checkout@v2
-      - uses: actions/download-artifact@v2
-        name: Download Build Artifacts
-        with:
-          name: wheel-py3_9-cpu
-          path: "${{ runner.temp }}/artifacts/"
-      - name: Set DRY_RUN (only for tagged pushes)
-        if: ${{ github.event_name == 'push' && startsWith(github.event.ref, 'refs/tags/')}}
-        run: |
-          echo "DRY_RUN=disabled" >> "$GITHUB_ENV"
-      - name: Set UPLOAD_CHANNEL (only for tagged pushes)
-        if: ${{ github.event_name == 'push' && startsWith(github.event.ref, 'refs/tags/')}}
-        run: |
-          # reference ends with an RC suffix
-          if [[ ${GITHUB_REF_NAME} = *-rc[0-9]* ]]; then
-            echo "UPLOAD_CHANNEL=test" >> "$GITHUB_ENV"
-          fi
-      - name: Upload binaries
-        env:
-          PKG_DIR: "${{ runner.temp }}/artifacts"
-          UPLOAD_SUBFOLDER: "${{ env.DESIRED_CUDA }}"
-          # When running these on pull_request events these should be blank
-          AWS_ACCESS_KEY_ID: ${{ secrets.AWS_PYTORCH_ACCESS_KEY_ID }}
-          AWS_SECRET_ACCESS_KEY: ${{ secrets.AWS_PYTORCH_SECRET_KEY }}
-          ANACONDA_API_TOKEN: ${{ secrets.CONDA_PYTORCHBOT_TOKEN }}
-        run: |
-          docker run --rm -i \
-            -e ANACONDA_API_TOKEN \
-            -e AWS_ACCESS_KEY_ID \
-            -e AWS_SECRET_ACCESS_KEY \
-            -e DRY_RUN \
-            -e PACKAGE_TYPE \
-            -e PKG_DIR=/artifacts \
-            -e UPLOAD_CHANNEL \
-            -e UPLOAD_SUBFOLDER \
-            -v "${RUNNER_TEMP}/artifacts:/artifacts" \
-            -v "${GITHUB_WORKSPACE}:/v" \
-            -w /v \
-            308535385114.dkr.ecr.us-east-1.amazonaws.com/tool/miniconda3:4.10.3 \
-            bash -c '.circleci/scripts/binary_upload.sh'
-      - name: Hold runner for 2 hours or until ssh sessions have drained
-        # Always hold for active ssh sessions
-        if: always()
-        run: .github/scripts/wait_for_ssh_to_drain.sh
-      - name: Chown workspace
-        if: always()
-        run: |
-          # Ensure the working directory gets chowned back to the current user
-          docker run --rm -v "$(pwd)":/v -w /v "${ALPINE_IMAGE}" chown -R "$(id -u):$(id -g)" .
-      - name: Kill containers, clean up images
-        if: always()
-        run: |
-          # ignore expansion of "docker ps -q" since it could be empty
-          # shellcheck disable=SC2046
-          docker stop $(docker ps -q) || true
-          # Prune all of the docker images
-          docker system prune -af
-  wheel-py3_10-cpu-build:
-    runs-on: macos-10.15
-    timeout-minutes: 240
-    env:
-      PYTORCH_ROOT: ${{ github.workspace }}/pytorch
-      BUILDER_ROOT: ${{ github.workspace }}/builder
-      PACKAGE_TYPE: wheel
-      SKIP_ALL_TESTS: 1
-      DESIRED_CUDA: cpu
-      DESIRED_PYTHON: "3.10"
-    steps:
-      # NOTE: These environment variables are put here so that they can be applied on every job equally
-      #       They are also here because setting them at a workflow level doesn't give us access to the
-      #       runner.temp variable, which we need.
-      - name: Populate binary env
-        shell: bash
-        run: |
-          echo "BINARY_ENV_FILE=${RUNNER_TEMP}/env" >> "${GITHUB_ENV}"
-          echo "PYTORCH_FINAL_PACKAGE_DIR=${RUNNER_TEMP}/artifacts" >> "${GITHUB_ENV}"
-          echo "MAC_PACKAGE_WORK_DIR=${RUNNER_TEMP}" >> "${GITHUB_ENV}"
-      # libtorch needs a default version of python to get miniconda setup
-      - name: Setup miniconda
-        uses: conda-incubator/setup-miniconda@v2
-        with:
-          auto-update-conda: true
-          python-version: 3.10
-          activate-environment: build
-      - name: Clone pytorch/pytorch
-        uses: actions/checkout@v2
-        with:
-          path: ${{ env.PYTORCH_ROOT }}
-          submodules: recursive
-      - name: Clone pytorch/builder
-        uses: actions/checkout@v2
-        with:
-          repository: pytorch/builder
-          path: ${{ env.BUILDER_ROOT }}
-      - name: Populate binary env
-        run: |
-          "${PYTORCH_ROOT}/.circleci/scripts/binary_populate_env.sh"
-      - name: Build PyTorch binary
-        run: |
-          "${PYTORCH_ROOT}/.circleci/scripts/binary_macos_build.sh"
-      - uses: actions/upload-artifact@v2
-        if: always()
-        with:
-          name: wheel-py3_10-cpu
-          retention-days: 14
-          if-no-files-found: error
-          path: "${{ env.PYTORCH_FINAL_PACKAGE_DIR }}"
-  wheel-py3_10-cpu-upload:  # Uploading
-    runs-on: linux.2xlarge  # self hosted runner to download ec2 artifacts
-    if: ${{ github.repository_owner == 'pytorch' }}
-    needs: wheel-py3_10-cpu-build
-    env:
-      PYTORCH_ROOT: ${{ github.workspace }}/pytorch
-      BUILDER_ROOT: ${{ github.workspace }}/builder
-      PACKAGE_TYPE: wheel
-      SKIP_ALL_TESTS: 1
-      DESIRED_CUDA: cpu
-      DESIRED_PYTHON: "3.10"
-    steps:
-      - name: Display EC2 information
-        shell: bash
-        run: |
-          set -euo pipefail
-          function get_ec2_metadata() {
-            # Pulled from instance metadata endpoint for EC2
-            # see https://docs.aws.amazon.com/AWSEC2/latest/UserGuide/instancedata-data-retrieval.html
-            category=$1
-            curl -fsSL "http://169.254.169.254/latest/meta-data/${category}"
-          }
-          echo "ami-id: $(get_ec2_metadata ami-id)"
-          echo "instance-id: $(get_ec2_metadata instance-id)"
-          echo "instance-type: $(get_ec2_metadata instance-type)"
-      - name: Log in to ECR
-        env:
-          AWS_RETRY_MODE: standard
-          AWS_MAX_ATTEMPTS: 5
-        run: |
-          AWS_ACCOUNT_ID=$(aws sts get-caller-identity|grep Account|cut -f4 -d\")
-          retry () {
-              "$@"  || (sleep 1 && "$@") || (sleep 2 && "$@")
-          }
-          retry aws ecr get-login-password --region "$AWS_DEFAULT_REGION" | docker login --username AWS \
-              --password-stdin "$AWS_ACCOUNT_ID.dkr.ecr.$AWS_DEFAULT_REGION.amazonaws.com"
-      - name: Chown workspace
-        run: |
-          retry () {
-              "$@"  || (sleep 1 && "$@") || (sleep 2 && "$@")
-          }
-          retry docker pull "${ALPINE_IMAGE}"
-          # Ensure the working directory gets chowned back to the current user
-          docker run --pull=never --rm -v "$(pwd)":/v -w /v "${ALPINE_IMAGE}" chown -R "$(id -u):$(id -g)" .
-      - name: Clean workspace
-        run: |
-          rm -rf "${GITHUB_WORKSPACE}"
-          mkdir "${GITHUB_WORKSPACE}"
-      - name: "[FB EMPLOYEES] Enable SSH (Click me for login details)"
-        uses: seemethere/add-github-ssh-key@v1
-        with:
-          GITHUB_TOKEN: ${{ secrets.GITHUB_TOKEN }}
-      - name: Preserve github env variables for use in docker
-        run: |
-          env | grep '^GITHUB' > "/tmp/github_env_${GITHUB_RUN_ID}"
-      - name: Clone pytorch/pytorch
-        uses: actions/checkout@v2
-      - uses: actions/download-artifact@v2
-        name: Download Build Artifacts
-        with:
-          name: wheel-py3_10-cpu
-          path: "${{ runner.temp }}/artifacts/"
-      - name: Set DRY_RUN (only for tagged pushes)
-        if: ${{ github.event_name == 'push' && startsWith(github.event.ref, 'refs/tags/')}}
-        run: |
-          echo "DRY_RUN=disabled" >> "$GITHUB_ENV"
-      - name: Set UPLOAD_CHANNEL (only for tagged pushes)
-        if: ${{ github.event_name == 'push' && startsWith(github.event.ref, 'refs/tags/')}}
-        run: |
-          # reference ends with an RC suffix
-          if [[ ${GITHUB_REF_NAME} = *-rc[0-9]* ]]; then
-            echo "UPLOAD_CHANNEL=test" >> "$GITHUB_ENV"
-          fi
-      - name: Upload binaries
-        env:
-          PKG_DIR: "${{ runner.temp }}/artifacts"
-          UPLOAD_SUBFOLDER: "${{ env.DESIRED_CUDA }}"
-          # When running these on pull_request events these should be blank
-          AWS_ACCESS_KEY_ID: ${{ secrets.AWS_PYTORCH_ACCESS_KEY_ID }}
-          AWS_SECRET_ACCESS_KEY: ${{ secrets.AWS_PYTORCH_SECRET_KEY }}
-          ANACONDA_API_TOKEN: ${{ secrets.CONDA_PYTORCHBOT_TOKEN }}
-        run: |
-          docker run --rm -i \
-            -e ANACONDA_API_TOKEN \
-            -e AWS_ACCESS_KEY_ID \
-            -e AWS_SECRET_ACCESS_KEY \
-            -e DRY_RUN \
-            -e PACKAGE_TYPE \
-            -e PKG_DIR=/artifacts \
-            -e UPLOAD_CHANNEL \
-            -e UPLOAD_SUBFOLDER \
-            -v "${RUNNER_TEMP}/artifacts:/artifacts" \
-            -v "${GITHUB_WORKSPACE}:/v" \
-            -w /v \
-            308535385114.dkr.ecr.us-east-1.amazonaws.com/tool/miniconda3:4.10.3 \
-            bash -c '.circleci/scripts/binary_upload.sh'
-      - name: Hold runner for 2 hours or until ssh sessions have drained
-        # Always hold for active ssh sessions
-        if: always()
-        run: .github/scripts/wait_for_ssh_to_drain.sh
-      - name: Chown workspace
-        if: always()
-        run: |
-          # Ensure the working directory gets chowned back to the current user
-          docker run --rm -v "$(pwd)":/v -w /v "${ALPINE_IMAGE}" chown -R "$(id -u):$(id -g)" .
-      - name: Kill containers, clean up images
-        if: always()
-        run: |
-          # ignore expansion of "docker ps -q" since it could be empty
-          # shellcheck disable=SC2046
-          docker stop $(docker ps -q) || true
-          # Prune all of the docker images
->>>>>>> 60967604
           docker system prune -af