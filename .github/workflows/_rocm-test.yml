--- conflicted
+++ resolved
@@ -20,6 +20,14 @@
         type: string
         description: Docker image to run in.
 
+    secrets:
+      AWS_OSSCI_METRICS_V2_ACCESS_KEY_ID:
+        required: true
+        description: access key id for test stats upload
+      AWS_OSSCI_METRICS_V2_SECRET_ACCESS_KEY:
+        required: true
+        description: secret acess key for test stats upload
+
 env:
   GIT_DEFAULT_BRANCH: ${{ github.event.repository.default_branch }}
 
@@ -27,7 +35,7 @@
   test:
     # Don't run on forked repos.
     if: github.repository_owner == 'pytorch'
-    timeout-minutes: 270
+    timeout-minutes: 300
     strategy:
       matrix: ${{ fromJSON(inputs.test-matrix) }}
       fail-fast: false
@@ -73,7 +81,7 @@
           SCCACHE_BUCKET: ossci-compiler-cache-circleci-v2
           DOCKER_IMAGE: ${{ inputs.docker-image }}
           XLA_CLANG_CACHE_S3_BUCKET_NAME: ossci-compiler-clang-cache-circleci-xla
-        timeout-minutes: 240
+        timeout-minutes: 270
         run: |
           set -x
 
@@ -125,10 +133,16 @@
             -w /var/lib/jenkins/workspace \
             "${DOCKER_IMAGE}"
           )
+          # save container name for later step
+          echo "CONTAINER_NAME=${container_name}" >> "$GITHUB_ENV"
           # jenkins user does not have write permission to mounted workspace; work-around by copying within container to jenkins home
           docker exec -t "${container_name}" sh -c "cd .. && cp -R workspace pytorch && cd pytorch && pip install dist/*.whl && ${TEST_COMMAND}"
+
+      - name: Save test results
+        if: always()
+        run: |
           # copy test results back to the mounted workspace, needed sudo, resulting permissions were correct
-          docker exec -t "${container_name}" sh -c "cd ../pytorch && sudo cp -R test/test-reports ../workspace/test"
+          docker exec -t "${{ env.CONTAINER_NAME }}" sh -c "cd ../pytorch && sudo cp -R test/test-reports ../workspace/test"
 
       - name: Get workflow job id
         id: get-job-id
@@ -151,6 +165,8 @@
           GIT_DEFAULT_BRANCH: ${{ github.event.repository.default_branch }}
           BRANCH: ${{ steps.parse-ref.outputs.branch }}
           JOB_BASE_NAME: ${{ inputs.build-environment }}-test
+          TEST_CONFIG: ${{ matrix.config }}
+          SHARD_NUMBER: ${{ matrix.shard }}
           BUILD_ENVIRONMENT: ${{ inputs.build-environment }}
           PR_NUMBER: ${{ github.event.pull_request.number }}
           PYTORCH_RETRY_TEST_CASES: 1
@@ -159,6 +175,8 @@
           TAG: ${{ steps.parse-ref.outputs.tag }}
           WORKFLOW_ID: ${{ github.run_id }}
           GITHUB_TOKEN: ${{ secrets.GITHUB_TOKEN }}
+          AWS_ACCESS_KEY_ID: ${{ secrets.AWS_OSSCI_METRICS_V2_ACCESS_KEY_ID }}
+          AWS_SECRET_ACCESS_KEY: ${{ secrets.AWS_OSSCI_METRICS_V2_SECRET_ACCESS_KEY }}
           GHA_WORKFLOW_JOB_ID: ${{ steps.get-job-id.outputs.job-id }}
         shell: bash
         run: |
@@ -167,13 +185,6 @@
           python3 -m pip install boto3==1.19.12
           python3 -m tools.stats.print_test_stats --upload-to-s3 --compare-with-s3 test
 
-<<<<<<< HEAD
-      - name: Teardown Linux
-        uses: ./.github/actions/teardown-linux
-        if: always()
-        with:
-          skip-wait-ssh: true
-=======
       - name: Teardown ROCm
         if: always()
         shell: bash
@@ -192,5 +203,4 @@
               docker system prune -af || true
           else
               echo "Will not purge docker, only ${image_count} images found"
-          fi
->>>>>>> 61305cd6
+          fi