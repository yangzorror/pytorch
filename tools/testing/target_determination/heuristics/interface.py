import sys
from abc import abstractmethod
from enum import Enum
from itertools import chain
from typing import Any, Dict, FrozenSet, Iterable, List, Optional, Tuple

StringTuple = Tuple[str, ...]


# Note: Keep the implementation of Relevance private to this file so
# that it's easy to change in the future as we discover what's needed
class Relevance(Enum):
<<<<<<< HEAD
    HIGH = 0
    PROBABLE = 1
    UNRANKED = 2
    UNLIKELY = 3  # Not yet supported. Needs more infra to be usable
    NONE = 4  # Not yet supported. Needs more infra to be usable
=======
    HIGH = 4
    NONE = 3
    PROBABLE = 2
    UNLIKELY = 1
    UNRANKED = 0

    def __eq__(self, other: object) -> bool:
        if not isinstance(other, Relevance):
            return False

        return self.value == other.value

    def __lt__(self, other: object) -> bool:
        if not isinstance(other, Relevance):
            raise NotImplementedError(f"Can't compare {self} to {other}")

        return self.value < other.value

    @staticmethod
    def priority_traversal() -> Iterator["Relevance"]:
        yield Relevance.HIGH
        yield Relevance.NONE
        yield Relevance.PROBABLE
        yield Relevance.UNLIKELY
        yield Relevance.UNRANKED
>>>>>>> 7a183761


METRIC_RELEVANCE_GROUP = "relevance_group"
METRIC_ORDER_WITHIN_RELEVANCE_GROUP = "order_within_relevance_group"
METRIC_NUM_TESTS_IN_RELEVANCE_GROUP = "num_tests_in_relevance_group"
METRIC_ORDER_OVERALL = "order_overall"
METRIC_HEURISTIC_NAME = "heuristic_name"


class TestPrioritizations:
    """
    Describes the results of whether heuristics consider a test relevant or not.

    All the different ranks of tests are disjoint, meaning a test can only be in one category, and they are only
    declared at initization time.

    A list can be empty if a heuristic doesn't consider any tests to be in that category.

    Important: Lists of tests must always be returned in a deterministic order,
               otherwise it breaks the test sharding logic
    """

<<<<<<< HEAD
    _test_priorities: List[StringTuple]  # This list MUST be ordered by Relevance
=======
    _test_priorities: List[List[TestRun]]
>>>>>>> 7a183761
    _original_tests: FrozenSet[str]

    def __init__(
        self,
        tests_being_ranked: Iterable[str],  # The tests that are being prioritized.
        high_relevance: Optional[List[str]] = None,
        probable_relevance: Optional[List[str]] = None,
        unranked_relevance: Optional[List[str]] = None,
        unlikely_relevance: Optional[List[str]] = None,
        no_relevance: Optional[List[str]] = None,
    ) -> None:
        self._original_tests = frozenset(tests_being_ranked)

        self._test_priorities = [tuple() for _ in range(5)]

        self._test_priorities[Relevance.HIGH.value] = self.filter_out_extra_tests(
            high_relevance
        )
        self._test_priorities[Relevance.PROBABLE.value] = self.filter_out_extra_tests(
            probable_relevance
        )
        self._test_priorities[Relevance.UNRANKED.value] = self.filter_out_extra_tests(
            unranked_relevance
        )
        self._test_priorities[Relevance.UNLIKELY.value] = self.filter_out_extra_tests(
            unlikely_relevance
        )
        self._test_priorities[Relevance.NONE.value] = self.filter_out_extra_tests(
            no_relevance
        )

        # If any of the original tests were missed from the other lists, add them to the unranked_relevance list
        missing_tests = sorted(self._original_tests - set(self.get_all_tests()))
        self._test_priorities[Relevance.UNRANKED.value] = self._test_priorities[
            Relevance.UNRANKED.value
        ] + tuple(missing_tests)

        self.validate_test_priorities()

    def filter_out_extra_tests(
        self, relevance_group: Optional[List[str]]
    ) -> StringTuple:
        if not relevance_group:
            return tuple()
        return tuple(filter(lambda test: test in self._original_tests, relevance_group))

    def validate_test_priorities(self) -> None:
        # Ensure that the set of tests in the TestPrioritizations is identical to the set of tests passed in
        assert self._original_tests == set(
            self.get_all_tests()
        ), "The set of tests in the TestPrioritizations must be identical to the set of tests passed in"

    @staticmethod
    def _merge_tests(
        current_tests: Iterable[str],
        new_tests: Iterable[str],
        higher_pri_tests: Iterable[str],
    ) -> StringTuple:
        """
        We append all new tests to the current tests, while preserving the sorting on the new_tests
        However, exclude any specified tests which have now moved to a higher priority list or tests
        that weren't originally in the self's TestPrioritizations
        """
        merged_tests = [
            test
            for test in chain(current_tests, new_tests)
            if test not in higher_pri_tests
        ]  # skip the excluded tests
        return tuple(dict.fromkeys(merged_tests))  # remove dupes while preseving order

    def integrate_priorities(self, other: "TestPrioritizations") -> None:
        """
        Integrates priorities from another TestPrioritizations object.

        The final result takes all tests from the `self` and rearranges them based on priorities from `other`.
        If there are tests mentioned in `other` which are not in `self`, those tests are ignored.
        (For example, that can happen if a heuristic reports tests that are not run in the current job)
        """
        assert (
            self._original_tests == other._original_tests
        ), "Both tests should stem from the same original test list"

<<<<<<< HEAD
        higher_pri_tests: List[str] = []
        for relevance, _ in enumerate(self._test_priorities):
            self._test_priorities[relevance] = TestPrioritizations._merge_tests(
                current_tests=self._test_priorities[relevance],
                new_tests=other._test_priorities[relevance],
                higher_pri_tests=higher_pri_tests,
            )

            # Don't let the tests we just added to the current relevance group be added to a lower relevance group
            higher_pri_tests.extend(self._test_priorities[relevance])
=======
        for relevance, _ in other._traverse_priorities():
            if relevance > Relevance.UNRANKED:
                for test in other._test_priorities[relevance.value]:
                    self.raise_test_relevance(test, relevance)
>>>>>>> 7a183761

        self.validate_test_priorities()

    def get_all_tests(self) -> StringTuple:
        """Returns all tests in the TestPrioritizations"""
        return tuple(test for test in chain(*self._test_priorities))

    def get_prioritized_tests(self) -> StringTuple:
        return self.get_high_relevance_tests() + self.get_probable_relevance_tests()

    def get_high_relevance_tests(self) -> StringTuple:
        return tuple(test for test in self._test_priorities[Relevance.HIGH.value])

    def get_probable_relevance_tests(self) -> StringTuple:
        return tuple(test for test in self._test_priorities[Relevance.PROBABLE.value])

    def get_unranked_relevance_tests(self) -> StringTuple:
        return tuple(test for test in self._test_priorities[Relevance.UNRANKED.value])

    def get_unlikely_relevance_tests(self) -> TestRuns:
        return tuple(test for test in self._test_priorities[Relevance.UNLIKELY.value])

    def get_none_relevance_tests(self) -> TestRuns:
        return tuple(test for test in self._test_priorities[Relevance.NONE.value])

    def print_info(self) -> None:
        def _print_tests(label: str, tests: StringTuple) -> None:
            if not tests:
                return

            print(f"{label} tests ({len(tests)}):")
            for test in tests:
                if test in tests:
                    print(f"  {test}")

        for relevance_group, tests in enumerate(self._test_priorities):
            _print_tests(f"{Relevance(relevance_group).name.title()} Relevance", tests)

    def _get_test_relevance_group(self, test_name: str) -> Relevance:
        """Returns the priority of a test."""
        for relevance_group, tests in enumerate(self._test_priorities):
            if test_name in tests:
                return Relevance(relevance_group)

        raise ValueError(f"Test {test_name} not found in any relevance group")

    def _get_test_order(self, test_name: str) -> int:
        """Returns the rank of the test specified by this heuristic."""
        base_rank = 0

        for relevance_group_tests in self._test_priorities:
            if test_name in relevance_group_tests:
                return base_rank + relevance_group_tests.index(test_name)
            base_rank += len(relevance_group_tests)

        raise ValueError(f"Test {test_name} not found in any relevance group")

    def _get_test_order_within_relevance_group(self, test_name: str) -> int:
        for relevance_group_tests in self._test_priorities:
            if test_name not in relevance_group_tests:
                continue

            return relevance_group_tests.index(test_name)

        raise ValueError(f"Test {test_name} not found in any relevance group")

    def get_priority_info_for_test(self, test_name: str) -> Dict[str, Any]:
        """Given a failing test, returns information about it's prioritization that we want to emit in our metrics."""
        return {
            METRIC_RELEVANCE_GROUP: self._get_test_relevance_group(test_name).name,
            METRIC_ORDER_WITHIN_RELEVANCE_GROUP: self._get_test_order_within_relevance_group(
                test_name
            ),
            METRIC_NUM_TESTS_IN_RELEVANCE_GROUP: len(
                self._test_priorities[self._get_test_relevance_group(test_name).value]
            ),
            METRIC_ORDER_OVERALL: self._get_test_order(test_name),
        }


class AggregatedHeuristics:
    """
    Aggregates the results across all heuristics.

    It saves the individual results from each heuristic and exposes an aggregated view.
    """

    _heuristic_results: Dict[
        "HeuristicInterface", TestPrioritizations
    ]  # Key is the Heuristic's name. Dicts will preserve the order of insertion, which is important for sharding

    unranked_tests: Tuple[str, ...]

    def __init__(self, unranked_tests: List[str]) -> None:
        self.unranked_tests = tuple(unranked_tests)
        self._heuristic_results = {}

    def add_heuristic_results(
        self, heuristic: "HeuristicInterface", heuristic_results: TestPrioritizations
    ) -> None:
        if heuristic in self._heuristic_results:
            raise ValueError(f"We already have heuristics for {heuristic.name}")

        self._heuristic_results[heuristic] = heuristic_results

    def get_aggregated_priorities(
        self, include_trial: bool = False
    ) -> TestPrioritizations:
        """
        Returns the aggregated priorities across all heuristics.
        """
        aggregated_priorities = TestPrioritizations(
            tests_being_ranked=self.unranked_tests
        )

        for heuristic, heuristic_results in self._heuristic_results.items():
            if heuristic.trial_mode and not include_trial:
                continue

            aggregated_priorities.integrate_priorities(heuristic_results)

        return aggregated_priorities

    def get_test_stats(self, test: str) -> Dict[str, Any]:
        """
        Returns the aggregated statistics for a given test.
        """
        stats: Dict[str, Any] = {
            "test_name": test,
        }

        # Get baseline metrics assuming we didn't have any TD heuristics
        baseline_priorities = TestPrioritizations(
            tests_being_ranked=self.unranked_tests
        )
        baseline_stats = baseline_priorities.get_priority_info_for_test(test)
        baseline_stats["heuristic_name"] = "baseline"
        stats["without_heuristics"] = baseline_stats

        # Get metrics about the heuristics used
        heuristics = []

        # Figure out which heuristic gave this test the highest priority (if any)
        highest_ranking_heuristic = None
        highest_ranking_heuristic_order: int = sys.maxsize

        # And figure out how many heuristics suggested prioritizing this test
        num_heuristics_prioritized_by = 0

        for heuristic, heuristic_results in self._heuristic_results.items():
            metrics = heuristic_results.get_priority_info_for_test(test)
            metrics["heuristic_name"] = heuristic.name
            metrics["trial_mode"] = heuristic.trial_mode
            heuristics.append(metrics)

            if not heuristic.trial_mode and heuristic_results._get_test_relevance_group(
                test
            ) in [
                Relevance.HIGH,
                Relevance.PROBABLE,
            ]:
                num_heuristics_prioritized_by += 1

                # "highest_ranking_heuristic" should only consider heuristics that actually prioritize the test.
                # Sometimes an UNRANKED heuristic could be have an overall order above a PRIORITIZED heuristic
                # because it was randomly sorted higher initially, while the heuristic that actually prioritized it
                # used other data to determined it to be slighlty less relevant than other tests.
                if metrics[METRIC_ORDER_OVERALL] < highest_ranking_heuristic_order:
                    highest_ranking_heuristic = heuristic.name
                    highest_ranking_heuristic_order = metrics[METRIC_ORDER_OVERALL]

        stats["heuristics"] = heuristics

        # Easier to compute here than in rockset
        stats["num_heuristics_prioritized_by"] = num_heuristics_prioritized_by

        stats[
            "aggregated"
        ] = self.get_aggregated_priorities().get_priority_info_for_test(test)

        stats["aggregated_trial"] = self.get_aggregated_priorities(
            include_trial=True
        ).get_priority_info_for_test(test)

        if highest_ranking_heuristic:
            stats["highest_ranking_heuristic"] = highest_ranking_heuristic

        return stats


class HeuristicInterface:
    """
    Interface for all heuristics.
    """

    description: str

    # When trial mode is set to True, this heuristic's predictions will not be used
    # to reorder tests. It's results will however be emitted in the metrics.
    trial_mode: bool

    @abstractmethod
    def __init__(self, **kwargs: Any) -> None:
        self.trial_mode = kwargs.get("trial_mode", False)  # type: ignore[assignment]

    @abstractmethod
    def get_test_priorities(self, tests: List[str]) -> TestPrioritizations:
        """
        Returns the prioritizations for the given tests.

        The set of test in TestPrioritizations _must_ be identical to the set of tests passed in.
        """
        pass

    @property
    def name(self) -> str:
        return self.__class__.__name__

    def __str__(self) -> str:
        return self.name<|MERGE_RESOLUTION|>--- conflicted
+++ resolved
@@ -1,22 +1,28 @@
 import sys
 from abc import abstractmethod
+from copy import copy
 from enum import Enum
+from functools import total_ordering
 from itertools import chain
-from typing import Any, Dict, FrozenSet, Iterable, List, Optional, Tuple
-
-StringTuple = Tuple[str, ...]
+from typing import (
+    Any,
+    Callable,
+    Dict,
+    FrozenSet,
+    Iterable,
+    Iterator,
+    List,
+    Optional,
+    Tuple,
+)
+
+from tools.testing.test_run import TestRun, TestRuns
 
 
 # Note: Keep the implementation of Relevance private to this file so
 # that it's easy to change in the future as we discover what's needed
+@total_ordering
 class Relevance(Enum):
-<<<<<<< HEAD
-    HIGH = 0
-    PROBABLE = 1
-    UNRANKED = 2
-    UNLIKELY = 3  # Not yet supported. Needs more infra to be usable
-    NONE = 4  # Not yet supported. Needs more infra to be usable
-=======
     HIGH = 4
     NONE = 3
     PROBABLE = 2
@@ -42,7 +48,6 @@
         yield Relevance.PROBABLE
         yield Relevance.UNLIKELY
         yield Relevance.UNRANKED
->>>>>>> 7a183761
 
 
 METRIC_RELEVANCE_GROUP = "relevance_group"
@@ -65,11 +70,7 @@
                otherwise it breaks the test sharding logic
     """
 
-<<<<<<< HEAD
-    _test_priorities: List[StringTuple]  # This list MUST be ordered by Relevance
-=======
     _test_priorities: List[List[TestRun]]
->>>>>>> 7a183761
     _original_tests: FrozenSet[str]
 
     def __init__(
@@ -83,109 +84,163 @@
     ) -> None:
         self._original_tests = frozenset(tests_being_ranked)
 
-        self._test_priorities = [tuple() for _ in range(5)]
-
-        self._test_priorities[Relevance.HIGH.value] = self.filter_out_extra_tests(
-            high_relevance
+        self._test_priorities = [[] for _ in range(5)]
+        # Setup the initial priorities
+        self._test_priorities[Relevance.UNRANKED.value] = [
+            TestRun(test) for test in tests_being_ranked
+        ]
+
+        for test in high_relevance or []:
+            self.set_test_relevance(TestRun(test), Relevance.HIGH)
+        for test in probable_relevance or []:
+            self.set_test_relevance(TestRun(test), Relevance.PROBABLE)
+        for test in unranked_relevance or []:
+            self.set_test_relevance(TestRun(test), Relevance.UNRANKED)
+        for test in unlikely_relevance or []:
+            self.set_test_relevance(TestRun(test), Relevance.UNLIKELY)
+        for test in no_relevance or []:
+            self.set_test_relevance(TestRun(test), Relevance.NONE)
+
+        self.validate_test_priorities()
+
+    def _traverse_priorities(self) -> Iterator[Tuple[Relevance, List[TestRun]]]:
+        for relevance in Relevance.priority_traversal():
+            yield (relevance, self._test_priorities[relevance.value])
+
+    def get_pointer_to_test(self, test_run: TestRun) -> Iterator[Tuple[Relevance, int]]:
+        """
+        Returns all test runs that contain any subset of the given test_run and their current relevance.
+
+        self._test_priorities should NOT have items added or removed form it while iterating over the
+        results of this function.
+        """
+        # Find a test run that contains the given TestRun and it's relevance.
+        found_match = False
+        for relevance, tests in self._traverse_priorities():
+            for idx, existing_test_run in enumerate(tests):
+                # Does the existing test run contain any of the test we're looking for?
+                shared_test = existing_test_run & test_run
+                if not shared_test.is_empty():
+                    found_match = True
+                    yield (Relevance(relevance), idx)
+
+        if not found_match:
+            raise ValueError(f"Test {test_run} not found in any relevance group")
+
+    def _update_test_relevance(
+        self,
+        test_run: TestRun,
+        new_relevance: Relevance,
+        acceptable_relevance_fn: Callable[[Relevance, Relevance], bool],
+    ) -> None:
+        """
+        Updates the test run's relevance to the new relevance.
+
+        If the tests in the test run were previously split up into multiple test runs, all the chunks at a lower
+        relevance will be merged into one new test run at the new relevance, appended to the end of the relevance group.
+
+        However, any tests in a test run that are already at the desired relevance will be left alone, keeping it's
+        original place in the relevance group.
+        """
+        if test_run.test_file not in self._original_tests:
+            return  # We don't need this test
+
+        # The tests covered by test_run could potentially have been split up into
+        # multiple test runs, each at a different relevance. Let's make sure to bring
+        # all of them up to the minimum relevance
+        upgraded_tests = TestRun.empty()
+        tests_to_remove = []
+        for curr_relevance, test_run_idx in self.get_pointer_to_test(test_run):
+            if acceptable_relevance_fn(curr_relevance, new_relevance):
+                # This test is already at the desired relevance
+                continue  # no changes needed
+
+            test_run_to_rerank = self._test_priorities[curr_relevance.value][
+                test_run_idx
+            ]
+            # Remove the requested tests from their current relevance group, to be added to the new one
+            remaining_tests = test_run_to_rerank - test_run
+            upgraded_tests |= test_run_to_rerank & test_run
+
+            # Remove the tests that are being upgraded
+            if remaining_tests:
+                self._test_priorities[curr_relevance.value][
+                    test_run_idx
+                ] = remaining_tests
+            else:
+                # List traversal prevents us from deleting these immediately, so note them for later
+                tests_to_remove.append((curr_relevance, test_run_idx))
+
+        for relevance, test_idx in tests_to_remove:
+            del self._test_priorities[relevance.value][test_idx]
+
+        # And add them to the desired relevance group
+        if upgraded_tests:
+            self._test_priorities[new_relevance.value].append(upgraded_tests)
+
+    def set_test_relevance(self, test_run: TestRun, new_relevance: Relevance) -> None:
+        return self._update_test_relevance(
+            test_run, new_relevance, lambda curr, new: curr == new
         )
-        self._test_priorities[Relevance.PROBABLE.value] = self.filter_out_extra_tests(
-            probable_relevance
+
+    def raise_test_relevance(self, test_run: TestRun, new_relevance: Relevance) -> None:
+        return self._update_test_relevance(
+            test_run, new_relevance, lambda curr, new: curr >= new
         )
-        self._test_priorities[Relevance.UNRANKED.value] = self.filter_out_extra_tests(
-            unranked_relevance
-        )
-        self._test_priorities[Relevance.UNLIKELY.value] = self.filter_out_extra_tests(
-            unlikely_relevance
-        )
-        self._test_priorities[Relevance.NONE.value] = self.filter_out_extra_tests(
-            no_relevance
-        )
-
-        # If any of the original tests were missed from the other lists, add them to the unranked_relevance list
-        missing_tests = sorted(self._original_tests - set(self.get_all_tests()))
-        self._test_priorities[Relevance.UNRANKED.value] = self._test_priorities[
-            Relevance.UNRANKED.value
-        ] + tuple(missing_tests)
-
-        self.validate_test_priorities()
-
-    def filter_out_extra_tests(
-        self, relevance_group: Optional[List[str]]
-    ) -> StringTuple:
-        if not relevance_group:
-            return tuple()
-        return tuple(filter(lambda test: test in self._original_tests, relevance_group))
 
     def validate_test_priorities(self) -> None:
+        # Union all TestRuns that contain include/exclude pairs
+        all_tests = self.get_all_tests()
+        files = {}
+        for test in all_tests:
+            if test.test_file not in files:
+                files[test.test_file] = copy(test)
+            else:
+                files[test.test_file] |= test
+
+        for test in files.values():
+            assert (
+                test.is_full_file()
+            ), f"All includes should have been excluded elsewhere, and vice versa. Test run `{test}` violates that"
+
         # Ensure that the set of tests in the TestPrioritizations is identical to the set of tests passed in
         assert self._original_tests == set(
-            self.get_all_tests()
+            files.keys()
         ), "The set of tests in the TestPrioritizations must be identical to the set of tests passed in"
 
-    @staticmethod
-    def _merge_tests(
-        current_tests: Iterable[str],
-        new_tests: Iterable[str],
-        higher_pri_tests: Iterable[str],
-    ) -> StringTuple:
-        """
-        We append all new tests to the current tests, while preserving the sorting on the new_tests
-        However, exclude any specified tests which have now moved to a higher priority list or tests
-        that weren't originally in the self's TestPrioritizations
-        """
-        merged_tests = [
-            test
-            for test in chain(current_tests, new_tests)
-            if test not in higher_pri_tests
-        ]  # skip the excluded tests
-        return tuple(dict.fromkeys(merged_tests))  # remove dupes while preseving order
-
     def integrate_priorities(self, other: "TestPrioritizations") -> None:
         """
         Integrates priorities from another TestPrioritizations object.
 
         The final result takes all tests from the `self` and rearranges them based on priorities from `other`.
-        If there are tests mentioned in `other` which are not in `self`, those tests are ignored.
-        (For example, that can happen if a heuristic reports tests that are not run in the current job)
+        Currently it will only raise the priority of a test, never lower it.
         """
         assert (
             self._original_tests == other._original_tests
         ), "Both tests should stem from the same original test list"
 
-<<<<<<< HEAD
-        higher_pri_tests: List[str] = []
-        for relevance, _ in enumerate(self._test_priorities):
-            self._test_priorities[relevance] = TestPrioritizations._merge_tests(
-                current_tests=self._test_priorities[relevance],
-                new_tests=other._test_priorities[relevance],
-                higher_pri_tests=higher_pri_tests,
-            )
-
-            # Don't let the tests we just added to the current relevance group be added to a lower relevance group
-            higher_pri_tests.extend(self._test_priorities[relevance])
-=======
         for relevance, _ in other._traverse_priorities():
             if relevance > Relevance.UNRANKED:
                 for test in other._test_priorities[relevance.value]:
                     self.raise_test_relevance(test, relevance)
->>>>>>> 7a183761
 
         self.validate_test_priorities()
-
-    def get_all_tests(self) -> StringTuple:
+        return
+
+    def get_all_tests(self) -> TestRuns:
         """Returns all tests in the TestPrioritizations"""
-        return tuple(test for test in chain(*self._test_priorities))
-
-    def get_prioritized_tests(self) -> StringTuple:
+        return tuple(chain(*self._test_priorities))
+
+    def get_prioritized_tests(self) -> TestRuns:
         return self.get_high_relevance_tests() + self.get_probable_relevance_tests()
 
-    def get_high_relevance_tests(self) -> StringTuple:
+    def get_high_relevance_tests(self) -> TestRuns:
         return tuple(test for test in self._test_priorities[Relevance.HIGH.value])
 
-    def get_probable_relevance_tests(self) -> StringTuple:
+    def get_probable_relevance_tests(self) -> TestRuns:
         return tuple(test for test in self._test_priorities[Relevance.PROBABLE.value])
 
-    def get_unranked_relevance_tests(self) -> StringTuple:
+    def get_unranked_relevance_tests(self) -> TestRuns:
         return tuple(test for test in self._test_priorities[Relevance.UNRANKED.value])
 
     def get_unlikely_relevance_tests(self) -> TestRuns:
@@ -195,7 +250,7 @@
         return tuple(test for test in self._test_priorities[Relevance.NONE.value])
 
     def print_info(self) -> None:
-        def _print_tests(label: str, tests: StringTuple) -> None:
+        def _print_tests(label: str, tests: List[TestRun]) -> None:
             if not tests:
                 return
 
@@ -204,48 +259,61 @@
                 if test in tests:
                     print(f"  {test}")
 
-        for relevance_group, tests in enumerate(self._test_priorities):
+        for relevance_group, tests in self._traverse_priorities():
             _print_tests(f"{Relevance(relevance_group).name.title()} Relevance", tests)
 
-    def _get_test_relevance_group(self, test_name: str) -> Relevance:
-        """Returns the priority of a test."""
-        for relevance_group, tests in enumerate(self._test_priorities):
-            if test_name in tests:
+    def _get_test_relevance_group(self, test_run: TestRun) -> Relevance:
+        """Returns the rank of the given test run."""
+        for relevance_group, tests in self._traverse_priorities():
+            if any(t.contains(test_run) for t in tests):
                 return Relevance(relevance_group)
 
-        raise ValueError(f"Test {test_name} not found in any relevance group")
-
-    def _get_test_order(self, test_name: str) -> int:
-        """Returns the rank of the test specified by this heuristic."""
+        print("holup, retry")
+        for relevance_group, tests in self._traverse_priorities():
+            if any(
+                t.contains(test_run) for t in tests
+            ):  # t could be the entire test_run or a superset
+                return Relevance(relevance_group)
+
+        raise ValueError(f"Test {test_run} not found in any relevance group")
+
+    def _get_test_order(self, test_run: TestRun) -> int:
+        """Returns the rank this heuristic suggested for the test run."""
         base_rank = 0
 
-        for relevance_group_tests in self._test_priorities:
-            if test_name in relevance_group_tests:
-                return base_rank + relevance_group_tests.index(test_name)
+        for _, relevance_group_tests in self._traverse_priorities():
+            for idx, test in enumerate(relevance_group_tests):
+                if test.contains(
+                    test_run
+                ):  # test could be the entire test_run or a superset
+                    return base_rank + idx
             base_rank += len(relevance_group_tests)
 
-        raise ValueError(f"Test {test_name} not found in any relevance group")
-
-    def _get_test_order_within_relevance_group(self, test_name: str) -> int:
-        for relevance_group_tests in self._test_priorities:
-            if test_name not in relevance_group_tests:
-                continue
-
-            return relevance_group_tests.index(test_name)
-
-        raise ValueError(f"Test {test_name} not found in any relevance group")
-
-    def get_priority_info_for_test(self, test_name: str) -> Dict[str, Any]:
+        raise ValueError(f"Test {test_run} not found in any relevance group")
+
+    def _get_test_order_within_relevance_group(self, test_run: TestRun) -> int:
+        """Returns the highest test order of any test class within the same relevance group."""
+        for _, relevance_group_tests in self._traverse_priorities():
+            for idx, test in enumerate(relevance_group_tests):
+                if test.contains(
+                    test_run
+                ):  # test could be the entire test_run or a superset
+                    return idx
+
+        raise ValueError(f"Test {test_run} not found in any relevance group")
+
+    def get_priority_info_for_test(self, test_run: TestRun) -> Dict[str, Any]:
         """Given a failing test, returns information about it's prioritization that we want to emit in our metrics."""
+        relevance = self._get_test_relevance_group(test_run)
         return {
-            METRIC_RELEVANCE_GROUP: self._get_test_relevance_group(test_name).name,
+            METRIC_RELEVANCE_GROUP: relevance.name,
             METRIC_ORDER_WITHIN_RELEVANCE_GROUP: self._get_test_order_within_relevance_group(
-                test_name
+                test_run
             ),
             METRIC_NUM_TESTS_IN_RELEVANCE_GROUP: len(
-                self._test_priorities[self._get_test_relevance_group(test_name).value]
+                self._test_priorities[relevance.value]
             ),
-            METRIC_ORDER_OVERALL: self._get_test_order(test_name),
+            METRIC_ORDER_OVERALL: self._get_test_order(test_run),
         }
 
 
@@ -292,12 +360,13 @@
 
         return aggregated_priorities
 
-    def get_test_stats(self, test: str) -> Dict[str, Any]:
+    def get_test_stats(self, test: TestRun) -> Dict[str, Any]:
         """
         Returns the aggregated statistics for a given test.
         """
         stats: Dict[str, Any] = {
-            "test_name": test,
+            "test_name": test.test_file,
+            "test_filters": test.get_pytest_filter(),
         }
 
         # Get baseline metrics assuming we didn't have any TD heuristics
